# Copyright (c) 2020 PaddlePaddle Authors. All Rights Reserved.
#
# Licensed under the Apache License, Version 2.0 (the "License");
# you may not use this file except in compliance with the License.
# You may obtain a copy of the License at
#
#     http://www.apache.org/licenses/LICENSE-2.0
#
# Unless required by applicable law or agreed to in writing, software
# distributed under the License is distributed on an "AS IS" BASIS,
# WITHOUT WARRANTIES OR CONDITIONS OF ANY KIND, either express or implied.
# See the License for the specific language governing permissions and
# limitations under the License.

from __future__ import absolute_import
from __future__ import division
from __future__ import print_function
import os, sys
# add python path of PadleDetection to sys.path
parent_path = os.path.abspath(os.path.join(__file__, *(['..'] * 2)))
if parent_path not in sys.path:
    sys.path.append(parent_path)

# ignore numba warning
import warnings
warnings.filterwarnings('ignore')
import random
import numpy as np
import paddle
import time

from paddle.distributed import ParallelEnv
from ppdet.core.workspace import load_config, merge_config, create
from ppdet.utils.check import check_gpu, check_version, check_config
from ppdet.utils.cli import ArgsParser
from ppdet.utils.eval_utils import get_infer_results, eval_results
from ppdet.utils.checkpoint import load_weight

from ppdet.utils.logger import setup_logger
logger = setup_logger('eval')


def parse_args():
    parser = ArgsParser()
    parser.add_argument(
        "--output_eval",
        default=None,
        type=str,
        help="Evaluation directory, default is current directory.")

    parser.add_argument(
        '--json_eval', action='store_true', default=False, help='')

    parser.add_argument(
        '--use_gpu', action='store_true', default=False, help='')

    args = parser.parse_args()
    return args


def run(FLAGS, cfg, place):

    # Model
    main_arch = cfg.architecture
    model = create(cfg.architecture)

    # Init Model
    load_weight(model, cfg.weights)

    # Data Reader
    dataset = cfg.EvalDataset
<<<<<<< HEAD
    eval_loader = create('EvalReader')(dataset, cfg['worker_num'])
=======
    eval_loader = create('EvalReader')(dataset, cfg['worker_num'], place)

    extra_key = ['im_shape', 'scale_factor', 'im_id']
    if cfg.metric == 'VOC':
        extra_key += ['gt_bbox', 'gt_class', 'difficult']
>>>>>>> a04b2a74

    # Run Eval
    outs_res = []
    sample_num = 0
<<<<<<< HEAD
    im_info = []
    fields = cfg['EvalReader']['inputs_def']['fields']
    start_time = time.time()
=======
>>>>>>> a04b2a74
    for iter_id, data in enumerate(eval_loader):
        # forward
        model.eval()
        outs = model(data, mode='infer')
        for key in extra_key:
            outs[key] = data[key]
        for key, value in outs.items():
            outs[key] = value.numpy()

        if 'mask' in outs and 'bbox' in outs:
            mask_resolution = model.mask_post_process.mask_resolution
            from ppdet.py_op.post_process import mask_post_process
            outs['mask'] = mask_post_process(
                outs, outs['im_shape'], outs['scale_factor'], mask_resolution)

        outs_res.append(outs)
        # log
        sample_num += outs['im_id'].shape[0]
        if iter_id % 100 == 0:
            logger.info("Eval iter: {}".format(iter_id))

    cost_time = time.time() - start_time
    logger.info('Total sample number: {}, averge FPS: {}'.format(
        sample_num, sample_num / cost_time))

    eval_type = []
    if 'bbox' in outs:
        eval_type.append('bbox')
    if 'mask' in outs:
        eval_type.append('mask')
    # Metric
    # TODO: support other metric
    with_background = cfg.with_background
    use_default_label = dataset.use_default_label
    if cfg.metric == 'COCO':
        from ppdet.utils.coco_eval import get_category_info
        clsid2catid, catid2name = get_category_info(
            dataset.get_anno(), with_background, use_default_label)

        infer_res = get_infer_results(outs_res, eval_type, clsid2catid)

    elif cfg.metric == 'VOC':
        from ppdet.utils.voc_eval import get_category_info
        clsid2catid, catid2name = get_category_info(
            dataset.get_label_list(), with_background, use_default_label)
        infer_res = outs_res

    eval_results(infer_res, cfg.metric, dataset)


def main():
    FLAGS = parse_args()

    cfg = load_config(FLAGS.config)
    merge_config(FLAGS.opt)
    check_config(cfg)
    check_gpu(cfg.use_gpu)
    check_version()

    place = 'gpu:{}'.format(ParallelEnv().dev_id) if cfg.use_gpu else 'cpu'
    place = paddle.set_device(place)
    run(FLAGS, cfg, place)


if __name__ == '__main__':
    main()<|MERGE_RESOLUTION|>--- conflicted
+++ resolved
@@ -69,25 +69,15 @@
 
     # Data Reader
     dataset = cfg.EvalDataset
-<<<<<<< HEAD
     eval_loader = create('EvalReader')(dataset, cfg['worker_num'])
-=======
-    eval_loader = create('EvalReader')(dataset, cfg['worker_num'], place)
-
     extra_key = ['im_shape', 'scale_factor', 'im_id']
     if cfg.metric == 'VOC':
         extra_key += ['gt_bbox', 'gt_class', 'difficult']
->>>>>>> a04b2a74
 
     # Run Eval
     outs_res = []
     sample_num = 0
-<<<<<<< HEAD
-    im_info = []
-    fields = cfg['EvalReader']['inputs_def']['fields']
     start_time = time.time()
-=======
->>>>>>> a04b2a74
     for iter_id, data in enumerate(eval_loader):
         # forward
         model.eval()
