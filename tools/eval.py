from __future__ import absolute_import
from __future__ import division
from __future__ import print_function
import os, sys
# add python path of PadleDetection to sys.path
parent_path = os.path.abspath(os.path.join(__file__, *(['..'] * 2)))
if parent_path not in sys.path:
    sys.path.append(parent_path)

import time
# ignore numba warning
import warnings
warnings.filterwarnings('ignore')
import random
import numpy as np
import paddle.fluid as fluid
from ppdet.core.workspace import load_config, merge_config, create
from ppdet.utils.check import check_gpu, check_version, check_config
from ppdet.utils.cli import ArgsParser
from ppdet.utils.eval_utils import coco_eval_results
<<<<<<< HEAD
=======
from ppdet.data.reader import create_reader
from ppdet.utils.checkpoint import load_dygraph_ckpt, save_dygraph_ckpt
>>>>>>> 646996f4


def parse_args():
    parser = ArgsParser()
    parser.add_argument(
        "--output_eval",
        default=None,
        type=str,
        help="Evaluation directory, default is current directory.")

    parser.add_argument(
        '--json_eval', action='store_true', default=False, help='')

    parser.add_argument(
        '--use_gpu', action='store_true', default=False, help='')

    args = parser.parse_args()
    return args


def run(FLAGS, cfg):

    if FLAGS.use_gpu:
        devices_num = 1
    else:
        devices_num = int(os.environ.get('CPU_NUM', 1))

    # Data 
    eval_loader, _ = create('EvalReader')(cfg['worker_num'], place)

    # Model
<<<<<<< HEAD
    model = create(cfg.architecture, mode='infer', open_debug=cfg.open_debug)
=======
    main_arch = cfg.architecture
    model = create(cfg.architecture)
>>>>>>> 646996f4

    # Init Model  
    model = load_dygraph_ckpt(model, ckpt=cfg.weights)

    # Run Eval
    outs_res = []
    for iter_id, data in enumerate(eval_loader):
        start_time = time.time()

        # forward 
        model.eval()
        outs = model(data, cfg['EvalReader']['inputs_def']['fields'], 'infer')
        outs_res.append(outs)

        # log 
        cost_time = time.time() - start_time
        print("Eval iter: {}, time: {}".format(iter_id, cost_time))

    # Metric 
    coco_eval_results(
        outs_res,
        include_mask=True if 'MaskHead' in cfg else False,
        dataset=cfg['EvalReader']['dataset'])


def main():
    FLAGS = parse_args()

    cfg = load_config(FLAGS.config)
    merge_config(FLAGS.opt)
    check_config(cfg)
    check_gpu(cfg.use_gpu)
    check_version()

    place = fluid.CUDAPlace(fluid.dygraph.parallel.Env()
                            .dev_id) if cfg.use_gpu else fluid.CPUPlace()

    with fluid.dygraph.guard(place):
        run(FLAGS, cfg)


if __name__ == '__main__':
    main()<|MERGE_RESOLUTION|>--- conflicted
+++ resolved
@@ -18,11 +18,7 @@
 from ppdet.utils.check import check_gpu, check_version, check_config
 from ppdet.utils.cli import ArgsParser
 from ppdet.utils.eval_utils import coco_eval_results
-<<<<<<< HEAD
-=======
-from ppdet.data.reader import create_reader
 from ppdet.utils.checkpoint import load_dygraph_ckpt, save_dygraph_ckpt
->>>>>>> 646996f4
 
 
 def parse_args():
@@ -54,12 +50,8 @@
     eval_loader, _ = create('EvalReader')(cfg['worker_num'], place)
 
     # Model
-<<<<<<< HEAD
-    model = create(cfg.architecture, mode='infer', open_debug=cfg.open_debug)
-=======
     main_arch = cfg.architecture
     model = create(cfg.architecture)
->>>>>>> 646996f4
 
     # Init Model  
     model = load_dygraph_ckpt(model, ckpt=cfg.weights)
