--- conflicted
+++ resolved
@@ -82,20 +82,11 @@
     for iter_id, data in enumerate(eval_loader):
         # forward
         model.eval()
-<<<<<<< HEAD
         outs = model(data, mode='infer')
         for key in extra_key:
-            outs[key] = data[key].numpy()
-        outs_res.append(outs)
-
-=======
-        outs = model(data=data, input_def=fields, mode='infer')
+            outs[key] = data[key]
         for key, value in outs.items():
             outs[key] = value.numpy()
-        im_shape = data[fields.index('im_shape')].numpy()
-        scale_factor = data[fields.index('scale_factor')].numpy()
-        im_id = data[fields.index('im_id')].numpy()
-        im_info.append([im_shape, scale_factor, im_id])
 
         if 'mask' in outs and 'bbox' in outs:
             mask_resolution = model.mask_post_process.mask_resolution
@@ -104,9 +95,8 @@
                                              mask_resolution)
 
         outs_res.append(outs)
->>>>>>> a8b1d8d7
         # log
-        sample_num += im_shape.shape[0]
+        sample_num += outs['im_shape'].shape[0]
         if iter_id % 100 == 0:
             logger.info("Eval iter: {}".format(iter_id))
 
@@ -123,18 +113,12 @@
     # TODO: support other metric
     with_background = cfg.with_background
     use_default_label = dataset.use_default_label
-<<<<<<< HEAD
     if cfg.metric == 'COCO':
         from ppdet.utils.coco_eval import get_category_info
         clsid2catid, catid2name = get_category_info(
             dataset.get_anno(), with_background, use_default_label)
 
-        mask_resolution = None
-        if 'Mask' in cfg.architecture and cfg['MaskPostProcess'][
-                'mask_resolution'] is not None:
-            mask_resolution = int(cfg['MaskPostProcess']['mask_resolution'])
-        infer_res = get_infer_results(
-            outs_res, eval_type, clsid2catid, mask_resolution=mask_resolution)
+        infer_res = get_infer_results(outs_res, eval_type, clsid2catid)
 
     elif cfg.metric == 'VOC':
         from ppdet.utils.voc_eval import get_category_info
@@ -143,13 +127,6 @@
         infer_res = outs_res
 
     eval_results(infer_res, cfg.metric, dataset)
-=======
-    clsid2catid, catid2name = get_category_info(anno_file, with_background,
-                                                use_default_label)
-
-    infer_res = get_infer_results(outs_res, eval_type, clsid2catid, im_info)
-    eval_results(infer_res, cfg.metric, anno_file)
->>>>>>> a8b1d8d7
 
 
 def main():
