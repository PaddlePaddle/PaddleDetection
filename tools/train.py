--- conflicted
+++ resolved
@@ -79,14 +79,11 @@
     # check if paddlepaddle version is satisfied
     check_version()
 
-<<<<<<< HEAD
     save_only = getattr(cfg, 'save_prediction_only', False)
     if save_only:
         raise NotImplementedError('The config file only support prediction,'
                                   ' training stage is not implemented now')
-=======
     main_arch = cfg.architecture
->>>>>>> c62e6145
 
     if cfg.use_gpu:
         devices_num = fluid.core.get_cuda_device_count()
