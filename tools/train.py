--- conflicted
+++ resolved
@@ -29,31 +29,18 @@
 import datetime
 import time
 import numpy as np
-<<<<<<< HEAD
-=======
-from collections import deque
->>>>>>> a8b1d8d7
 
 import paddle
 from paddle.distributed import ParallelEnv
 
 from ppdet.core.workspace import load_config, merge_config, create
 from ppdet.utils.checkpoint import load_weight, load_pretrain_weight, save_model
-<<<<<<< HEAD
+
 import ppdet.utils.cli as cli
 import ppdet.utils.check as check
 import ppdet.utils.stats as stats
 from ppdet.utils.logger import setup_logger
 logger = setup_logger('train')
-=======
-from export_model import dygraph_to_static
-from paddle.distributed import ParallelEnv
-
-import logging
-FORMAT = '%(asctime)s-%(levelname)s: %(message)s'
-logging.basicConfig(level=logging.INFO, format=FORMAT)
-logger = logging.getLogger(__name__)
->>>>>>> a8b1d8d7
 
 
 def parse_args():
