--- conflicted
+++ resolved
@@ -46,11 +46,13 @@
     'Face': 3,
     'TTFNet': 3,
     'FCOS': 3,
+    'SOLOv2': 3,
 }
 RESIZE_SCALE_SET = {
     'RCNN',
     'RetinaNet',
     'FCOS',
+    'SOLOv2',
 }
 
 
@@ -130,20 +132,6 @@
         'draw_threshold': 0.5,
         'metric': config['metric']
     })
-<<<<<<< HEAD
-    trt_min_subgraph = {
-        'YOLO': 3,
-        'SSD': 3,
-        'RCNN': 40,
-        'RetinaNet': 40,
-        'Face': 3,
-        'TTFNet': 3,
-        'FCOS': 3,
-        'EfficientDet': 40,
-        'SOLOv2': 3,
-    }
-=======
->>>>>>> d7d3fbea
     infer_arch = config['architecture']
 
     for arch, min_subgraph_size in TRT_MIN_SUBGRAPH.items():
