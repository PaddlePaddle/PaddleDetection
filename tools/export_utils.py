# Copyright (c) 2020 PaddlePaddle Authors. All Rights Reserved.
#
# Licensed under the Apache License, Version 2.0 (the "License");
# you may not use this file except in compliance with the License.
# You may obtain a copy of the License at
#
#     http://www.apache.org/licenses/LICENSE-2.0
#
# Unless required by applicable law or agreed to in writing, software
# distributed under the License is distributed on an "AS IS" BASIS,
# WITHOUT WARRANTIES OR CONDITIONS OF ANY KIND, either express or implied.
# See the License for the specific language governing permissions and
# limitations under the License.

from __future__ import absolute_import
from __future__ import division
from __future__ import print_function

import os
import yaml
import numpy as np
from collections import OrderedDict

import logging
logger = logging.getLogger(__name__)

<<<<<<< HEAD
import paddle.fluid as fluid

__all__ = ['dump_infer_config']
=======
__all__ = ['dump_infer_config', 'save_infer_model']
>>>>>>> a8b1d8d7

# Global dictionary
TRT_MIN_SUBGRAPH = {
    'YOLO': 3,
    'SSD': 3,
    'RCNN': 40,
    'RetinaNet': 40,
    'EfficientDet': 40,
    'Face': 3,
    'TTFNet': 3,
    'FCOS': 3,
    'SOLOv2': 60,
}


def parse_reader(reader_cfg, dataset_cfg, metric, arch, image_shape):
    preprocess_list = []

    anno_file = dataset_cfg.get_anno()
    with_background = reader_cfg['with_background']
    use_default_label = dataset_cfg.use_default_label

    if metric == 'COCO':
        from ppdet.utils.coco_eval import get_category_info
    else:
        raise ValueError("metric only supports COCO, but received {}".format(
            metric))
    clsid2catid, catid2name = get_category_info(anno_file, with_background,
                                                use_default_label)

    label_list = [str(cat) for cat in catid2name.values()]

    sample_transforms = reader_cfg['sample_transforms']
    for st in sample_transforms[1:]:
        for key, value in st.items():
            p = {'type': key}
            if key == 'ResizeOp':
                if value.get('keep_ratio',
                             False) and image_shape[1] is not None:
                    max_size = max(image_shape[1:])
                    image_shape = [3, max_size, max_size]
                    value['target_size'] = image_shape[1:]
            p.update(value)
            preprocess_list.append(p)
    batch_transforms = reader_cfg.get('batch_transforms', None)
    if batch_transforms:
        methods = [list(bt.keys())[0] for bt in batch_transforms]
        for bt in batch_transforms:
            for key, value in bt.items():
                if key == 'PadBatchOp':
                    preprocess_list.append({'type': 'PadStride'})
                    preprocess_list[-1].update({
                        'stride': value['pad_to_stride']
                    })
                    break

    return with_background, preprocess_list, label_list, image_shape


def dump_infer_config(config, path, image_shape, model):
    arch_state = False
    from ppdet.core.config.yaml_helpers import setup_orderdict
    setup_orderdict()
    infer_cfg = OrderedDict({
        'mode': 'fluid',
        'draw_threshold': 0.5,
        'metric': config['metric'],
        'image_shape': image_shape
    })
    infer_arch = config['architecture']

    for arch, min_subgraph_size in TRT_MIN_SUBGRAPH.items():
        if arch in infer_arch:
            infer_cfg['arch'] = arch
            infer_cfg['min_subgraph_size'] = min_subgraph_size
            arch_state = True
            break
    if not arch_state:
        logger.error(
            'Architecture: {} is not supported for exporting model now'.format(
                infer_arch))
        os._exit(0)
    if getattr(model.__dict__, 'mask_post_process', None):
        infer_cfg['mask_resolution'] = model.mask_post_process.mask_resolution
    infer_cfg['with_background'], infer_cfg['Preprocess'], infer_cfg[
        'label_list'], image_shape = parse_reader(
            config['TestReader'], config['TestDataset'], config['metric'],
            infer_cfg['arch'], image_shape)

    yaml.dump(infer_cfg, open(path, 'w'))
    logger.info("Export inference config file to {}".format(os.path.join(path)))
    return image_shape<|MERGE_RESOLUTION|>--- conflicted
+++ resolved
@@ -21,16 +21,10 @@
 import numpy as np
 from collections import OrderedDict
 
-import logging
-logger = logging.getLogger(__name__)
-
-<<<<<<< HEAD
-import paddle.fluid as fluid
+from ppdet.utils.logger import setup_logger
+logger = setup_logger('export_utils')
 
 __all__ = ['dump_infer_config']
-=======
-__all__ = ['dump_infer_config', 'save_infer_model']
->>>>>>> a8b1d8d7
 
 # Global dictionary
 TRT_MIN_SUBGRAPH = {
