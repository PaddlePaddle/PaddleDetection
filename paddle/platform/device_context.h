/* Copyright (c) 2016 PaddlePaddle Authors. All Rights Reserve.

Licensed under the Apache License, Version 2.0 (the "License");
you may not use this file except in compliance with the License.
You may obtain a copy of the License at

    http://www.apache.org/licenses/LICENSE-2.0

Unless required by applicable law or agreed to in writing, software
distributed under the License is distributed on an "AS IS" BASIS,
WITHOUT WARRANTIES OR CONDITIONS OF ANY KIND, either express or implied.
See the License for the specific language governing permissions and
limitations under the License. */

#pragma once
<<<<<<< HEAD
#include "unsupported/Eigen/CXX11/Tensor"
=======

#include "paddle/framework/enforce.h"
#ifndef PADDLE_ONLY_CPU
#include "paddle/platform/cuda.h"
#include "paddle/platform/dynload/cublas.h"
#include "paddle/platform/dynload/cudnn.h"
#include "paddle/platform/dynload/curand.h"
#define EIGEN_USE_GPU
#endif
#include <paddle/platform/place.h>
#include <unsupported/Eigen/CXX11/Tensor>
>>>>>>> 0a320081

using DEVICE_CPU = Eigen::DefaultDevice;

namespace paddle {
namespace platform {

class CPUDeviceContext;

class DeviceContext {
 public:
  virtual ~DeviceContext() {}
<<<<<<< HEAD

  template <typename DeviceType>
  DeviceType get_eigen_device();
=======
  virtual Place GetPlace() const = 0;
};

class CPUDeviceContext : public DeviceContext {
 public:
  Place GetPlace() const override {
    Place retv = CPUPlace();
    return retv;
  }
>>>>>>> 0a320081
};

template <>
DEVICE_CPU DeviceContext::get_eigen_device<DEVICE_CPU>() {
  return static_cast<CPUDeviceContext*>(this)->eigen_handle();
}

class CPUDeviceContext : public DeviceContext {
 public:
  Eigen::DefaultDevice eigen_handle() {
    if (!eigen_handle_) {
      eigen_handle_ = new Eigen::DefaultDevice();
    }
    return *eigen_handle_;
  }

 private:
  Eigen::DefaultDevice* eigen_handle_{nullptr};
};

<<<<<<< HEAD
=======
class CUDADeviceContext : public DeviceContext {
 public:
  explicit CUDADeviceContext(const GPUPlace gpu_place) : gpu_place_(gpu_place) {
    GPUPlaceGuard guard(gpu_place_);
    paddle::platform::throw_on_error(cudaStreamCreate(&stream_),
                                     "cudaStreamCreate failed");
    eigen_stream_ = new Eigen::CudaStreamDevice(&stream_);
    eigen_device_ = new Eigen::GpuDevice(eigen_stream_);
  }

  Place GetPlace() const override {
    Place retv = GPUPlace();
    return retv;
  }

  void Wait() {
    paddle::platform::throw_on_error(cudaStreamSynchronize(stream_),
                                     "cudaStreamSynchronize failed");
  }

  cudaStream_t stream() { return stream_; }

  Eigen::GpuDevice eigen_device() { return *eigen_device_; }

  cublasHandle_t cublas_handle() {
    if (!blas_handle_) {
      GPUPlaceGuard guard(gpu_place_);
      PADDLE_ENFORCE(paddle::platform::dynload::cublasCreate(&blas_handle_) ==
                         CUBLAS_STATUS_SUCCESS,
                     "cublasCreate failed");
      PADDLE_ENFORCE(paddle::platform::dynload::cublasSetStream(
                         blas_handle_, stream_) == CUBLAS_STATUS_SUCCESS,
                     "cublasSetStream failed");
    }
    return blas_handle_;
  }

  cudnnHandle_t cudnn_handle() {
    if (!dnn_handle_) {
      GPUPlaceGuard guard(gpu_place_);
      PADDLE_ENFORCE(paddle::platform::dynload::cudnnCreate(&dnn_handle_) ==
                         CUDNN_STATUS_SUCCESS,
                     "cudnnCreate failed");
      PADDLE_ENFORCE(paddle::platform::dynload::cudnnSetStream(
                         dnn_handle_, stream_) == CUDNN_STATUS_SUCCESS,
                     "cudnnSetStream failed");
    }
    return dnn_handle_;
  }

  curandGenerator_t curand_generator() {
    if (!rand_generator_) {
      GPUPlaceGuard guard(gpu_place_);
      PADDLE_ENFORCE(paddle::platform::dynload::curandCreateGenerator(
                         &rand_generator_, CURAND_RNG_PSEUDO_DEFAULT) ==
                         CURAND_STATUS_SUCCESS,
                     "curandCreateGenerator failed");
      PADDLE_ENFORCE(
          paddle::platform::dynload::curandSetPseudoRandomGeneratorSeed(
              rand_generator_, random_seed_) == CURAND_STATUS_SUCCESS,
          "curandSetPseudoRandomGeneratorSeed failed");
      PADDLE_ENFORCE(paddle::platform::dynload::curandSetStream(
                         rand_generator_, stream_) == CURAND_STATUS_SUCCESS,
                     "curandSetStream failed");
    }
    return rand_generator_;
  }

  ~CUDADeviceContext() {
    Wait();
    if (blas_handle_) {
      PADDLE_ENFORCE(paddle::platform::dynload::cublasDestroy(blas_handle_) ==
                         CUBLAS_STATUS_SUCCESS,
                     "cublasDestroy failed");
    }

    if (dnn_handle_) {
      PADDLE_ENFORCE(paddle::platform::dynload::cudnnDestroy(dnn_handle_) ==
                         CUDNN_STATUS_SUCCESS,
                     "cudnnDestroy failed");
    }

    if (rand_generator_) {
      PADDLE_ENFORCE(paddle::platform::dynload::curandDestroyGenerator(
                         rand_generator_) == CURAND_STATUS_SUCCESS,
                     "curandDestroyGenerator failed");
    }

    delete eigen_stream_;
    delete eigen_device_;

    paddle::platform::throw_on_error(cudaStreamDestroy(stream_),
                                     "cudaStreamDestroy failed");
  }

 private:
  GPUPlace gpu_place_;
  cudaStream_t stream_;

  Eigen::CudaStreamDevice* eigen_stream_;
  Eigen::GpuDevice* eigen_device_;

  cublasHandle_t blas_handle_{nullptr};

  cudnnHandle_t dnn_handle_{nullptr};

  int random_seed_;
  curandGenerator_t rand_generator_{nullptr};
};
#endif
>>>>>>> 0a320081
}  // namespace platform
}  // namespace paddle<|MERGE_RESOLUTION|>--- conflicted
+++ resolved
@@ -13,23 +13,9 @@
 limitations under the License. */
 
 #pragma once
-<<<<<<< HEAD
+#include "paddle/framework/enforce.h"
+#include "paddle/platform/place.h"
 #include "unsupported/Eigen/CXX11/Tensor"
-=======
-
-#include "paddle/framework/enforce.h"
-#ifndef PADDLE_ONLY_CPU
-#include "paddle/platform/cuda.h"
-#include "paddle/platform/dynload/cublas.h"
-#include "paddle/platform/dynload/cudnn.h"
-#include "paddle/platform/dynload/curand.h"
-#define EIGEN_USE_GPU
-#endif
-#include <paddle/platform/place.h>
-#include <unsupported/Eigen/CXX11/Tensor>
->>>>>>> 0a320081
-
-using DEVICE_CPU = Eigen::DefaultDevice;
 
 namespace paddle {
 namespace platform {
@@ -39,25 +25,15 @@
 class DeviceContext {
  public:
   virtual ~DeviceContext() {}
-<<<<<<< HEAD
 
   template <typename DeviceType>
   DeviceType get_eigen_device();
-=======
+
   virtual Place GetPlace() const = 0;
 };
 
-class CPUDeviceContext : public DeviceContext {
- public:
-  Place GetPlace() const override {
-    Place retv = CPUPlace();
-    return retv;
-  }
->>>>>>> 0a320081
-};
-
 template <>
-DEVICE_CPU DeviceContext::get_eigen_device<DEVICE_CPU>() {
+Eigen::DefaultDevice DeviceContext::get_eigen_device<Eigen::DefaultDevice>() {
   return static_cast<CPUDeviceContext*>(this)->eigen_handle();
 }
 
@@ -70,122 +46,13 @@
     return *eigen_handle_;
   }
 
+  Place GetPlace() const override {
+    Place retv = CPUPlace();
+    return retv;
+  }
+
  private:
   Eigen::DefaultDevice* eigen_handle_{nullptr};
 };
-
-<<<<<<< HEAD
-=======
-class CUDADeviceContext : public DeviceContext {
- public:
-  explicit CUDADeviceContext(const GPUPlace gpu_place) : gpu_place_(gpu_place) {
-    GPUPlaceGuard guard(gpu_place_);
-    paddle::platform::throw_on_error(cudaStreamCreate(&stream_),
-                                     "cudaStreamCreate failed");
-    eigen_stream_ = new Eigen::CudaStreamDevice(&stream_);
-    eigen_device_ = new Eigen::GpuDevice(eigen_stream_);
-  }
-
-  Place GetPlace() const override {
-    Place retv = GPUPlace();
-    return retv;
-  }
-
-  void Wait() {
-    paddle::platform::throw_on_error(cudaStreamSynchronize(stream_),
-                                     "cudaStreamSynchronize failed");
-  }
-
-  cudaStream_t stream() { return stream_; }
-
-  Eigen::GpuDevice eigen_device() { return *eigen_device_; }
-
-  cublasHandle_t cublas_handle() {
-    if (!blas_handle_) {
-      GPUPlaceGuard guard(gpu_place_);
-      PADDLE_ENFORCE(paddle::platform::dynload::cublasCreate(&blas_handle_) ==
-                         CUBLAS_STATUS_SUCCESS,
-                     "cublasCreate failed");
-      PADDLE_ENFORCE(paddle::platform::dynload::cublasSetStream(
-                         blas_handle_, stream_) == CUBLAS_STATUS_SUCCESS,
-                     "cublasSetStream failed");
-    }
-    return blas_handle_;
-  }
-
-  cudnnHandle_t cudnn_handle() {
-    if (!dnn_handle_) {
-      GPUPlaceGuard guard(gpu_place_);
-      PADDLE_ENFORCE(paddle::platform::dynload::cudnnCreate(&dnn_handle_) ==
-                         CUDNN_STATUS_SUCCESS,
-                     "cudnnCreate failed");
-      PADDLE_ENFORCE(paddle::platform::dynload::cudnnSetStream(
-                         dnn_handle_, stream_) == CUDNN_STATUS_SUCCESS,
-                     "cudnnSetStream failed");
-    }
-    return dnn_handle_;
-  }
-
-  curandGenerator_t curand_generator() {
-    if (!rand_generator_) {
-      GPUPlaceGuard guard(gpu_place_);
-      PADDLE_ENFORCE(paddle::platform::dynload::curandCreateGenerator(
-                         &rand_generator_, CURAND_RNG_PSEUDO_DEFAULT) ==
-                         CURAND_STATUS_SUCCESS,
-                     "curandCreateGenerator failed");
-      PADDLE_ENFORCE(
-          paddle::platform::dynload::curandSetPseudoRandomGeneratorSeed(
-              rand_generator_, random_seed_) == CURAND_STATUS_SUCCESS,
-          "curandSetPseudoRandomGeneratorSeed failed");
-      PADDLE_ENFORCE(paddle::platform::dynload::curandSetStream(
-                         rand_generator_, stream_) == CURAND_STATUS_SUCCESS,
-                     "curandSetStream failed");
-    }
-    return rand_generator_;
-  }
-
-  ~CUDADeviceContext() {
-    Wait();
-    if (blas_handle_) {
-      PADDLE_ENFORCE(paddle::platform::dynload::cublasDestroy(blas_handle_) ==
-                         CUBLAS_STATUS_SUCCESS,
-                     "cublasDestroy failed");
-    }
-
-    if (dnn_handle_) {
-      PADDLE_ENFORCE(paddle::platform::dynload::cudnnDestroy(dnn_handle_) ==
-                         CUDNN_STATUS_SUCCESS,
-                     "cudnnDestroy failed");
-    }
-
-    if (rand_generator_) {
-      PADDLE_ENFORCE(paddle::platform::dynload::curandDestroyGenerator(
-                         rand_generator_) == CURAND_STATUS_SUCCESS,
-                     "curandDestroyGenerator failed");
-    }
-
-    delete eigen_stream_;
-    delete eigen_device_;
-
-    paddle::platform::throw_on_error(cudaStreamDestroy(stream_),
-                                     "cudaStreamDestroy failed");
-  }
-
- private:
-  GPUPlace gpu_place_;
-  cudaStream_t stream_;
-
-  Eigen::CudaStreamDevice* eigen_stream_;
-  Eigen::GpuDevice* eigen_device_;
-
-  cublasHandle_t blas_handle_{nullptr};
-
-  cudnnHandle_t dnn_handle_{nullptr};
-
-  int random_seed_;
-  curandGenerator_t rand_generator_{nullptr};
-};
-#endif
->>>>>>> 0a320081
 }  // namespace platform
 }  // namespace paddle