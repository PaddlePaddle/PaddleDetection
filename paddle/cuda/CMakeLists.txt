set(AVX_SOURCES
    src/hl_math.cc
    src/hl_avx_functions.cc
)

if(WITH_AVX)
    set(CUDA_SOURCES
        src/hl_time.cc
        src/hl_cpu_functions.cc
        ${AVX_SOURCES})
else()
    set(CUDA_SOURCES
        src/hl_time.cc
        src/hl_cpu_functions.cc)
endif()

set(CUDA_CXX_WITH_GPU_SOURCES
    src/hl_cudart_wrap.cc
    src/hl_cuda_cublas.cc
    src/hl_cuda_cudnn.cc
    src/hl_cuda_device.cc)

if(WITH_GPU)
    set(CUDA_CXX_SOURCES
        src/hl_dso_loader.cc
        src/hl_warpctc_wrap.cc
        ${CUDA_CXX_WITH_GPU_SOURCES})

    set_source_files_properties(${CUDA_CXX_SOURCES}
                                PROPERTIES COMPILE_FLAGS "-D__NVCC__")
else()
    set(CUDA_CXX_SOURCES
        src/hl_dso_loader.cc
        src/hl_warpctc_wrap.cc)
endif()

<<<<<<< HEAD
set(CUDA_DSO_SOURCES
    src/hl_dso_loader.cc
    src/hl_cudart_wrap.cc)
=======
set_source_files_properties(${AVX_SOURCES}
                            PROPERTIES COMPILE_FLAGS "-mavx")
>>>>>>> db379811

set(CUDA_CU_SOURCES
    src/hl_perturbation_util.cu
    src/hl_cuda_aggregate.cu
    src/hl_cuda_matrix.cu
    src/hl_cuda_sparse.cu
    src/hl_cuda_cnn.cu
    src/hl_cuda_lstm.cu
    src/hl_top_k.cu
    src/hl_batch_transpose.cu
    src/hl_cuda_sequence.cu
    src/hl_table_apply.cu)

set(CUDA_HEADERS
    include/hl_time.h
    include/hl_dso_loader.h
    include/hl_warpctc_wrap.h
    include/hl_sequence.h
    include/hl_cuda_cublas.h
    include/hl_batch_transpose.h
    include/hl_avx_functions.h
    include/hl_sparse.h
    include/hl_functions.h
    include/hl_cuda_cudnn.h
    include/hl_activation_functions.h
    include/hl_base.h
    include/stub/hl_cuda_cudnn_stub.h
    include/stub/hl_cuda_stub.h
    include/stub/hl_cuda_cublas_stub.h
    include/stub/hl_cnn_stub.h
    include/stub/hl_lstm_stub.h
    include/stub/hl_sequence_stub.h
    include/stub/hl_aggregate_stub.h
    include/stub/hl_sparse_stub.h
    include/stub/hl_matrix_stub.h
    include/hl_aggregate.h
    include/hl_cuda.h
    include/hl_lstm.h
    include/hl_table_apply.h
    include/hl_gpu.h
    include/hl_top_k.h
    include/hl_matrix.h
    include/hl_cnn.h)

if(WITH_GPU)
    cuda_add_library(paddle_cuda
        ${CUDA_SOURCES}
        ${CUDA_CU_SOURCES}
        ${CUDA_CXX_SOURCES})
else()
    add_library(paddle_cuda
                ${CUDA_SOURCES}
                ${CUDA_CXX_SOURCES})
endif()

add_style_check_target(paddle_cuda
                       ${CUDA_SOURCES}
                       ${CUDA_HEADERS}
                       ${CUDA_CXX_SOURCES})<|MERGE_RESOLUTION|>--- conflicted
+++ resolved
@@ -33,15 +33,6 @@
         src/hl_dso_loader.cc
         src/hl_warpctc_wrap.cc)
 endif()
-
-<<<<<<< HEAD
-set(CUDA_DSO_SOURCES
-    src/hl_dso_loader.cc
-    src/hl_cudart_wrap.cc)
-=======
-set_source_files_properties(${AVX_SOURCES}
-                            PROPERTIES COMPILE_FLAGS "-mavx")
->>>>>>> db379811
 
 set(CUDA_CU_SOURCES
     src/hl_perturbation_util.cu
