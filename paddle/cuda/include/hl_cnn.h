/* Copyright (c) 2016 Baidu, Inc. All Rights Reserve.

Licensed under the Apache License, Version 2.0 (the "License");
you may not use this file except in compliance with the License.
You may obtain a copy of the License at

    http://www.apache.org/licenses/LICENSE-2.0

Unless required by applicable law or agreed to in writing, software
distributed under the License is distributed on an "AS IS" BASIS,
WITHOUT WARRANTIES OR CONDITIONS OF ANY KIND, either express or implied.
See the License for the specific language governing permissions and
limitations under the License. */


#ifndef HL_CNN_H_
#define HL_CNN_H_

#include "hl_base.h"

/**
 * @brief   Shrink column to feature.
 *
 * @param[in]   dataCol     expand data.
 * @param[in]   channels    number of channel.
 * @param[in]   height      image height.
 * @param[in]   width       image width.
 * @param[in]   blockH      filter height.
 * @param[in]   blockW      filter width.
 * @param[in]   strideH     stride height.
 * @param[in]   strideW     stride width.
 * @param[in]   paddingH    padding height.
 * @param[in]   paddingW    padding width.
 * @param[in]   outputH     output height.
 * @param[in]   outputW     output width.
 * @param[out]  dataIm      output image data.
 * @param[in]   alpha
 * @param[in]   beta
 */
extern void hl_shrink_col2feature(
    const real * dataCol, size_t channels,
    size_t height, size_t width,
    size_t blockH, size_t blockW,
    size_t strideH, size_t strideW,
    size_t paddingH, size_t paddingW,
    size_t outputH, size_t outputW,
    real* dataIm,
    real alpha = 1.0f, real beta = 0.0f);

/**
 * @brief   Expand feature to column.
 *
 * @param[in]   dataIm      input image data.
 * @param[in]   channels    number of channel.
 * @param[in]   height      image height.
 * @param[in]   width       image width.
 * @param[in]   blockH      filter height.
 * @param[in]   blockW      filter width.
 * @param[in]   strideH     stride height.
 * @param[in]   strideW     stride width.
 * @param[in]   paddingH    padding height.
 * @param[in]   paddingW    padding width.
 * @param[in]   outputH     output height.
 * @param[in]   outputW     output width.
 * @param[out]  dataCol     expand data.
 *
 */
extern void hl_expand_feature2col(
    const real* dataIm, size_t channels,
    size_t height, size_t width,
    size_t blockH, size_t blockW,
    size_t strideH, size_t strideW,
    size_t paddingH, size_t paddingW,
    size_t outputH, size_t outputW,
    real* dataCol);

/**
 * @brief   Maximum pool forward.
 *
 * @param[in]   frameCnt    batch size of input image.
 * @param[in]   inputData   input data.
 * @param[in]   channels    number of channel.
 * @param[in]   height      image height.
 * @param[in]   width       image width.
 * @param[in]   pooledH     output image height.
 * @param[in]   pooledW     output image width.
 * @param[in]   sizeX       width of pooling window.
 * @param[in]   sizeY       height of pooling window.
 * @param[in]   strideH     pooling stride height.
 * @param[in]   strideW     pooling stride width.
 * @param[in]   paddingH    padding height.
 * @param[in]   paddingW    padding width.
 * @param[out]  tgtData     output data.
 *
 */
extern void hl_maxpool_forward(
    const int frameCnt, const real* inputData,
    const int channels,
    const int height, const int width,
    const int pooledH, const int pooledW,
    const int sizeX, const int sizeY,
    const int strideH, const int strideW,
    const int paddingH, const int paddingW, real* tgtData);

/**
 * @brief   Maximum pool backward.
 *
 * @param[in]   frameCnt    batch size of input image.
 * @param[in]   inputData   input data.
 * @param[out]  outData     output data.
 * @param[out]  outGrad     output grad data.
 * @param[in]   channels    number of channel.
 * @param[in]   height      image height.
 * @param[in]   width       image width.
 * @param[in]   pooledH     output image height.
 * @param[in]   pooledW     output image width.
 * @param[in]   sizeX       width of pooling window.
 * @param[in]   sizeY       height of pooling window.
 * @param[in]   strideH     pooling stride height.
 * @param[in]   strideW     pooling stride width.
 * @param[in]   scaleA      scale.
 * @param[in]   scaleB      scale.
 * @param[in]   paddingH    padding height.
 * @param[in]   paddingW    padding width.
 * @param[out]  targetGrad  output grad.
 *
 */
extern void hl_maxpool_backward(
    const int frameCnt, const real* inputData,
    const real* outData, const real* outGrad,
    const int channels, const int height,
    const int width,
    const int pooledH, const int pooledW,
    const int sizeX, const int sizeY,
    const int strideH, const int strideW,
    const int paddingH, const int paddingW,
    real scaleA, real scaleB,
    real* targetGrad);

/**
 * @brief   Averge pool forward.
 *
 * @param[in]   frameCnt    batch size of input image.
 * @param[in]   inputData   input data.
 * @param[in]   channels    number of channel.
 * @param[in]   height      image height.
 * @param[in]   width       image width.
 * @param[in]   pooledH     output image height.
 * @param[in]   pooledW     output image width.
 * @param[in]   sizeX       width of pooling window.
 * @param[in]   sizeY       height of pooling window.
 * @param[in]   strideH     pooling stride height.
 * @param[in]   strideW     pooling stride width.
 * @param[in]   paddingH    padding height.
 * @param[in]   paddingW    padding width.
 * @param[out]  tgtData     output data.
 *
 */
extern void hl_avgpool_forward(
    const int frameCnt, const real* inputData,
    const int channels,
    const int height, const int width,
    const int pooledH, const int pooledW,
    const int sizeX, const int sizeY,
    const int strideH, const int strideW,
    const int paddingH, const int paddingW, real* tgtData);

/**
 * @brief   Maximum pool backward.
 *
 * @param[in]   frameCnt    batch size of input image.
 * @param[in]   outGrad     output grad data.
 * @param[in]   channels    number of channel.
 * @param[in]   height      image height.
 * @param[in]   width       image width.
 * @param[in]   pooledH     output image height.
 * @param[in]   pooledW     output image width.
 * @param[in]   sizeX       width of pooling window.
 * @param[in]   sizeY       height of pooling window.
 * @param[in]   strideH     pooling stride height.
 * @param[in]   strideW     pooling stride width.
 * @param[in]   paddingH    padding height.
 * @param[in]   paddingW    padding width.
 * @param[in]   scaleA      scale.
 * @param[in]   scaleB      scale.
 * @param[out]  backGrad    output grad.
 *
 */
extern void hl_avgpool_backward(
    const int frameCnt, const real* outGrad,
    const int channels, const int height,
    const int width,
    const int pooledH, const int pooledW,
    const int sizeX, const int sizeY,
    const int strideH, const int strideW,
    int paddingH, int paddingW,
    real scaleA, real scaleB,
    real* backGrad);

/**
 * @brief   Cross-map-respose normalize forward.
 *
 * @param[in]   frameCnt    batch size of input image.
 * @param[in]   in          input data.
 * @param[in]   scale       buffer.
 * @param[out]  out         output data.
 * @param[in]   channels    number of channel.
 * @param[in]   height      image height.
 * @param[in]   width       image width.
 * @param[in]   sizeX       size.
 * @param[in]   alpha       scale.
 * @param[in]   beta        scale.
 *
 */
extern void hl_CMRNorm_forward(
    size_t frameCnt, const real* in, real* scale, real* out,
    size_t channels, size_t height, size_t width, size_t sizeX,
    real alpha, real beta);

/**
 * @brief   Cross-map-respose normalize backward.
 *
 * @param[in]   frameCnt    batch size of input image.
 * @param[in]   inV         input data.
 * @param[in]   scale       buffer.
 * @param[out]  outV        output value.
 * @param[out]  outDiff     output grad.
 * @param[out]  inDiff      input grad.
 * @param[in]   channels    number of channel.
 * @param[in]   height      image height.
 * @param[in]   width       image width.
 * @param[in]   sizeX       size.
 * @param[in]   alpha       scale.
 * @param[in]   beta        scale.
 *
 */
extern void hl_CMRNorm_backward(
    size_t frameCnt, const real* inV, const real* scale,
    const real* outV, const real* outDiff, real *inDiff,
    size_t channels, size_t height, size_t width, size_t sizeX,
    real alpha, real beta);

/**
<<<<<<< HEAD
 * @brief   Bilinear interpolation forward.
 *
 * @param[in]   inData      input value.
 * @param[in]   inImgH      input image height.
 * @param[in]   inImgW      input image width.
 * @param[in]   inputH      input batchSize.
 * @param[in]   inputW      input image data dim.
 * @param[out]  outData     output value.
 * @param[in]   outImgH     output image height.
 * @param[in]   outImgW     output image width.
 * @param[in]   outputH     output batchSize.
 * @param[in]   outputW     output image data dim.
 * @param[in]   numChannels number of channels.
 *
 */
extern void hl_bilinear_forward(const real* inData,
                                const size_t inImgH,
                                const size_t inImgW,
                                const size_t inputH,
                                const size_t inputW,
                                real* outData,
                                const size_t outImgH,
                                const size_t outImgW,
                                const size_t outputH,
                                const size_t outputW,
                                const size_t numChannels);

 /**
 * @brief   Bilinear interpolation backward.
 *
 * @param[out]  inGrad      input gradient.
 * @param[in]   inImgH      input image height.
 * @param[in]   inImgW      input image width.
 * @param[in]   inputH      input batchSize.
 * @param[in]   inputW      input image data dim.
 * @param[in]   outGrad     output gradient.
 * @param[in]   outImgH     output image height.
 * @param[in]   outImgW     output image width.
 * @param[in]   outputH     output batchSize.
 * @param[in]   outputW     output image data dim.
 * @param[in]   numChannels number of channels.
 *
 */                               
extern void hl_bilinear_backward(real* inGrad,
                                 const size_t inImgH,
                                 const size_t inImgW,
                                 const size_t inputH,
                                 const size_t inputW,
                                 const real* outGrad,
                                 const size_t outImgH,
                                 const size_t outImgW,
                                 const size_t outputH,
                                 const size_t outputW,
                                 const size_t numChannels);
=======
 * @brief   MaxOut forward.
 *
 * @param[in]   inData      input data.
 * @param[out]  outData     output data.
 * @param[out]  idData      output maxId.
 * @param[in]   batchSize   batchSize.
 * @param[in]   size        number of channels * image height * image width.
 * @param[in]   featLen     feature length = image height * image width.
 * @param[in]   groups      number of groups.
 */
extern void hl_maxout_forward(
    const real* inData, real* outData, int* idData,
    size_t batchSize, size_t size, size_t featLen, size_t groups);

/**
 * @brief   MaxOut backward.
 *
 * @param[out]  inGrad      input grad data.
 * @param[in]   outGrad     output grad data.
 * @param[in]   idData      output maxId.
 * @param[in]   batchSize   batchSize.
 * @param[in]   size        number of channels * image height * image width.
 * @param[in]   featLen     feature length = image height * image width.
 * @param[in]   groups      number of groups.
 */
extern void hl_maxout_backward(
    real* inGrad, const real* outGrad, const int* idData,
    size_t batchSize, size_t size, size_t featLen, size_t groups);
>>>>>>> 46bd5f53

#endif /* HL_CNN_H_ */<|MERGE_RESOLUTION|>--- conflicted
+++ resolved
@@ -241,7 +241,6 @@
     real alpha, real beta);
 
 /**
-<<<<<<< HEAD
  * @brief   Bilinear interpolation forward.
  *
  * @param[in]   inData      input value.
@@ -296,7 +295,8 @@
                                  const size_t outputH,
                                  const size_t outputW,
                                  const size_t numChannels);
-=======
+
+/**
  * @brief   MaxOut forward.
  *
  * @param[in]   inData      input data.
@@ -325,6 +325,5 @@
 extern void hl_maxout_backward(
     real* inGrad, const real* outGrad, const int* idData,
     size_t batchSize, size_t size, size_t featLen, size_t groups);
->>>>>>> 46bd5f53
 
 #endif /* HL_CNN_H_ */