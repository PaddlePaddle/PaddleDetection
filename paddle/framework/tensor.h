--- conflicted
+++ resolved
@@ -103,28 +103,7 @@
    * @param[in] begin_idx   The begin index of the slice.
    * @param[in] end_idx     The end index of the slice.
    */
-  template <typename T>
-<<<<<<< HEAD
-  void CopyFrom(const Tensor& src, platform::Place dst_place) {
-    PADDLE_ENFORCE(platform::is_cpu_place(dst_place),
-                   "Tensor::CopyFrom only support dst CPU now.");
-    size_t size = product(src.dims_) * sizeof(T);
-    Resize(src.dims());
-    const void* src_ptr = static_cast<const void*>(src.data<T>());
-    void* dst_ptr = static_cast<void*>(mutable_data<T>(dst_place));
-    if (paddle::platform::is_cpu_place(holder_->place())) {
-      std::memcpy(dst_ptr, src_ptr, size);
-    } else if (paddle::platform::is_gpu_place(holder_->place())) {
-#ifdef PADDLE_ONLY_CPU
-      PADDLE_THROW("'GPUPlace' is not supported in CPU only device.");
-#else
-      platform::GpuMemcpySync(dst_ptr, src_ptr, size, cudaMemcpyDeviceToHost);
-#endif
-    }
-  }
-=======
   inline Tensor Slice(const int& begin_idx, const int& end_idx) const;
->>>>>>> 0973c2c9
 
  private:
   template <typename T>
