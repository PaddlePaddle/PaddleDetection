/* Copyright (c) 2016 PaddlePaddle Authors. All Rights Reserve.

Licensed under the Apache License, Version 2.0 (the "License");
you may not use this file except in compliance with the License.
You may obtain a copy of the License at

    http://www.apache.org/licenses/LICENSE-2.0

Unless required by applicable law or agreed to in writing, software
distributed under the License is distributed on an "AS IS" BASIS,
WITHOUT WARRANTIES OR CONDITIONS OF ANY KIND, either express or implied.
See the License for the specific language governing permissions and
limitations under the License. */

#pragma once

#include <boost/variant.hpp>
#include <string>
#include <unordered_map>
#include <vector>

#include "paddle/framework/attr_checker.h"
#include "paddle/framework/op_desc.pb.h"
#include "paddle/framework/op_proto.pb.h"
#include "paddle/framework/scope.h"
#include "paddle/framework/tensor.h"
#include "paddle/platform/device_context.h"
#include "paddle/platform/place.h"
#include "paddle/utils/Error.h"

namespace paddle {
namespace framework {

class OperatorBase;
class InferShapeContext;
class ExecutionContext;
/**
 * OperatorBase has the basic element that Net will call to do computation.
 * Only CreateOperator from OpRegistry will new Operator directly. User
 * should always construct a proto message OpDesc and call
 * OpRegistry::CreateOp(op_desc) to get an Operator instance.
 */
class OperatorBase {
 public:
  /// If a variable is a empty variable, that name will be used.
  static std::string EMPTY_VAR_NAME() { return "@EMPTY@"; }

  /// If a variable is a temporary variable, that name will be set in Python,
  /// but it will be convert to a unique name in scope after OpCreator.
  static std::string TMP_VAR_NAME() { return "@TEMP@"; }

  /// If a variable's name has a certain suffix, it means that the
  /// variable is the gradient of another varibale.
  /// e.g. Variable "x@GRAD" is the gradient of varibale "x".
  static std::string GRAD_VAR_SUFFIX() { return "@GRAD"; }

  virtual ~OperatorBase() {}

  template <typename T>
  inline const T& GetAttr(const std::string& name) const {
    PADDLE_ENFORCE(attrs_.count(name) != 0, "%s should be in AttributeMap",
                   name);
    return boost::get<T>(attrs_.at(name));
  }

  virtual std::string DebugString() const;

  /// Init will be called after CreateOperator, you can put some initialization
  /// logic here.
  virtual void Init() {}

  /// InferShape infer the size of Variables used by this Operator with
  /// information inside scope
  virtual void InferShape(const Scope& scope) const = 0;

  /// Net will call this function to Run an op.
  virtual void Run(const Scope& scope,
                   const platform::DeviceContext& dev_ctx) const = 0;

  virtual bool IsNetOp() const { return false; }

  //! Get a input with argument's name described in `op_proto`
  const std::string& Input(const std::string& name) const;
  //! Get a input which has multiple variables.
  //! TODO add a vector_view to prevent memory copy.
  std::vector<std::string> Inputs(const std::string& name) const;
  //! Get a output with argument's name described in `op_proto`
  const std::string& Output(const std::string& name) const;
  //! Get an output which has multiple variables.
  //! TODO add a vector_view to prevent memory copy.
  std::vector<std::string> Outputs(const std::string& name) const;

 public:
  std::string type_;
  std::vector<std::string> inputs_;
  std::vector<std::string> outputs_;
  AttributeMap attrs_;
  // store the arguments' offset described in op_desc.
  std::shared_ptr<std::unordered_map<std::string, int>> in_out_idxs_;
};

class OperatorContext {
 public:
<<<<<<< HEAD
  KernelContext(const OperatorBase* op, const Scope& scope,
                const platform::DeviceContext& device_context)
      : op_(*op), scope_(scope), device_context_(device_context) {}

  const Variable* Input(int index) const {
    return scope_.FindVar(op_.inputs_[index]);
  }

  Variable* Output(int index) const {
    return scope_.FindVar(op_.outputs_[index]);
  }

  const Variable* Input(const std::string& name) const {
    return scope_.FindVar(op_.Input(name));
  }

  const Variable* Output(const std::string& name) const {
    return scope_.FindVar(op_.Output(name));
=======
  OperatorContext(const OperatorBase* op, const std::shared_ptr<Scope>& scope)
      : op_(*op), scope_(scope) {}

  size_t InputSize() const { return op_.inputs_.size(); }

  size_t OutputSize() const { return op_.outputs_.size(); }

  const Variable* InputVar(const size_t& index) const {
    return scope_->GetVariable(op_.inputs_.at(index));
  }

  Variable* OutputVar(const size_t& index) const {
    return scope_->GetVariable(op_.outputs_.at(index));
  }

  const Variable* InputVar(const std::string& name) const {
    return scope_->GetVariable(op_.Input(name));
  }

  Variable* OutputVar(const std::string& name) const {
    return scope_->GetVariable(op_.Output(name));
>>>>>>> 61ebacbc
  }

  const std::vector<const Variable*> MultiInputVar(
      const std::string& name) const {
    auto names = op_.Inputs(name);
    std::vector<const Variable*> res;
    res.reserve(names.size());
    std::transform(
<<<<<<< HEAD
        names.begin(), names.end(), res.begin(),
        [this](const std::string& name) { return scope_.FindVar(name); });
=======
        names.begin(), names.end(), std::back_inserter(res),
        [this](const std::string& name) { return scope_->GetVariable(name); });
>>>>>>> 61ebacbc
    return res;
  }

  std::vector<const Variable*> MultiOutputVar(const std::string& name) const {
    auto names = op_.Outputs(name);
    std::vector<const Variable*> res;
    res.reserve(names.size());
    std::transform(
<<<<<<< HEAD
        names.begin(), names.end(), res.begin(),
        [this](const std::string& name) { return scope_.FindVar(name); });
=======
        names.begin(), names.end(), std::back_inserter(res),
        [this](const std::string& name) { return scope_->GetVariable(name); });
>>>>>>> 61ebacbc
    return res;
  }

  template <typename T>
  const T* Input(const size_t& index) const {
    return &(InputVar(index)->Get<T>());
  }

  template <typename T>
  T* Output(const size_t& index) const {
    return OutputVar(index)->GetMutable<T>();
  }

  template <typename T>
  const T* Input(const std::string& name) const {
    return &(InputVar(name)->Get<T>());
  }

  template <typename T>
  T* Output(const std::string& name) const {
    return OutputVar(name)->GetMutable<T>();
  }

  template <typename T>
  const std::vector<const T*> MultiInput(const std::string& name) const {
    auto names = op_.Inputs(name);
    std::vector<const T*> res;
    res.reserve(names.size());
    std::transform(names.begin(), names.end(), std::back_inserter(res),
                   [this](const std::string& name) {
                     return &scope_->GetVariable(name)->Get<T>();
                   });
    return res;
  }

  template <typename T>
  std::vector<const T*> MultiOutput(const std::string& name) const {
    auto names = op_.Outputs(name);
    std::vector<const T*> res;
    res.reserve(names.size());
    std::transform(names.begin(), names.end(), std::back_inserter(res),
                   [this](const std::string& name) {
                     return scope_->GetVariable(name)->GetMutable<T>();
                   });
    return res;
  }

  const OperatorBase& op_;
  const std::shared_ptr<Scope>& scope_;
};

class InferShapeContext : public OperatorContext {
 public:
  InferShapeContext(const OperatorBase* op, const std::shared_ptr<Scope>& scope)
      : OperatorContext(op, scope) {}
};

template <typename T>
struct EigenDeviceConverter;

template <>
struct EigenDeviceConverter<platform::CPUPlace> {
  using EigenDeviceType = Eigen::DefaultDevice;
};

#ifndef PADDLE_ONLY_CPU
template <>
struct EigenDeviceConverter<platform::GPUPlace> {
  using EigenDeviceType = Eigen::GpuDevice;
};
#endif

class ExecutionContext : public OperatorContext {
 public:
  ExecutionContext(const OperatorBase* op, const std::shared_ptr<Scope>& scope,
                   const platform::DeviceContext& device_context)
      : OperatorContext(op, scope), device_context_(device_context) {}

  template <typename PlaceType,
            typename DeviceType =
                typename EigenDeviceConverter<PlaceType>::EigenDeviceType>
  DeviceType* GetEigenDevice() const;

  platform::Place GetPlace() const { return device_context_.GetPlace(); }

<<<<<<< HEAD
  const OperatorBase& op_;
  const Scope& scope_;
=======
>>>>>>> 61ebacbc
  const platform::DeviceContext& device_context_;
};

class OpKernel {
 public:
  /**
   * ExecutionContext is the only parameter of Kernel Run function.
   * Run will get input/output variables, state such as momentum and
   * device resource such as CUDA stream, cublas handle, etc. from
   * ExecutionContext. User should construct it before run the Operator.
   */

  virtual void Compute(const ExecutionContext& context) const = 0;

  virtual ~OpKernel() {}
};

class OperatorWithKernel : public OperatorBase {
 public:
  struct OpKernelKey {
    platform::Place place_;

    OpKernelKey() = default;
    OpKernelKey(const platform::DeviceContext& dev_ctx) {
      place_ = dev_ctx.GetPlace();
    }

    bool operator==(const OpKernelKey& o) const {
      return platform::places_are_same_class(place_, o.place_);
    }
  };

  struct OpKernelHash {
    std::hash<bool> hash_;
    size_t operator()(const OpKernelKey& key) const {
      return hash_(platform::is_gpu_place(key.place_));
    }
  };

  using OpKernelMap =
      std::unordered_map<OpKernelKey, std::unique_ptr<OpKernel>, OpKernelHash>;

<<<<<<< HEAD
  void Run(const Scope& scope,
=======
  void InferShape(const std::shared_ptr<Scope>& scope) const {
    InferShape(InferShapeContext(this, scope));
  }

  void Run(const std::shared_ptr<Scope>& scope,
>>>>>>> 61ebacbc
           const platform::DeviceContext& dev_ctx) const final {
    auto& opKernel = AllOpKernels().at(type_).at(OpKernelKey(dev_ctx));
    opKernel->Compute(ExecutionContext(this, scope, dev_ctx));
  }

  static std::unordered_map<std::string /* op_type */, OpKernelMap>&
  AllOpKernels() {
    static std::unordered_map<std::string, OpKernelMap> g_all_op_kernels;
    return g_all_op_kernels;
  }

<<<<<<< HEAD
  void InferShape(const Scope& scope) const final {
    std::vector<const Tensor*> ins;
    VarNamesToTensors(scope, inputs_, &ins);
    std::vector<Tensor*> outs;
    VarNamesToTensors(scope, outputs_, &outs);
    InferShape(ins, outs);
  };

 private:
  template <typename T>
  void VarNamesToTensors(const Scope& scope,
                         const std::vector<std::string>& var_names,
                         std::vector<T>* container) const {
    container->reserve(var_names.size());
    VarToTensor<T> convert;
    for (auto& name : var_names) {
      auto var = scope.FindVar(name);
      if (var != nullptr) {
        container->push_back(convert(var));
      } else {
        container->push_back(nullptr);
      }
    }
  }

=======
>>>>>>> 61ebacbc
 protected:
  virtual void InferShape(const InferShapeContext& ctx) const = 0;
};

}  // namespace framework
}  // namespace paddle<|MERGE_RESOLUTION|>--- conflicted
+++ resolved
@@ -101,48 +101,27 @@
 
 class OperatorContext {
  public:
-<<<<<<< HEAD
-  KernelContext(const OperatorBase* op, const Scope& scope,
-                const platform::DeviceContext& device_context)
-      : op_(*op), scope_(scope), device_context_(device_context) {}
-
-  const Variable* Input(int index) const {
-    return scope_.FindVar(op_.inputs_[index]);
-  }
-
-  Variable* Output(int index) const {
-    return scope_.FindVar(op_.outputs_[index]);
-  }
-
-  const Variable* Input(const std::string& name) const {
+  OperatorContext(const OperatorBase* op, const Scope& scope)
+      : op_(*op), scope_(scope) {}
+
+  size_t InputSize() const { return op_.inputs_.size(); }
+
+  size_t OutputSize() const { return op_.outputs_.size(); }
+
+  const Variable* InputVar(const size_t index) const {
+    return scope_.FindVar(op_.inputs_.at(index));
+  }
+
+  Variable* OutputVar(const size_t index) const {
+    return scope_.FindVar(op_.outputs_.at(index));
+  }
+
+  const Variable* InputVar(const std::string& name) const {
     return scope_.FindVar(op_.Input(name));
   }
 
-  const Variable* Output(const std::string& name) const {
+  Variable* OutputVar(const std::string& name) const {
     return scope_.FindVar(op_.Output(name));
-=======
-  OperatorContext(const OperatorBase* op, const std::shared_ptr<Scope>& scope)
-      : op_(*op), scope_(scope) {}
-
-  size_t InputSize() const { return op_.inputs_.size(); }
-
-  size_t OutputSize() const { return op_.outputs_.size(); }
-
-  const Variable* InputVar(const size_t& index) const {
-    return scope_->GetVariable(op_.inputs_.at(index));
-  }
-
-  Variable* OutputVar(const size_t& index) const {
-    return scope_->GetVariable(op_.outputs_.at(index));
-  }
-
-  const Variable* InputVar(const std::string& name) const {
-    return scope_->GetVariable(op_.Input(name));
-  }
-
-  Variable* OutputVar(const std::string& name) const {
-    return scope_->GetVariable(op_.Output(name));
->>>>>>> 61ebacbc
   }
 
   const std::vector<const Variable*> MultiInputVar(
@@ -151,13 +130,8 @@
     std::vector<const Variable*> res;
     res.reserve(names.size());
     std::transform(
-<<<<<<< HEAD
-        names.begin(), names.end(), res.begin(),
+        names.begin(), names.end(), std::back_inserter(res),
         [this](const std::string& name) { return scope_.FindVar(name); });
-=======
-        names.begin(), names.end(), std::back_inserter(res),
-        [this](const std::string& name) { return scope_->GetVariable(name); });
->>>>>>> 61ebacbc
     return res;
   }
 
@@ -166,23 +140,18 @@
     std::vector<const Variable*> res;
     res.reserve(names.size());
     std::transform(
-<<<<<<< HEAD
-        names.begin(), names.end(), res.begin(),
+        names.begin(), names.end(), std::back_inserter(res),
         [this](const std::string& name) { return scope_.FindVar(name); });
-=======
-        names.begin(), names.end(), std::back_inserter(res),
-        [this](const std::string& name) { return scope_->GetVariable(name); });
->>>>>>> 61ebacbc
-    return res;
-  }
-
-  template <typename T>
-  const T* Input(const size_t& index) const {
+    return res;
+  }
+
+  template <typename T>
+  const T* Input(const size_t index) const {
     return &(InputVar(index)->Get<T>());
   }
 
   template <typename T>
-  T* Output(const size_t& index) const {
+  T* Output(const size_t index) const {
     return OutputVar(index)->GetMutable<T>();
   }
 
@@ -203,7 +172,7 @@
     res.reserve(names.size());
     std::transform(names.begin(), names.end(), std::back_inserter(res),
                    [this](const std::string& name) {
-                     return &scope_->GetVariable(name)->Get<T>();
+                     return &scope_.FindVar(name)->Get<T>();
                    });
     return res;
   }
@@ -215,18 +184,18 @@
     res.reserve(names.size());
     std::transform(names.begin(), names.end(), std::back_inserter(res),
                    [this](const std::string& name) {
-                     return scope_->GetVariable(name)->GetMutable<T>();
+                     return scope_.FindVar(name)->GetMutable<T>();
                    });
     return res;
   }
 
   const OperatorBase& op_;
-  const std::shared_ptr<Scope>& scope_;
+  const Scope& scope_;
 };
 
 class InferShapeContext : public OperatorContext {
  public:
-  InferShapeContext(const OperatorBase* op, const std::shared_ptr<Scope>& scope)
+  InferShapeContext(const OperatorBase* op, const Scope& scope)
       : OperatorContext(op, scope) {}
 };
 
@@ -247,7 +216,7 @@
 
 class ExecutionContext : public OperatorContext {
  public:
-  ExecutionContext(const OperatorBase* op, const std::shared_ptr<Scope>& scope,
+  ExecutionContext(const OperatorBase* op, const Scope& scope,
                    const platform::DeviceContext& device_context)
       : OperatorContext(op, scope), device_context_(device_context) {}
 
@@ -258,11 +227,6 @@
 
   platform::Place GetPlace() const { return device_context_.GetPlace(); }
 
-<<<<<<< HEAD
-  const OperatorBase& op_;
-  const Scope& scope_;
-=======
->>>>>>> 61ebacbc
   const platform::DeviceContext& device_context_;
 };
 
@@ -305,15 +269,11 @@
   using OpKernelMap =
       std::unordered_map<OpKernelKey, std::unique_ptr<OpKernel>, OpKernelHash>;
 
-<<<<<<< HEAD
+  void InferShape(const Scope& scope) const {
+    InferShape(InferShapeContext(this, scope));
+  }
+
   void Run(const Scope& scope,
-=======
-  void InferShape(const std::shared_ptr<Scope>& scope) const {
-    InferShape(InferShapeContext(this, scope));
-  }
-
-  void Run(const std::shared_ptr<Scope>& scope,
->>>>>>> 61ebacbc
            const platform::DeviceContext& dev_ctx) const final {
     auto& opKernel = AllOpKernels().at(type_).at(OpKernelKey(dev_ctx));
     opKernel->Compute(ExecutionContext(this, scope, dev_ctx));
@@ -325,34 +285,6 @@
     return g_all_op_kernels;
   }
 
-<<<<<<< HEAD
-  void InferShape(const Scope& scope) const final {
-    std::vector<const Tensor*> ins;
-    VarNamesToTensors(scope, inputs_, &ins);
-    std::vector<Tensor*> outs;
-    VarNamesToTensors(scope, outputs_, &outs);
-    InferShape(ins, outs);
-  };
-
- private:
-  template <typename T>
-  void VarNamesToTensors(const Scope& scope,
-                         const std::vector<std::string>& var_names,
-                         std::vector<T>* container) const {
-    container->reserve(var_names.size());
-    VarToTensor<T> convert;
-    for (auto& name : var_names) {
-      auto var = scope.FindVar(name);
-      if (var != nullptr) {
-        container->push_back(convert(var));
-      } else {
-        container->push_back(nullptr);
-      }
-    }
-  }
-
-=======
->>>>>>> 61ebacbc
  protected:
   virtual void InferShape(const InferShapeContext& ctx) const = 0;
 };
