--- conflicted
+++ resolved
@@ -143,6 +143,7 @@
 REGISTER_OP(add, f::EmptyOp, f::AddOpMaker);
 REGISTER_GRADIENT_OP(add, add_grad, f::EmptyOp);
 REGISTER_OP(fc, f::FcOp, f::FcOpMaker);
+REGISTER_GRADIENT_OP(fc, fc_grad, f::EmptyOp);
 REGISTER_OP(many_output_op, f::EmptyOp, f::ManyOutputOpMaker);
 REGISTER_GRADIENT_OP(many_output_op, many_output_op_grad, f::EmptyOp);
 
@@ -336,25 +337,17 @@
 
 TEST(Backward, linear_net_intermediate_variable_has_no_grad) {
   f::NetOp net;
-<<<<<<< HEAD
   net.AddOp(f::OpRegistry::CreateOp("fc", {"x1", "w1", "b1"},
                                     {"mul_out1", "add_out1", "out1"}, {}));
   net.AddOp(f::OpRegistry::CreateOp("fc", {"out1", "w2", "b2"},
                                     {"mul_out2", "tmp_out2", "out2"}, {}));
   net.AddOp(f::OpRegistry::CreateOp("fc", {"out2", "w3", "b3"},
                                     {"mul_out3", "tmp_out3", "out3"}, {}));
-  net.CompleteAddOp();
+  net.CompleteAddOp(false);
   auto backward = f::Backward(net, {"mul_out2", "tmp_out2", "out2"});
-=======
-  net.AddOp(f::OpRegistry::CreateOp("fc", {"x1", "w1", "b1"}, {"out1"}, {}));
-  net.AddOp(f::OpRegistry::CreateOp("fc", {"out1", "w2", "b2"}, {"out2"}, {}));
-  net.AddOp(f::OpRegistry::CreateOp("fc", {"out2", "w3", "b3"}, {"out3"}, {}));
-  net.CompleteAddOp(false);
-  auto backward = f::Backward(net, {"out2"});
->>>>>>> 0da5cce2
   ASSERT_TRUE(backward->IsNetOp());
   auto bwd_net = static_cast<f::NetOp *>(backward.get());
-  ASSERT_EQ(bwd_net->ops_.size(), 1UL);
+  ASSERT_EQ(bwd_net->ops_.size(), 3UL);
 
   auto &grad_fc = *bwd_net->ops_[0];
   ASSERT_EQ(grad_fc.type_, "fc_grad");
