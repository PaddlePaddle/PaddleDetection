--- conflicted
+++ resolved
@@ -19,23 +19,12 @@
 namespace framework {
 enum class OpArgType { IN, OUT };
 
-<<<<<<< HEAD
-using VarNameMap = OperatorBase::VarNameMap;
-
-static VarNameMap TransOpArg(const OperatorBase* src_op,
-                             const OpArgType& src_type,
-                             const OpArgType& dst_type, bool is_grad) {
-  const auto& src_inout =
-      src_type == OpArgType::IN ? src_op->Inputs() : src_op->Outputs();
-  VarNameMap dst_inout;
-=======
 static void TransOpArg(const OperatorBase* src_op,
                        OperatorBase::VarNameMap* vars,
                        const OpArgType& src_type, bool is_grad) {
   const auto& src_inout =
       src_type == OpArgType::IN ? src_op->inputs_ : src_op->outputs_;
   auto& dst_inout = *vars;
->>>>>>> 0c3c609d
 
   const OpProto& proto = OpProtos().at(src_op->Type());
   const auto& src_arg_list =
@@ -54,22 +43,6 @@
 }
 
 OperatorBase* BuildGradOp(const OperatorBase* op) {
-<<<<<<< HEAD
-  std::string grad_op_type = OpRegistry::grad_ops().at(op->Type());
-  auto I = TransOpArg(op, OpArgType::IN, OpArgType::IN, false);   // I
-  auto O = TransOpArg(op, OpArgType::OUT, OpArgType::IN, false);  // O
-  auto OG = TransOpArg(op, OpArgType::OUT, OpArgType::IN, true);  // OG
-  auto IG = TransOpArg(op, OpArgType::IN, OpArgType::OUT, true);  // IG
-  // TODO(merge I/O/OG)
-  VarNameMap GradIn;
-  GradIn.insert(I.begin(), I.end());
-  GradIn.insert(O.begin(), O.end());
-  GradIn.insert(OG.begin(), OG.end());
-
-  OperatorBase* grad_op = OpRegistry::op_creators().at(grad_op_type)(
-      grad_op_type, GradIn, IG, op->Attrs());
-  return grad_op;
-=======
   auto gop_type_it = OpRegistry::grad_ops().find(op->type_);
   PADDLE_ENFORCE(gop_type_it != OpRegistry::grad_ops().end(),
                  "Operator %s do not register gradient type", op->type_);
@@ -86,7 +59,6 @@
                  op->type_, grad_op_type);
 
   return gop_it->second(grad_op_type, inputs, outputs, op->attrs_);
->>>>>>> 0c3c609d
 }
 
 }  // namespace framework
