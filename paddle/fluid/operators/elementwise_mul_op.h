/* Copyright (c) 2016 PaddlePaddle Authors. All Rights Reserved.

Licensed under the Apache License, Version 2.0 (the "License");
you may not use this file except in compliance with the License.
You may obtain a copy of the License at

    http://www.apache.org/licenses/LICENSE-2.0

Unless required by applicable law or agreed to in writing, software
distributed under the License is distributed on an "AS IS" BASIS,
WITHOUT WARRANTIES OR CONDITIONS OF ANY KIND, either express or implied.
See the License for the specific language governing permissions and
limitations under the License. */

#pragma once
#include "paddle/fluid/operators/elementwise_op_function.h"

namespace paddle {
namespace operators {

template <typename T>
struct MulFunctor {
  inline HOSTDEVICE T operator()(T a, T b) const { return a * b; }
};

template <typename DeviceContext, typename T>
class ElementwiseMulKernel : public framework::OpKernel<T> {
 public:
  void Compute(const framework::ExecutionContext& ctx) const override {
    using Tensor = framework::Tensor;

    auto* x = ctx.Input<Tensor>("X");
    auto* y = ctx.Input<Tensor>("Y");
    auto* z = ctx.Output<Tensor>("Out");
    z->mutable_data<T>(ctx.GetPlace());
    int axis = ctx.Attr<int>("axis");
    ElementwiseComputeEx<MulFunctor<T>, DeviceContext, T>(ctx, x, y, axis,
                                                          MulFunctor<T>(), z);
  }
};

template <typename T>
<<<<<<< HEAD
struct IdentityGrad_DX {
  HOSTDEVICE T operator()(T x, T y, T out, T dout) const { return dout * y; }
};

template <typename T>
struct IdentityGrad_DY {
  HOSTDEVICE T operator()(T x, T y, T out, T dout) const { return dout * x; }
};
=======
struct MulGradDX {
  HOSTDEVICE T operator()(T x, T y, T out, T dout) const { return dout * y; }
};

template <typename T>
struct MulGradDY {
  HOSTDEVICE T operator()(T x, T y, T out, T dout) const { return dout * x; }
};

>>>>>>> 47ca1814
template <typename DeviceContext, typename T>
class ElementwiseMulGradKernel : public framework::OpKernel<T> {
 public:
  void Compute(const framework::ExecutionContext& ctx) const override {
    using Tensor = framework::Tensor;

    auto* x = ctx.Input<Tensor>("X");
    auto* y = ctx.Input<Tensor>("Y");
    auto* out = ctx.Input<Tensor>("Out");
    auto* dout = ctx.Input<Tensor>(framework::GradVarName("Out"));
    auto* dx = ctx.Output<Tensor>(framework::GradVarName("X"));
    auto* dy = ctx.Output<Tensor>(framework::GradVarName("Y"));
    int axis = ctx.Attr<int>("axis");
<<<<<<< HEAD
    ElemwiseGradCompute<DeviceContext, T, IdentityGrad_DX<T>,
                        IdentityGrad_DY<T>>(ctx, *x, *y, *out, *dout, axis, dx,
                                            dy, IdentityGrad_DX<T>(),
                                            IdentityGrad_DY<T>());
=======
    ElemwiseGradCompute<DeviceContext, T, MulGradDX<T>, MulGradDY<T>>(
        ctx, *x, *y, *out, *dout, axis, dx, dy, MulGradDX<T>(), MulGradDY<T>());
>>>>>>> 47ca1814
  }
};
}  // namespace operators
}  // namespace paddle<|MERGE_RESOLUTION|>--- conflicted
+++ resolved
@@ -40,16 +40,6 @@
 };
 
 template <typename T>
-<<<<<<< HEAD
-struct IdentityGrad_DX {
-  HOSTDEVICE T operator()(T x, T y, T out, T dout) const { return dout * y; }
-};
-
-template <typename T>
-struct IdentityGrad_DY {
-  HOSTDEVICE T operator()(T x, T y, T out, T dout) const { return dout * x; }
-};
-=======
 struct MulGradDX {
   HOSTDEVICE T operator()(T x, T y, T out, T dout) const { return dout * y; }
 };
@@ -59,7 +49,6 @@
   HOSTDEVICE T operator()(T x, T y, T out, T dout) const { return dout * x; }
 };
 
->>>>>>> 47ca1814
 template <typename DeviceContext, typename T>
 class ElementwiseMulGradKernel : public framework::OpKernel<T> {
  public:
@@ -73,15 +62,8 @@
     auto* dx = ctx.Output<Tensor>(framework::GradVarName("X"));
     auto* dy = ctx.Output<Tensor>(framework::GradVarName("Y"));
     int axis = ctx.Attr<int>("axis");
-<<<<<<< HEAD
-    ElemwiseGradCompute<DeviceContext, T, IdentityGrad_DX<T>,
-                        IdentityGrad_DY<T>>(ctx, *x, *y, *out, *dout, axis, dx,
-                                            dy, IdentityGrad_DX<T>(),
-                                            IdentityGrad_DY<T>());
-=======
     ElemwiseGradCompute<DeviceContext, T, MulGradDX<T>, MulGradDY<T>>(
         ctx, *x, *y, *out, *dout, axis, dx, dy, MulGradDX<T>(), MulGradDY<T>());
->>>>>>> 47ca1814
   }
 };
 }  // namespace operators
