// Copyright (c) 2019 PaddlePaddle Authors. All Rights Reserved.
//
// Licensed under the Apache License, Version 2.0 (the "License");
// you may not use this file except in compliance with the License.
// You may obtain a copy of the License at
//
//     http://www.apache.org/licenses/LICENSE-2.0
//
// Unless required by applicable law or agreed to in writing, software
// distributed under the License is distributed on an "AS IS" BASIS,
// WITHOUT WARRANTIES OR CONDITIONS OF ANY KIND, either express or implied.
// See the License for the specific language governing permissions and
// limitations under the License.

#pragma once
#include <string>
#include <vector>
#include "paddle/fluid/lite/core/compatible_tensor.h"
#include "paddle/fluid/lite/core/kernel.h"
#include "paddle/fluid/lite/core/op_lite.h"
#include "paddle/fluid/lite/core/scope.h"
#include "paddle/fluid/lite/operators/op_params.h"
#include "paddle/fluid/lite/utils/all.h"

namespace paddle {
namespace lite {
namespace operators {

class ConvOpLite : public OpLite {
 public:
  ConvOpLite() {}

  explicit ConvOpLite(const std::string &type) : OpLite(type) {}

  bool CheckShape() const override;

  bool InferShape() const override;

  // TODO(Superjomn) replace framework::OpDesc with a lite one.
<<<<<<< HEAD
  bool AttachImpl(const cpp::OpDesc &op_desc, lite::Scope *scope) override {
    auto input = op_desc.Input("Input").front();
    auto filter = op_desc.Input("Filter").front();
    auto out = op_desc.Output("Out").front();
    param_.x = scope->FindVar(input)->GetMutable<lite::Tensor>();
    param_.filter = scope->FindVar(filter)->GetMutable<lite::Tensor>();
    CHECK(scope->FindVar(out));
    param_.output = scope->FindVar(out)->GetMutable<lite::Tensor>();
=======
  bool AttachImpl(const cpp::OpDesc& op_desc, lite::Scope* scope) override {
    auto X = op_desc.Input("Input").front();
    auto Filter = op_desc.Input("Filter").front();
    auto Out = op_desc.Output("Output").front();

    param_.x = scope->FindVar(X)->GetMutable<lite::Tensor>();
    param_.filter = scope->FindVar(Filter)->GetMutable<lite::Tensor>();
    param_.output = scope->FindVar(Out)->GetMutable<lite::Tensor>();

    std::vector<std::string> input_arg_names = op_desc.InputArgumentNames();
    if (std::find(input_arg_names.begin(), input_arg_names.end(), "Bias") !=
        input_arg_names.end()) {
      auto bias_arguments = op_desc.Input("Bias");
      if (bias_arguments.size() != 0) {
        auto bias_var = scope->FindVar(bias_arguments.front());
        if (bias_var != nullptr) {
          param_.bias = &bias_var->Get<lite::Tensor>();
        }
      }
    }
    if (std::find(input_arg_names.begin(), input_arg_names.end(),
                  "ResidualData") != input_arg_names.end()) {
      auto res_argument = op_desc.Input("ResidualData");
      if (res_argument.size() != 0) {
        auto residual_data_var = scope->FindVar(res_argument.front());
        if (residual_data_var != nullptr) {
          param_.residualData = &residual_data_var->Get<lite::Tensor>();
        }
      }
    }

>>>>>>> 1ce127cb
    param_.strides = op_desc.GetAttr<std::vector<int>>("strides");
    param_.paddings = op_desc.GetAttr<std::vector<int>>("paddings");
    param_.groups = op_desc.GetAttr<int>("groups");
    param_.dilations = op_desc.GetAttr<std::vector<int>>("dilations");
    // optional params
    std::vector<std::string> input_arg_names = op_desc.InputArgumentNames();
    if (std::find(input_arg_names.begin(), input_arg_names.end(), "Bias") !=
        input_arg_names.end()) {
      auto bias_var = scope->FindVar(op_desc.Input("Bias").front());
      if (bias_var != nullptr) {
        param_.bias =
            const_cast<lite::Tensor *>(&(bias_var->Get<lite::Tensor>()));
      }
    }
    if (std::find(input_arg_names.begin(), input_arg_names.end(),
                  "ResidualData") != input_arg_names.end()) {
      auto residual_data_var =
          scope->FindVar(op_desc.Input("ResidualData").front());
      if (residual_data_var != nullptr) {
        param_.residualData = const_cast<lite::Tensor *>(
            &(residual_data_var->Get<lite::Tensor>()));
      }
    }
    return true;
  }

  void AttachKernel(KernelBase *kernel) override { kernel->SetParam(param_); }

  std::string DebugString() const override { return "conv2d"; }

 private:
  mutable ConvParam param_;
};

}  // namespace operators
}  // namespace lite
}  // namespace paddle<|MERGE_RESOLUTION|>--- conflicted
+++ resolved
@@ -30,23 +30,13 @@
  public:
   ConvOpLite() {}
 
-  explicit ConvOpLite(const std::string &type) : OpLite(type) {}
+  explicit ConvOpLite(const std::string& type) : OpLite(type) {}
 
   bool CheckShape() const override;
 
   bool InferShape() const override;
 
   // TODO(Superjomn) replace framework::OpDesc with a lite one.
-<<<<<<< HEAD
-  bool AttachImpl(const cpp::OpDesc &op_desc, lite::Scope *scope) override {
-    auto input = op_desc.Input("Input").front();
-    auto filter = op_desc.Input("Filter").front();
-    auto out = op_desc.Output("Out").front();
-    param_.x = scope->FindVar(input)->GetMutable<lite::Tensor>();
-    param_.filter = scope->FindVar(filter)->GetMutable<lite::Tensor>();
-    CHECK(scope->FindVar(out));
-    param_.output = scope->FindVar(out)->GetMutable<lite::Tensor>();
-=======
   bool AttachImpl(const cpp::OpDesc& op_desc, lite::Scope* scope) override {
     auto X = op_desc.Input("Input").front();
     auto Filter = op_desc.Input("Filter").front();
@@ -56,6 +46,12 @@
     param_.filter = scope->FindVar(Filter)->GetMutable<lite::Tensor>();
     param_.output = scope->FindVar(Out)->GetMutable<lite::Tensor>();
 
+    param_.strides = op_desc.GetAttr<std::vector<int>>("strides");
+    param_.paddings = op_desc.GetAttr<std::vector<int>>("paddings");
+    param_.groups = op_desc.GetAttr<int>("groups");
+    param_.dilations = op_desc.GetAttr<std::vector<int>>("dilations");
+
+    // optional params
     std::vector<std::string> input_arg_names = op_desc.InputArgumentNames();
     if (std::find(input_arg_names.begin(), input_arg_names.end(), "Bias") !=
         input_arg_names.end()) {
@@ -63,7 +59,7 @@
       if (bias_arguments.size() != 0) {
         auto bias_var = scope->FindVar(bias_arguments.front());
         if (bias_var != nullptr) {
-          param_.bias = &bias_var->Get<lite::Tensor>();
+          param_.bias = bias_var->GetMutable<lite::Tensor>();
         }
       }
     }
@@ -73,39 +69,14 @@
       if (res_argument.size() != 0) {
         auto residual_data_var = scope->FindVar(res_argument.front());
         if (residual_data_var != nullptr) {
-          param_.residualData = &residual_data_var->Get<lite::Tensor>();
+          param_.residualData = residual_data_var->GetMutable<lite::Tensor>();
         }
-      }
-    }
-
->>>>>>> 1ce127cb
-    param_.strides = op_desc.GetAttr<std::vector<int>>("strides");
-    param_.paddings = op_desc.GetAttr<std::vector<int>>("paddings");
-    param_.groups = op_desc.GetAttr<int>("groups");
-    param_.dilations = op_desc.GetAttr<std::vector<int>>("dilations");
-    // optional params
-    std::vector<std::string> input_arg_names = op_desc.InputArgumentNames();
-    if (std::find(input_arg_names.begin(), input_arg_names.end(), "Bias") !=
-        input_arg_names.end()) {
-      auto bias_var = scope->FindVar(op_desc.Input("Bias").front());
-      if (bias_var != nullptr) {
-        param_.bias =
-            const_cast<lite::Tensor *>(&(bias_var->Get<lite::Tensor>()));
-      }
-    }
-    if (std::find(input_arg_names.begin(), input_arg_names.end(),
-                  "ResidualData") != input_arg_names.end()) {
-      auto residual_data_var =
-          scope->FindVar(op_desc.Input("ResidualData").front());
-      if (residual_data_var != nullptr) {
-        param_.residualData = const_cast<lite::Tensor *>(
-            &(residual_data_var->Get<lite::Tensor>()));
       }
     }
     return true;
   }
 
-  void AttachKernel(KernelBase *kernel) override { kernel->SetParam(param_); }
+  void AttachKernel(KernelBase* kernel) override { kernel->SetParam(param_); }
 
   std::string DebugString() const override { return "conv2d"; }
 
