// Copyright (c) 2018 PaddlePaddle Authors. All Rights Reserved.
//
// Licensed under the Apache License, Version 2.0 (the "License");
// you may not use this file except in compliance with the License.
// You may obtain a copy of the License at
//
//     http://www.apache.org/licenses/LICENSE-2.0
//
// Unless required by applicable law or agreed to in writing, software
// distributed under the License is distributed on an "AS IS" BASIS,
// WITHOUT WARRANTIES OR CONDITIONS OF ANY KIND, either express or implied.
// See the License for the specific language governing permissions and
// limitations under the License.
#include "paddle/fluid/framework/details/fast_threaded_ssa_graph_executor.h"
#include <string>
#include <vector>
#include "paddle/fluid/framework/details/fetch_op_handle.h"
#include "paddle/fluid/framework/details/multi_devices_helper.h"
#include "paddle/fluid/framework/ir/graph_helper.h"

namespace paddle {
namespace framework {
namespace details {

FastThreadedSSAGraphExecutor::FastThreadedSSAGraphExecutor(
    const ExecutionStrategy &strategy, const std::vector<Scope *> &local_scopes,
    const std::vector<platform::Place> &places,
    std::unique_ptr<ir::Graph> &&graph)
    : strategy_(strategy),
      local_scopes_(local_scopes),
      places_(places),
      graph_(std::move(graph)),
      pool_(strategy.num_threads_),
      prepare_pool_(1),  // add one more thread for generate op_deps
      fetch_ctxs_(places) {
  for (auto &op : ir::FilterByNodeWrapper<OpHandleBase>(*graph_)) {
    int dep = static_cast<int>(op->NotReadyInputSize());
    op_deps_.emplace(op, dep);
    if (dep == 0) {
      bootstrap_ops_.emplace_back(op);
    }
  }

  PrepareAtomicOpDeps();
}

FeedFetchList FastThreadedSSAGraphExecutor::Run(
    const std::vector<std::string> &fetch_tensors) {
  std::unique_ptr<std::unordered_map<OpHandleBase *, std::atomic<int>>>
      op_deps = atomic_op_deps_.get();
  PrepareAtomicOpDeps();

  paddle::framework::FeedFetchList fetches;
  fetches.resize(fetch_tensors.size());
  std::unordered_map<std::string, std::vector<VarHandleBase *>> fetched_vars;
  std::vector<FetchOpHandle *> fetch_ops;

  for (auto &fetch_var_name : fetch_tensors) {
    for (auto &var_map : graph_->Get<details::GraphVars>("vars")) {
      auto it = var_map.find(fetch_var_name);
      if (it != var_map.end()) {
        fetched_vars[fetch_var_name].push_back(*it->second.rbegin());
      }
    }
  }

  for (size_t i = 0; i < fetch_tensors.size(); ++i) {
    auto &var_name = fetch_tensors[i];
    auto fetched_var_it = fetched_vars.find(var_name);
    PADDLE_ENFORCE(fetched_var_it != fetched_vars.end(),
                   "Cannot find fetched variable.(Perhaps the main_program "
                   "is not set to ParallelExecutor)");

    auto &vars = fetched_var_it->second;

    ir::Node *fetch_node =
        graph_->CreateEmptyNode("fetch", ir::Node::Type::kOperation);
    auto *op = new FetchOpHandle(fetch_node, &fetches, i, &local_scopes_);
    fetch_ops.emplace_back(op);

    for (auto &p : places_) {
      op->SetDeviceContext(p, fetch_ctxs_.Get(p));
    }

    for (auto *var : vars) {
      op->AddInput(var);
    }

    (*op_deps)[op] = static_cast<int>(op->NotReadyInputSize());
  }

  size_t num_complete = 0;
  remaining_ = 0;
  auto complete_q = std::make_shared<BlockingQueue<size_t>>();
  for (auto op : bootstrap_ops_) {
    RunOpAsync(op_deps.get(), op, complete_q);
  }

  while (num_complete != op_deps->size()) {
    size_t num_comp = complete_q->Pop();
    if (num_comp == -1UL) {
      int remaining = 0;
      while (true) {
        remaining = remaining_;
        if (remaining == 0) {
          break;
        }
        for (int i = 0; i < remaining; ++i) {
          complete_q->Pop();
        }
      }
      if (exception_.IsCaught()) {
        ClearFetchOp(graph_.get(), &fetch_ops);
        exception_.ReThrow();
      }
    }
    num_complete += num_comp;
  }
  // Wait FetchOps.
  ClearFetchOp(graph_.get(), &fetch_ops);
  return fetches;
}
void FastThreadedSSAGraphExecutor::RunOpAsync(
    std::unordered_map<OpHandleBase *, std::atomic<int>> *op_deps,
    OpHandleBase *op,
    const std::shared_ptr<BlockingQueue<size_t>> &complete_q) {
  ++remaining_;
  this->pool_.enqueue([=] {
    OpHandleBase *op_to_run = op;
    size_t complete = 0;
    while (op_to_run != nullptr) {
      try {
        if (LIKELY(!strategy_.dry_run_)) {
          op_to_run->Run(strategy_.use_cuda_);
        }
        ++complete;
      } catch (...) {
        exception_.Catch(std::current_exception());
        --remaining_;
        complete_q->Push(-1UL);
        return;
      }
      auto &outputs = op_to_run->Outputs();
      op_to_run = nullptr;
      for (auto &output : outputs) {
        for (auto &pending_op : output->PendingOps()) {
          std::atomic<int> &deps = op_deps->at(pending_op);
          if (deps.fetch_sub(1) == 1) {  // pending_op ready
            if (op_to_run == nullptr) {
              op_to_run = pending_op;
            } else {
              RunOpAsync(op_deps, pending_op, complete_q);
            }
          }
        }
      }
    }
    --remaining_;
    complete_q->Push(complete);
  });
}
void FastThreadedSSAGraphExecutor::PrepareAtomicOpDeps() {
<<<<<<< HEAD
  atomic_op_deps_ = prepare_pool_.enqueue([&] {
=======
  atomic_op_deps_ = pool_.enqueue([&] {
>>>>>>> 9f68e9a7
    auto *op_deps = new std::unordered_map<OpHandleBase *, std::atomic<int>>;
    for (auto &pair : op_deps_) {
      (*op_deps)[pair.first] = pair.second;
    }
    return std::unique_ptr<
        std::unordered_map<OpHandleBase *, std::atomic<int>>>(op_deps);
  });
}

const ir::Graph &FastThreadedSSAGraphExecutor::Graph() const { return *graph_; }
}  // namespace details
}  // namespace framework
}  // namespace paddle<|MERGE_RESOLUTION|>--- conflicted
+++ resolved
@@ -160,11 +160,7 @@
   });
 }
 void FastThreadedSSAGraphExecutor::PrepareAtomicOpDeps() {
-<<<<<<< HEAD
   atomic_op_deps_ = prepare_pool_.enqueue([&] {
-=======
-  atomic_op_deps_ = pool_.enqueue([&] {
->>>>>>> 9f68e9a7
     auto *op_deps = new std::unordered_map<OpHandleBase *, std::atomic<int>>;
     for (auto &pair : op_deps_) {
       (*op_deps)[pair.first] = pair.second;
