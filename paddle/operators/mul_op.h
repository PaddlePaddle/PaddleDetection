/* Copyright (c) 2016 PaddlePaddle Authors. All Rights Reserve.

   Licensed under the Apache License, Version 2.0 (the "License");
   you may not use this file except in compliance with the License.
   You may obtain a copy of the License at

   http://www.apache.org/licenses/LICENSE-2.0

   Unless required by applicable law or agreed to in writing, software
   distributed under the License is distributed on an "AS IS" BASIS,
   WITHOUT WARRANTIES OR CONDITIONS OF ANY KIND, either express or implied.
   See the License for the specific language governing permissions and
   limitations under the License. */

#pragma once

#include "paddle/operators/math/math_function.h"

#include "paddle/framework/eigen.h"
#include "paddle/framework/op_registry.h"

namespace paddle {
namespace operators {

using Tensor = framework::Tensor;
template <typename T, int MajorType = Eigen::RowMajor,
          typename IndexType = Eigen::DenseIndex>
using EigenMatrix = framework::EigenMatrix<T, MajorType, IndexType>;

template <typename Place, typename T>
class MulKernel : public framework::OpKernel {
 public:
  void Compute(const framework::ExecutionContext& context) const override {
<<<<<<< HEAD
    const Tensor* X = context.Input<Tensor>("X");
    const Tensor* Y = context.Input<Tensor>("Y");
    Tensor* Z = context.Output<Tensor>("Out");
    const Tensor X_matrix =
        X->dims().size() > 2
            ? framework::FlattenToMatrix<T>(
                  *X, context.template GetAttr<int>("x_num_row_dims"))
            : *X;
    const Tensor Y_matrix =
        Y->dims().size() > 2
            ? framework::FlattenToMatrix<T>(
                  *Y, context.template GetAttr<int>("y_num_row_dims"))
            : *Y;

    Z->mutable_data<T>(context.GetPlace());
    auto* device_context =
        const_cast<platform::DeviceContext*>(context.device_context_);
    math::matmul<Place, T>(X_matrix, false, Y_matrix, false, 1, Z, 0,
                           device_context);
=======
    auto* x = context.Input<Tensor>("X");
    auto* y = context.Input<Tensor>("Y");
    auto* z = context.Output<Tensor>("Out");
    z->mutable_data<T>(context.GetPlace());
    auto* device_context =
        const_cast<platform::DeviceContext*>(context.device_context_);
    math::matmul<Place, T>(*x, false, *y, false, 1, z, 0, device_context);
>>>>>>> b64aac54
  }
};

template <typename Place, typename T>
class MulGradKernel : public framework::OpKernel {
 public:
  void Compute(const framework::ExecutionContext& ctx) const override {
<<<<<<< HEAD
    int x_num_row_dims = ctx.template GetAttr<int>("x_num_row_dims");
    int y_num_row_dims = ctx.template GetAttr<int>("y_num_row_dims");
    const Tensor* X = ctx.Input<Tensor>("X");
    const Tensor* Y = ctx.Input<Tensor>("Y");
    const Tensor X_matrix =
        X->dims().size() > 2 ? framework::FlattenToMatrix<T>(*X, x_num_row_dims)
                             : *X;
    const Tensor Y_matrix =
        Y->dims().size() > 2 ? framework::FlattenToMatrix<T>(*Y, y_num_row_dims)
                             : *Y;
    const Tensor* dOut = ctx.Input<Tensor>(framework::GradVarName("Out"));

    Tensor* dX = ctx.Output<Tensor>(framework::GradVarName("X"));
    Tensor* dY = ctx.Output<Tensor>(framework::GradVarName("Y"));
    dX->mutable_data<T>(ctx.GetPlace());
    dY->mutable_data<T>(ctx.GetPlace());
    Tensor dX_matrix = dX->dims().size() > 2
                           ? framework::FlattenToMatrix<T>(*dX, x_num_row_dims)
                           : *dX;
    Tensor dY_matrix = dY->dims().size() > 2
                           ? framework::FlattenToMatrix<T>(*dY, y_num_row_dims)
                           : *dY;
    auto* device_context =
        const_cast<platform::DeviceContext*>(ctx.device_context_);
    // dX = dOut * Y'. dX: M x K, dOut : M x N, Y : K x N
    math::matmul<Place, T>(*dOut, false, Y_matrix, true, 1, &dX_matrix, 0,
                           device_context);
    // dY = X' * dOut. dY: K x N, dOut : M x N, X : M x K
    math::matmul<Place, T>(X_matrix, true, *dOut, false, 1, &dY_matrix, 0,
                           device_context);
=======
    auto* x = ctx.Input<Tensor>("X");
    auto* y = ctx.Input<Tensor>("Y");
    auto* dout = ctx.Input<Tensor>(framework::GradVarName("Out"));

    auto* dx = ctx.Output<Tensor>(framework::GradVarName("X"));
    auto* dy = ctx.Output<Tensor>(framework::GradVarName("Y"));
    auto* device_context =
        const_cast<platform::DeviceContext*>(ctx.device_context_);
    if (dx) {
      dx->mutable_data<T>(ctx.GetPlace());
      // dx = dout * y'. dx: M x K, dout : M x N, y : K x N
      math::matmul<Place, T>(*dout, false, *y, true, 1, dx, 0, device_context);
    }
    if (dy) {
      dy->mutable_data<T>(ctx.GetPlace());
      // dy = x' * dout. dy K x N, dout : M x N, x : M x K
      math::matmul<Place, T>(*x, true, *dout, false, 1, dy, 0, device_context);
    }
>>>>>>> b64aac54
  }
};

}  // namespace operators
}  // namespace paddle<|MERGE_RESOLUTION|>--- conflicted
+++ resolved
@@ -2,13 +2,13 @@
 
    Licensed under the Apache License, Version 2.0 (the "License");
    you may not use this file except in compliance with the License.
-   You may obtain a copy of the License at
+   you may obtain a copy of the License at
 
    http://www.apache.org/licenses/LICENSE-2.0
 
    Unless required by applicable law or agreed to in writing, software
    distributed under the License is distributed on an "AS IS" BASIS,
-   WITHOUT WARRANTIES OR CONDITIONS OF ANY KIND, either express or implied.
+   WITHOUT WARRANTIES OR CONDITIONS OF ANy KIND, either express or implied.
    See the License for the specific language governing permissions and
    limitations under the License. */
 
@@ -31,35 +31,25 @@
 class MulKernel : public framework::OpKernel {
  public:
   void Compute(const framework::ExecutionContext& context) const override {
-<<<<<<< HEAD
-    const Tensor* X = context.Input<Tensor>("X");
-    const Tensor* Y = context.Input<Tensor>("Y");
+    const Tensor* x = context.Input<Tensor>("X");
+    const Tensor* y = context.Input<Tensor>("Y");
     Tensor* Z = context.Output<Tensor>("Out");
-    const Tensor X_matrix =
-        X->dims().size() > 2
+    const Tensor x_matrix =
+        x->dims().size() > 2
             ? framework::FlattenToMatrix<T>(
-                  *X, context.template GetAttr<int>("x_num_row_dims"))
-            : *X;
-    const Tensor Y_matrix =
-        Y->dims().size() > 2
+                  *x, context.template GetAttr<int>("x_num_row_dims"))
+            : *x;
+    const Tensor y_matrix =
+        y->dims().size() > 2
             ? framework::FlattenToMatrix<T>(
-                  *Y, context.template GetAttr<int>("y_num_row_dims"))
-            : *Y;
+                  *y, context.template GetAttr<int>("y_num_row_dims"))
+            : *y;
 
     Z->mutable_data<T>(context.GetPlace());
     auto* device_context =
         const_cast<platform::DeviceContext*>(context.device_context_);
-    math::matmul<Place, T>(X_matrix, false, Y_matrix, false, 1, Z, 0,
+    math::matmul<Place, T>(x_matrix, false, y_matrix, false, 1, Z, 0,
                            device_context);
-=======
-    auto* x = context.Input<Tensor>("X");
-    auto* y = context.Input<Tensor>("Y");
-    auto* z = context.Output<Tensor>("Out");
-    z->mutable_data<T>(context.GetPlace());
-    auto* device_context =
-        const_cast<platform::DeviceContext*>(context.device_context_);
-    math::matmul<Place, T>(*x, false, *y, false, 1, z, 0, device_context);
->>>>>>> b64aac54
   }
 };
 
@@ -67,57 +57,40 @@
 class MulGradKernel : public framework::OpKernel {
  public:
   void Compute(const framework::ExecutionContext& ctx) const override {
-<<<<<<< HEAD
     int x_num_row_dims = ctx.template GetAttr<int>("x_num_row_dims");
     int y_num_row_dims = ctx.template GetAttr<int>("y_num_row_dims");
-    const Tensor* X = ctx.Input<Tensor>("X");
-    const Tensor* Y = ctx.Input<Tensor>("Y");
-    const Tensor X_matrix =
-        X->dims().size() > 2 ? framework::FlattenToMatrix<T>(*X, x_num_row_dims)
-                             : *X;
-    const Tensor Y_matrix =
-        Y->dims().size() > 2 ? framework::FlattenToMatrix<T>(*Y, y_num_row_dims)
-                             : *Y;
-    const Tensor* dOut = ctx.Input<Tensor>(framework::GradVarName("Out"));
+    const Tensor* x = ctx.Input<Tensor>("X");
+    const Tensor* y = ctx.Input<Tensor>("Y");
+    const Tensor x_matrix =
+        x->dims().size() > 2 ? framework::FlattenToMatrix<T>(*x, x_num_row_dims)
+                             : *x;
+    const Tensor y_matrix =
+        y->dims().size() > 2 ? framework::FlattenToMatrix<T>(*y, y_num_row_dims)
+                             : *y;
+    const Tensor* dout = ctx.Input<Tensor>(framework::GradVarName("Out"));
 
-    Tensor* dX = ctx.Output<Tensor>(framework::GradVarName("X"));
-    Tensor* dY = ctx.Output<Tensor>(framework::GradVarName("Y"));
-    dX->mutable_data<T>(ctx.GetPlace());
-    dY->mutable_data<T>(ctx.GetPlace());
-    Tensor dX_matrix = dX->dims().size() > 2
-                           ? framework::FlattenToMatrix<T>(*dX, x_num_row_dims)
-                           : *dX;
-    Tensor dY_matrix = dY->dims().size() > 2
-                           ? framework::FlattenToMatrix<T>(*dY, y_num_row_dims)
-                           : *dY;
-    auto* device_context =
-        const_cast<platform::DeviceContext*>(ctx.device_context_);
-    // dX = dOut * Y'. dX: M x K, dOut : M x N, Y : K x N
-    math::matmul<Place, T>(*dOut, false, Y_matrix, true, 1, &dX_matrix, 0,
-                           device_context);
-    // dY = X' * dOut. dY: K x N, dOut : M x N, X : M x K
-    math::matmul<Place, T>(X_matrix, true, *dOut, false, 1, &dY_matrix, 0,
-                           device_context);
-=======
-    auto* x = ctx.Input<Tensor>("X");
-    auto* y = ctx.Input<Tensor>("Y");
-    auto* dout = ctx.Input<Tensor>(framework::GradVarName("Out"));
-
-    auto* dx = ctx.Output<Tensor>(framework::GradVarName("X"));
-    auto* dy = ctx.Output<Tensor>(framework::GradVarName("Y"));
+    Tensor* dx = ctx.Output<Tensor>(framework::GradVarName("X"));
+    Tensor* dy = ctx.Output<Tensor>(framework::GradVarName("Y"));
     auto* device_context =
         const_cast<platform::DeviceContext*>(ctx.device_context_);
     if (dx) {
       dx->mutable_data<T>(ctx.GetPlace());
+      Tensor dx_matrix = dx->dims().size() > 2 ? framework::FlattenToMatrix<T>(
+                                                     *dx, x_num_row_dims)
+                                               : *dx;
       // dx = dout * y'. dx: M x K, dout : M x N, y : K x N
-      math::matmul<Place, T>(*dout, false, *y, true, 1, dx, 0, device_context);
+      math::matmul<Place, T>(*dout, false, y_matrix, true, 1, &dx_matrix, 0,
+                             device_context);
     }
     if (dy) {
       dy->mutable_data<T>(ctx.GetPlace());
+      Tensor dy_matrix = dy->dims().size() > 2 ? framework::FlattenToMatrix<T>(
+                                                     *dy, y_num_row_dims)
+                                               : *dy;
       // dy = x' * dout. dy K x N, dout : M x N, x : M x K
-      math::matmul<Place, T>(*x, true, *dout, false, 1, dy, 0, device_context);
+      math::matmul<Place, T>(x_matrix, true, *dout, false, 1, &dy_matrix, 0,
+                             device_context);
     }
->>>>>>> b64aac54
   }
 };
 
