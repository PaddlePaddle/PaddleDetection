import collections

import py_paddle.swig_paddle as api

from data_feeder import DataFeeder
from topology import Topology
from . import event as v2_event
from . import optimizer as v2_optimizer
from . import parameters as v2_parameters

__all__ = ['ITrainer', 'SGD']


def default_event_handler(event):
    """
    Default event handler. It will print some log and save mode.

    TODO(yuyang18): Complete it!
    :param event:
    :return:
    """
    pass


class ITrainer(object):
    """
    The interface of Trainer. The only exposed method is `train`.
    """

<<<<<<< HEAD
    def train(self, reader, topology, parameters, event_handler=None):
        """
        train method.

        :param reader:
        :param topology:
=======
    def train(self,
              train_data_reader,
              cost,
              parameters,
              test_data_reader=None,
              event_handler=None):
        """
        train method.

        :param train_data_reader:
        :param cost:
>>>>>>> c444708a
        :param parameters:
        :param event_handler:
        :return:
        """

        raise NotImplementedError()


class SGD(ITrainer):
    def __init__(self, update_equation):
        """
        Simple SGD Trainer.

        :param update_equation: The optimizer object.
        :type update_equation: v2_optimizer.Optimizer
        """
        if not isinstance(update_equation, v2_optimizer.Optimizer):
            raise ValueError("update equation parameter must be "
                             "paddle.v2.optimizer.Optimizer")
        self.__optimizer__ = update_equation

    def train(self,
<<<<<<< HEAD
              reader,
              topology,
=======
              train_data_reader,
              cost,
>>>>>>> c444708a
              parameters,
              num_passes=1,
              event_handler=None,
<<<<<<< HEAD
              data_types=None,
=======
              batch_size=32,
>>>>>>> c444708a
              reader_dict=None):
        """
        Training method. Will train num_passes of input data.

<<<<<<< HEAD
        :param reader:
        :param topology: Network Topology, use one or more Layers to represent it.
=======
        :param train_data_reader:
        :param cost: cost layers, to be optimized.
>>>>>>> c444708a
        :param parameters: The parameter pools.
        :param num_passes: The total train passes.
        :param event_handler: Event handler. A method will be invoked when event
                              occurred.
        :type event_handler: (BaseEvent) => None
<<<<<<< HEAD
        :param data_types: Not important, will be removed after data refactor.
=======
        :param batch_size: Not important, will be removed after data refactor.
>>>>>>> c444708a
        :return:
        """
        if event_handler is None:
            event_handler = default_event_handler

        topology = Topology(cost)

        __check_train_args__(**locals())

        gm = api.GradientMachine.createFromConfigProto(
            topology.proto(), api.CREATE_MODE_NORMAL,
            self.__optimizer__.enable_types())
        assert isinstance(gm, api.GradientMachine)
        parameters.append_gradient_machine(gm)
        gm.randParameters()
        updater = self.__optimizer__.create_local_updater()
        updater.init(gm)

        gm.start()
        batch_evaluator = gm.makeEvaluator()
        assert isinstance(batch_evaluator, api.Evaluator)
        pass_evaluator = gm.makeEvaluator()
        assert isinstance(pass_evaluator, api.Evaluator)
        out_args = api.Arguments.createArguments(0)

        feeder = DataFeeder(topology.data_type(), reader_dict)

        for pass_id in xrange(num_passes):
            event_handler(v2_event.BeginPass(pass_id))
            pass_evaluator.start()
            updater.startPass()
            for batch_id, data_batch in enumerate(reader()):
                pass_type = updater.startBatch(len(data_batch))
                gm.forwardBackward(feeder(data_batch), out_args, pass_type)
                batch_evaluator.start()
                event_handler(
                    v2_event.BeginIteration(
                        pass_id=pass_id, batch_id=batch_id))
                pass_type = updater.startBatch(len(data_batch))
                gm.forwardBackward(feeder(data_batch), out_args, pass_type)
                gm.eval(pass_evaluator)
                gm.eval(batch_evaluator)
                for each_param in gm.getParameters():
                    updater.update(each_param)
                # Get cost. We use numpy to calculate total cost for this batch.
                cost_vec = out_args.getSlotValue(0)
                cost_vec = cost_vec.copyToNumpyMat()
                cost = cost_vec.sum() / len(data_batch)
                updater.finishBatch(cost)
                batch_evaluator.finish()
                event_handler(
                    v2_event.EndIteration(
                        pass_id=pass_id,
                        batch_id=batch_id,
                        cost=cost,
                        evaluator=batch_evaluator))

            updater.finishPass()
            pass_evaluator.finish()
            event_handler(v2_event.EndPass(pass_id, evaluator=pass_evaluator))
        gm.finish()


<<<<<<< HEAD
def __check_train_args__(reader, topology, parameters, event_handler, **kwargs):
=======
def __data_reader_to_batch__(reader, batch_size, topology):
    """
    This function is not important, and will be removed when data refactored.
    """

    def input_reorder(func):
        for item in func():
            retv = []
            for __layer_name__ in topology.proto().input_layer_names:
                retv.append(item[__layer_name__])
            yield retv

    return __generator_to_batch__(input_reorder(reader), batch_size=batch_size)


def __generator_to_batch__(generator, batch_size):
    """
    This function is not important, and will be removed when data refactored.
    """
    ret_val = list()
    for each_item in generator:
        ret_val.append(each_item)
        if len(ret_val) == batch_size:
            yield ret_val
            ret_val = list()
    if len(ret_val) != 0:
        yield ret_val


def __check_train_args__(train_data_reader, topology, parameters,
                         test_data_reader, event_handler, **kwargs):
>>>>>>> c444708a
    """
    Check train function's argument types
    """
    if not callable(reader) or not isinstance(reader(), collections.Iterator):
        raise TypeError('train_data_reader should be a function, '
                        'which can return a iterator')

<<<<<<< HEAD
    if not isinstance(topology, ModelConfig):
        raise TypeError('topology should be a model config')
=======
    if not isinstance(topology, Topology):
        raise ValueError('topology should be a model config')
>>>>>>> c444708a

    if not isinstance(parameters, v2_parameters.Parameters):
        raise TypeError('parameters should be a parameter pool')

    if not callable(event_handler):
        raise TypeError('event handler should be a function')<|MERGE_RESOLUTION|>--- conflicted
+++ resolved
@@ -27,26 +27,12 @@
     The interface of Trainer. The only exposed method is `train`.
     """
 
-<<<<<<< HEAD
     def train(self, reader, topology, parameters, event_handler=None):
         """
         train method.
 
         :param reader:
         :param topology:
-=======
-    def train(self,
-              train_data_reader,
-              cost,
-              parameters,
-              test_data_reader=None,
-              event_handler=None):
-        """
-        train method.
-
-        :param train_data_reader:
-        :param cost:
->>>>>>> c444708a
         :param parameters:
         :param event_handler:
         :return:
@@ -69,42 +55,22 @@
         self.__optimizer__ = update_equation
 
     def train(self,
-<<<<<<< HEAD
               reader,
-              topology,
-=======
-              train_data_reader,
               cost,
->>>>>>> c444708a
               parameters,
               num_passes=1,
               event_handler=None,
-<<<<<<< HEAD
-              data_types=None,
-=======
-              batch_size=32,
->>>>>>> c444708a
               reader_dict=None):
         """
         Training method. Will train num_passes of input data.
 
-<<<<<<< HEAD
         :param reader:
         :param topology: Network Topology, use one or more Layers to represent it.
-=======
-        :param train_data_reader:
-        :param cost: cost layers, to be optimized.
->>>>>>> c444708a
         :param parameters: The parameter pools.
         :param num_passes: The total train passes.
         :param event_handler: Event handler. A method will be invoked when event
                               occurred.
         :type event_handler: (BaseEvent) => None
-<<<<<<< HEAD
-        :param data_types: Not important, will be removed after data refactor.
-=======
-        :param batch_size: Not important, will be removed after data refactor.
->>>>>>> c444708a
         :return:
         """
         if event_handler is None:
@@ -168,41 +134,7 @@
         gm.finish()
 
 
-<<<<<<< HEAD
 def __check_train_args__(reader, topology, parameters, event_handler, **kwargs):
-=======
-def __data_reader_to_batch__(reader, batch_size, topology):
-    """
-    This function is not important, and will be removed when data refactored.
-    """
-
-    def input_reorder(func):
-        for item in func():
-            retv = []
-            for __layer_name__ in topology.proto().input_layer_names:
-                retv.append(item[__layer_name__])
-            yield retv
-
-    return __generator_to_batch__(input_reorder(reader), batch_size=batch_size)
-
-
-def __generator_to_batch__(generator, batch_size):
-    """
-    This function is not important, and will be removed when data refactored.
-    """
-    ret_val = list()
-    for each_item in generator:
-        ret_val.append(each_item)
-        if len(ret_val) == batch_size:
-            yield ret_val
-            ret_val = list()
-    if len(ret_val) != 0:
-        yield ret_val
-
-
-def __check_train_args__(train_data_reader, topology, parameters,
-                         test_data_reader, event_handler, **kwargs):
->>>>>>> c444708a
     """
     Check train function's argument types
     """
@@ -210,13 +142,8 @@
         raise TypeError('train_data_reader should be a function, '
                         'which can return a iterator')
 
-<<<<<<< HEAD
-    if not isinstance(topology, ModelConfig):
+    if not isinstance(topology, Topology):
         raise TypeError('topology should be a model config')
-=======
-    if not isinstance(topology, Topology):
-        raise ValueError('topology should be a model config')
->>>>>>> c444708a
 
     if not isinstance(parameters, v2_parameters.Parameters):
         raise TypeError('parameters should be a parameter pool')
