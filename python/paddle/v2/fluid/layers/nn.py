"""
All layers just related to the neural network.
"""

from ..layer_helper import LayerHelper
from ..initializer import Normal, Constant
from ..framework import Variable
from ..param_attr import ParamAttr
from tensor import concat

__all__ = [
    'fc', 'embedding', 'dynamic_lstm', 'gru_unit', 'linear_chain_crf',
    'crf_decoding', 'cos_sim', 'cross_entropy', 'square_error_cost', 'accuracy',
    'chunk_eval', 'sequence_conv', 'conv2d', 'sequence_pool', 'pool2d',
    'batch_norm', 'beam_search_decode', 'conv2d_transpose', 'sequence_expand',
    'lstm_unit', 'reduce_sum'
]


def fc(input,
       size,
       num_flatten_dims=1,
       param_attr=None,
       bias_attr=None,
       act=None,
       name=None):
    """
    **Fully Connected Layer**

    This layer accepts multiple inputs and applies a linear transformation to each input.
    If activation type is provided, the corresponding activation function is applied to the
    output of the linear transformation. For each input :math:`X`, the equation is:

    .. math::

        Out = Act(WX + b)

    In the above equation:

        * :math:`X`: Input value, a tensor with rank at least 2.
        * :math:`W`: Weight, a 2-D tensor with shape [M, N].
        * :math:`b`: Bias, a 2-D tensor with shape [M, 1].
        * :math:`Act`: Activation function.
        * :math:`Out`: Output value, same shape with :math:`X`.

    All the input variables are passed in as local variables to the LayerHelper
    constructor.

    Args:
<<<<<<< HEAD
       input: The input tensor(s) to the fully connected layer.
       size: The number of output units in the fully connected layer.
       num_flatten_dims: The fc layer can accept an input tensor with more than
                         two dimensions. If this happens, the multidimensional
                         tensor will first be flattened into a 2-dimensional
                         matrix. The parameter `num_flatten_dims` determines
                         how the input tensor is flattened: the first
                         `num_flatten_dims` dimensions will be flatten to form
                         the first dimension of the final matrix (height of the
                         matrix), and the rest `rank(X) - num_col_dims`
                         dimensions are flattened to form the second dimension
                         of the final matrix (width of the matrix). For example,
                         suppose `X` is a 6-dimensional tensor with a shape
                         [2, 3, 4, 5, 6], and `x_num_col_dims` = 3. Then, the
                         flattened matrix will have a shape [2 x 3 x 4, 5 x 6]
                         = [24, 30]. By default, `x_num_col_dims` is set to 1.
       param_attr: The parameter attribute for learnable parameters/weights of
                   the fully connected Layer.
       param_initializer: The initializer used for the weight/parameter.
                          If set None, XavierInitializer() will be used.
       bias_attr: The parameter attribute for the bias parameter for this layer.
                  If set None, no bias will be added to the output units.
       bias_initializer: The initializer used for the bias. If set None,
                         then ConstantInitializer() will be used.
       act: Activation to be applied to the output of the fully connected layer.
       name: Name/alias of the fully connected layer.

    The fully connected layer can take multiple tensors as its inputs. It
    creates a variable (one for each input tensor) called weights for each input
    tensor, which represents a fully connected weight matrix from each input
    unit to each output unit. The fully connected layer multiplies each input
    tensor with its coresponding weight to produce an output Tensor. If
    multiple input tensors are given, the results of multiple multiplications
    will be sumed up. If bias_attr is not None, a biases variable will be
    created and added to the output. Finally, if activation is not None,
    it will be applied to the output as well.

    This process can be formulated as follows:

    .. math::
        Y = \sigma({\sum_{i=0}^{N-1}W_iX_i + b})

    where, :math:`N` is the number of input, :math:`X_i` is the input tensor,
    :math:`W` is the weights created by this layer, :math:`b` is the bias
    created by this layer (if needed), :math:`\sigma` is the activation funtion.

    """

    helper = LayerHelper("fc", **locals())
=======
       input(Variable|list): Input tensors. Each tensor has a rank of atleast 2
       size(int): Output size
       num_flatten_dims(int): Number of columns in input
       param_attr(ParamAttr|list): The parameters/weights to the FC Layer
       bias_attr(ParamAttr|list): Bias parameter for the FC layer
       act(str): Activation type
       name(str): Name/alias of the function

    Returns:
        Variable: The tensor variable storing the transformation and \
                  non-linearity activation result.

    Raises:
        ValueError: If rank of input tensor is less than 2.

    Examples:
        .. code-block:: python

          data = fluid.layers.data(name='data', shape=[32, 32], dtype='float32')
          fc = fluid.layers.fc(input=data, size=1000, act="tanh")
    """
    helper = LayerHelper('fc', **locals())
>>>>>>> c8ef4529

    dtype = helper.input_dtype()

    mul_results = []
    for input_var, param_attr in helper.iter_inputs_and_params():
        input_shape = input_var.shape
        param_shape = [
            reduce(lambda a, b: a * b, input_shape[num_flatten_dims:], 1)
        ] + [size]
        w = helper.create_parameter(
            attr=param_attr, shape=param_shape, dtype=dtype, is_bias=False)
        tmp = helper.create_tmp_variable(dtype)
        helper.append_op(
            type="mul",
            inputs={
                "X": input_var,
                "Y": w,
            },
            outputs={"Out": tmp},
            attrs={"x_num_col_dims": num_flatten_dims,
                   "y_num_col_dims": 1})
        mul_results.append(tmp)

    # sum
    if len(mul_results) == 1:
        pre_bias = mul_results[0]
    else:
        pre_bias = helper.create_tmp_variable(dtype)
        helper.append_op(
            type="sum", inputs={"X": mul_results}, outputs={"Out": pre_bias})
    # add bias
    pre_activation = helper.append_bias_op(pre_bias)
    # add activation
    return helper.append_activation(pre_activation)


def embedding(input, size, is_sparse=False, param_attr=None, dtype='float32'):
    """
    **Embedding Layer**

    This layer is used to lookup a vector of IDs, provided by *input*, in a lookup table.
    The result of this lookup is the embedding of each ID in the *input*.

    All the input variables are passed in as local variables to the LayerHelper
    constructor.

    Args:
<<<<<<< HEAD
       param_initializer:
       input: The input to the function
       size: The size of the layer
       is_sparse: A flag that decleares whether the input is sparse
       param_attr: Parameters for this layer
       dtype: The type of data : float32, float_16, int etc

    This function can take in the input (which is a vector of IDs) and
    performs a lookup in the lookup_table using these IDs, to result into
    the embedding of each ID in the input.

    All the input variables of this function are passed in as local variables
    to the LayerHelper constructor.
=======
       input(Variable): Input to the function
       size(int): Output size
       is_sparse(bool): Boolean flag that specifying whether the input is sparse
       param_attr(ParamAttr): Parameters for this layer
       dtype(np.dtype|core.DataType|str): The type of data : float32, float_16, int etc

    Returns:
        Variable: The tensor variable storing the embeddings of the \
                  supplied inputs.

    Examples:
        .. code-block:: python
>>>>>>> c8ef4529

          data = fluid.layers.data(name='ids', shape=[32, 32], dtype='float32')
          fc = fluid.layers.embedding(input=data, size=16)
    """

    helper = LayerHelper('embedding', **locals())
    w = helper.create_parameter(
        attr=helper.param_attr, shape=size, dtype=dtype, is_bias=False)
    tmp = helper.create_tmp_variable(dtype)
    helper.append_op(
        type='lookup_table',
        inputs={'Ids': input,
                'W': w},
        outputs={'Out': tmp},
        attrs={'is_sparse': is_sparse})
    return tmp


# TODO(qijun): expose H0 and C0
def dynamic_lstm(input,
                 size,
                 param_attr=None,
                 bias_attr=None,
                 use_peepholes=True,
                 is_reverse=False,
                 gate_activation='sigmoid',
                 cell_activation='tanh',
                 candidate_activation='tanh',
                 dtype='float32'):
    helper = LayerHelper('lstm', **locals())
    size = size / 4
    weight = helper.create_parameter(
        attr=helper.param_attr, shape=[size, 4 * size], dtype=dtype)
    bias_size = [1, 7 * size]
    if not use_peepholes:
        bias_size[1] = 4 * size
    bias = helper.create_parameter(
        attr=helper.bias_attr, shape=bias_size, dtype=dtype, is_bias=True)

    hidden = helper.create_tmp_variable(dtype)
    cell = helper.create_tmp_variable(dtype)
    batch_gate = helper.create_tmp_variable(dtype)
    batch_cell_pre_act = helper.create_tmp_variable(dtype)

    helper.append_op(
        type='lstm',
        inputs={'Input': input,
                'Weight': weight,
                'Bias': bias},
        outputs={
            'Hidden': hidden,
            'Cell': cell,
            'BatchGate': batch_gate,
            'BatchCellPreAct': batch_cell_pre_act
        },
        attrs={
            'use_peepholes': use_peepholes,
            'is_reverse': is_reverse,
            'gate_activation': gate_activation,
            'cell_activation': cell_activation,
            'candidate_activation': candidate_activation
        })
    return hidden, cell


def gru_unit(input,
             hidden,
             size,
             weight=None,
             bias=None,
             activation='tanh',
             gate_activation='sigmoid'):
    """
    GRUUnit Operator implements partial calculations of the GRU unit as following:

    $$
    update \ gate: u_t = actGate(xu_t + W_u * h_{t-1} + b_u) \\
    reset \ gate: r_t = actGate(xr_t + W_r * h_{t-1} + b_r)  \\
    output \ candidate: {h}_t = actNode(xc_t + W_c * dot(r_t, h_{t-1}) + b_c) \\
    output: h_t = dot((1 - u_t), h_{t-1}) + dot(u_t, {h}_t)
    $$

    which is same as one time step of GRU Operator.

    @note To implement the complete GRU unit, fully-connected operator must be
    used before to feed xu, xr and xc as the Input of GRUUnit operator.

    TODO(ChunweiYan) add more document here
    """
    activation_dict = dict(
        identity=0,
        sigmoid=1,
        tanh=2,
        relu=3, )
    activation = activation_dict[activation]
    gate_activation = activation_dict[gate_activation]

    helper = LayerHelper('gru_unit', **locals())
    dtype = helper.input_dtype()
    size = size / 3

    # create weight
    if weight is None:
        weight = helper.create_parameter(
            attr=helper.param_attr, shape=[size, 3 * size], dtype=dtype)

    # create bias
    if bias is None:
        bias_size = [1, 3 * size]
        bias = helper.create_parameter(
            attr=helper.bias_attr, shape=bias_size, dtype=dtype, is_bias=True)

    gate = helper.create_tmp_variable(dtype)
    reset_hidden_pre = helper.create_tmp_variable(dtype)
    updated_hidden = helper.create_tmp_variable(dtype)

    helper.append_op(
        type='gru_unit',
        inputs={'Input': input,
                'HiddenPrev': hidden,
                'Weight': weight},
        outputs={
            'Gate': gate,
            'ResetHiddenPrev': reset_hidden_pre,
            'Hidden': updated_hidden,
        },
        attrs={
            'activation': 0,
            'gate_activation': 1,
        })

    return updated_hidden, reset_hidden_pre, gate


def linear_chain_crf(input, label, param_attr=None):
    helper = LayerHelper('linear_chain_crf', **locals())
    size = input.shape[1]
    transition = helper.create_parameter(
        attr=helper.param_attr,
        shape=[size + 2, size],
        dtype=helper.input_dtype())
    alpha = helper.create_tmp_variable(dtype=helper.input_dtype())
    emission_exps = helper.create_tmp_variable(dtype=helper.input_dtype())
    transition_exps = helper.create_tmp_variable(dtype=helper.input_dtype())
    log_likelihood = helper.create_tmp_variable(dtype=helper.input_dtype())
    helper.append_op(
        type='linear_chain_crf',
        inputs={"Emission": [input],
                "Transition": transition,
                "Label": label},
        outputs={
            "Alpha": [alpha],
            "EmissionExps": [emission_exps],
            "TransitionExps": transition_exps,
            "LogLikelihood": log_likelihood
        })

    return log_likelihood


def crf_decoding(input, param_attr, label=None):
    helper = LayerHelper('crf_decoding', **locals())
    transition = helper.get_parameter(param_attr.name)
    viterbi_path = helper.create_tmp_variable(dtype=helper.input_dtype())
    helper.append_op(
        type='crf_decoding',
        inputs={"Emission": [input],
                "Transition": transition,
                "Label": label},
        outputs={"ViterbiPath": [viterbi_path]})

    return viterbi_path


def cos_sim(X, Y, **kwargs):
    """
    This function performs the cosine similarity between two tensors
    X and Y and returns that as the output.
    """
    helper = LayerHelper('cos_sim', **kwargs)
    out = helper.create_tmp_variable(dtype=X.dtype)
    xnorm = helper.create_tmp_variable(dtype=X.dtype)
    ynorm = helper.create_tmp_variable(dtype=X.dtype)
    helper.append_op(
        type='cos_sim',
        inputs={'X': [X],
                'Y': [Y]},
        outputs={'Out': [out],
                 'XNorm': [xnorm],
                 'YNorm': [ynorm]})
    return out


def cross_entropy(input, label, **kwargs):
    """
    This function computes cross_entropy using the input and label.
    """
    helper = LayerHelper('cross_entropy', **kwargs)
    out = helper.create_tmp_variable(dtype=input.dtype)
    helper.append_op(
        type='cross_entropy',
        inputs={'X': [input],
                'Label': [label]},
        outputs={'Y': [out]},
        attrs=kwargs)
    return out


def square_error_cost(input, label, **kwargs):
    """
    This functions returns the squared error cost using the input and label.
    The output is appending the op to do the above.
    """
    helper = LayerHelper('square_error_cost', **kwargs)
    minus_out = helper.create_tmp_variable(dtype=input.dtype)
    helper.append_op(
        type='elementwise_sub',
        inputs={'X': [input],
                'Y': [label]},
        outputs={'Out': [minus_out]})

    square_out = helper.create_tmp_variable(dtype=input.dtype)
    helper.append_op(
        type='square', inputs={'X': [minus_out]}, outputs={'Y': [square_out]})
    return square_out


def accuracy(input, label, k=1, correct=None, total=None, **kwargs):
    """
    This function computes the accuracy using the input and label.
    The output is the top_k inputs and their indices.
    """
    helper = LayerHelper("accuracy", **kwargs)
    topk_out = helper.create_tmp_variable(dtype=input.dtype)
    topk_indices = helper.create_tmp_variable(dtype="int64")
    helper.append_op(
        type="top_k",
        inputs={"X": [input]},
        outputs={"Out": [topk_out],
                 "Indices": [topk_indices]},
        attrs={"k": k})
    acc_out = helper.create_tmp_variable(dtype="float32")
    if correct is None:
        correct = helper.create_tmp_variable(dtype="int64")
    if total is None:
        total = helper.create_tmp_variable(dtype="int64")
    helper.append_op(
        type="accuracy",
        inputs={
            "Out": [topk_out],
            "Indices": [topk_indices],
            "Label": [label]
        },
        outputs={
            "Accuracy": [acc_out],
            "Correct": [correct],
            "Total": [total],
        })
    return acc_out


def chunk_eval(input,
               label,
               chunk_scheme,
               num_chunk_types,
               excluded_chunk_types=None,
               **kwargs):
    """
    This function computes and outputs the precision, recall and
    F1-score of chunk detection.
    """
    helper = LayerHelper("chunk_eval", **kwargs)

    # prepare output
    precision = helper.create_tmp_variable(dtype="float32")
    recall = helper.create_tmp_variable(dtype="float32")
    f1_score = helper.create_tmp_variable(dtype="float32")
    num_infer_chunks = helper.create_tmp_variable(dtype="int64")
    num_label_chunks = helper.create_tmp_variable(dtype="int64")
    num_correct_chunks = helper.create_tmp_variable(dtype="int64")

    helper.append_op(
        type="chunk_eval",
        inputs={"Inference": [input],
                "Label": [label]},
        outputs={
            "Precision": [precision],
            "Recall": [recall],
            "F1-Score": [f1_score],
            "NumInferChunks": [num_infer_chunks],
            "NumLabelChunks": [num_label_chunks],
            "NumCorrectChunks": [num_correct_chunks]
        },
        attrs={
            "num_chunk_types": num_chunk_types,
            "chunk_scheme": chunk_scheme,
            "excluded_chunk_types": excluded_chunk_types or []
        })
    return precision, recall, f1_score, num_infer_chunks, num_label_chunks, num_correct_chunks


def sequence_conv(input,
                  num_filters,
                  filter_size=3,
                  filter_stride=1,
                  padding=None,
                  bias_attr=None,
                  param_attr=None,
                  act=None):
    """
    This function creates the op for sequence_conv, using the inputs and
    other convolutional configurations for the filters and stride as given
    in the input parameters to the function.
    """

    # FIXME(dzh) : want to unify the argument of python layer
    # function. So we ignore some unecessary attributes.
    # such as, padding_trainable, context_start.

    helper = LayerHelper('sequence_conv', **locals())
    dtype = helper.input_dtype()
    filter_shape = [filter_size * input.shape[1], num_filters]
    filter_param = helper.create_parameter(
        attr=helper.param_attr, shape=filter_shape, dtype=dtype)
    pre_bias = helper.create_tmp_variable(dtype)

    helper.append_op(
        type='sequence_conv',
        inputs={
            'X': [input],
            'Filter': [filter_param],
        },
        outputs={"Out": pre_bias},
        attrs={
            'contextStride': filter_stride,
            'contextStart': -int(filter_size / 2),
            'contextLength': filter_size
        })
    pre_act = helper.append_bias_op(pre_bias)
    return helper.append_activation(pre_act)


def conv2d(input,
           num_filters,
           filter_size,
           stride=None,
           padding=None,
           groups=None,
           param_attr=None,
           bias_attr=None,
           act=None,
           name=None):
    """
    This function creates the op for a 2-dimensional Convolution.
    This is performed using the parameters of filters(size, dimensionality etc)
    , stride and other configurations for a Convolution operation.
    This funciton can also append an activation on top of the
    conv-2d output, if mentioned in the input parameters.
    """

    if stride is None:
        stride = [1, 1]
    helper = LayerHelper('conv2d', **locals())
    dtype = helper.input_dtype()

    num_channels = input.shape[1]
    if groups is None:
        num_filter_channels = num_channels
    else:
        if num_channels % groups != 0:
            raise ValueError("num_channels must be divisible by groups.")
        num_filter_channels = num_channels / groups

    if isinstance(filter_size, int):
        filter_size = [filter_size, filter_size]
    if isinstance(stride, int):
        stride = [stride, stride]
    if isinstance(padding, int):
        padding = [padding, padding]

    input_shape = input.shape
    filter_shape = [num_filters, num_filter_channels] + filter_size

    def _get_default_param_initializer():
        std = (2.0 / (filter_size[0]**2 * num_channels))**0.5
        return Normal(0.0, std, 0)

    filter_param = helper.create_parameter(
        attr=helper.param_attr,
        shape=filter_shape,
        dtype=dtype,
        default_initializer=_get_default_param_initializer())

    pre_bias = helper.create_tmp_variable(dtype)

    helper.append_op(
        type='conv2d_cudnn',
        inputs={
            'Input': input,
            'Filter': filter_param,
        },
        outputs={"Output": pre_bias},
        attrs={'strides': stride,
               'paddings': padding,
               'groups': groups})

    pre_act = helper.append_bias_op(pre_bias, dim_start=1, dim_end=2)

    return helper.append_activation(pre_act)


def sequence_pool(input, pool_type, **kwargs):
    """
    This function add the operator for sequence pooling.
    This is applied on top of the input using pool_type mentioned
    in the parameters.
    """
    helper = LayerHelper('sequence_pool', input=input, **kwargs)
    dtype = helper.input_dtype()
    pool_out = helper.create_tmp_variable(dtype)
    max_index = helper.create_tmp_variable(dtype)

    helper.append_op(
        type="sequence_pool",
        inputs={"X": input},
        outputs={"Out": pool_out,
                 "MaxIndex": max_index},
        attrs={"pooltype": pool_type.upper()})

    return pool_out


def pool2d(input,
           pool_size,
           pool_type,
           pool_stride=None,
           pool_padding=None,
           global_pooling=False):
    """
    This function adds the operator for pooling in 2 dimensions, using the
    pooling configurations mentioned in input parameters.
    """
    if pool_padding is None:
        pool_padding = [0, 0]
    if pool_stride is None:
        pool_stride = [1, 1]
    if pool_type not in ["max", "avg"]:
        raise ValueError(
            "Unknown pool_type: '%s'. It can only be 'max' or 'avg'.",
            str(pool_type))
    if isinstance(pool_size, int):
        pool_size = [pool_size, pool_size]
    if isinstance(pool_stride, int):
        pool_stride = [pool_stride, pool_stride]
    if isinstance(pool_padding, int):
        pool_padding = [pool_padding, pool_padding]

    helper = LayerHelper('pool2d', **locals())
    dtype = helper.input_dtype()
    pool_out = helper.create_tmp_variable(dtype)

    helper.append_op(
        type="pool2d",
        inputs={"X": input},
        outputs={"Out": pool_out},
        attrs={
            "pooling_type": pool_type,
            "ksize": pool_size,
            "global_pooling": global_pooling,
            "strides": pool_stride,
            "paddings": pool_padding
        })

    return pool_out


def batch_norm(input,
               act=None,
               is_test=False,
               momentum=0.9,
               epsilon=1e-05,
               param_attr=None,
               bias_attr=None,
               data_layout='NCHW'):
    """
    This function helps create an operator to implement
    the BatchNorm layer using the configurations from the input parameters.
    """
    helper = LayerHelper('batch_norm', **locals())
    dtype = helper.input_dtype()

    input_shape = input.shape
    if data_layout == 'NCHW':
        channel_num = input_shape[1]
    else:
        if data_layout == 'NHWC':
            channel_num = input_shape[-1]
        else:
            raise ValueError("unsupported data layout:" + data_layout)

    param_shape = [channel_num]

    # create parameter
    scale = helper.create_parameter(
        attr=helper.param_attr,
        shape=param_shape,
        dtype=dtype,
        default_initializer=Constant(1.0))

    bias = helper.create_parameter(
        attr=helper.param_attr, shape=param_shape, dtype=dtype, is_bias=True)

    mean = helper.create_global_variable(
        dtype=input.dtype, shape=param_shape, persistable=True)
    helper.set_variable_initializer(var=mean, initializer=Constant(0.0))

    variance = helper.create_global_variable(
        dtype=input.dtype, shape=param_shape, persistable=True)
    helper.set_variable_initializer(var=variance, initializer=Constant(1.0))

    # create output
    # mean and mean_out share the same memory
    mean_out = mean
    # variance and variance out share the same memory
    variance_out = variance
    saved_mean = helper.create_tmp_variable(dtype)
    saved_variance = helper.create_tmp_variable(dtype)

    batch_norm_out = helper.create_tmp_variable(dtype)

    helper.append_op(
        type="batch_norm",
        inputs={
            "X": input,
            "Scale": scale,
            "Bias": bias,
            "Mean": mean,
            "Variance": variance
        },
        outputs={
            "Y": batch_norm_out,
            "MeanOut": mean_out,
            "VarianceOut": variance_out,
            "SavedMean": saved_mean,
            "SavedVariance": saved_variance
        },
        attrs={"momentum": momentum,
               "epsilon": epsilon,
               "is_test": is_test})

    return helper.append_activation(batch_norm_out)


def beam_search_decode(ids, scores):
    helper = LayerHelper('beam_search_decode', **locals())
    sentence_ids = helper.create_tmp_variable(dtype=ids.dtype)
    sentence_scores = helper.create_tmp_variable(dtype=ids.dtype)

    helper.append_op(
        type="beam_search_decode",
        inputs={"Ids": ids,
                "Scores": scores},
        outputs={
            "SentenceIds": sentence_ids,
            "SentenceScores": sentence_scores
        })

    return sentence_ids, sentence_scores


def conv2d_transpose(input,
                     num_filters,
                     output_size=None,
                     filter_size=None,
                     padding=None,
                     stride=None,
                     param_attr=None):
    """
    The transpose of conv2d layer.

    This layer is also known as deconvolution layer.

    Args:
        input(Variable): The input image with [N, C, H, W] format.
        num_filters(int): The number of filter. It is as same as the output
            image channel.
        output_size(int|tuple|None): The output image size. If output size is a
            tuple, it must contain two integers, (image_H, image_W). This
            parameter only works when filter_size is None.
        filter_size(int|tuple|None): The filter size. If filter_size is a tuple,
            it must contain two integers, (filter_size_H, filter_size_W).
            Otherwise, the filter will be a square.  None if use output size to
            calculate filter_size
        padding(int|tuple): The padding size. If padding is a tuple, it must
            contain two integers, (padding_H, padding_W). Otherwise, the
            padding_H = padding_W = padding.
        stride(int|tuple): The stride size. If stride is a tuple, it must
            contain two integers, (stride_H, stride_W). Otherwise, the
            stride_H = stride_W = stride.
        param_attr: Parameter Attribute.
        main_program(Program): the main program
        startup_program(Program): the startup program

    Returns:
        Variable: Output image.
    """
    helper = LayerHelper("conv2d_transpose", **locals())
    if not isinstance(input, Variable):
        raise TypeError("Input of conv2d_transpose must be Variable")
    input_channel = input.shape[1]

    op_attr = dict()

    if isinstance(padding, int):
        op_attr['paddings'] = [padding, padding]
    elif padding is not None:
        op_attr['paddings'] = padding

    if isinstance(stride, int):
        op_attr['strides'] = stride
    elif stride is not None:
        op_attr['strides'] = stride

    if filter_size is None:
        if output_size is None:
            raise ValueError("output_size must be set when filter_size is None")
        if isinstance(output_size, int):
            output_size = [output_size, output_size]

        padding = op_attr.get('paddings', [0, 0])
        stride = op_attr.get('strides', [1, 1])

        h_in = input.shape[2]
        w_in = input.shape[3]
        filter_size_h = output_size[0] - \
                        (h_in - 1) * stride[0] + 2 * padding[0]
        filter_size_w = output_size[1] - \
                        (w_in - 1) * stride[1] + 2 * padding[1]
        filter_size = [filter_size_h, filter_size_w]
    elif isinstance(filter_size, int):
        filter_size = [filter_size, filter_size]

    filter_shape = [input_channel, num_filters] + filter_size
    img_filter = helper.create_parameter(
        dtype=input.dtype, shape=filter_shape, attr=helper.param_attr)

    out = helper.create_tmp_variable(dtype=input.dtype)
    helper.append_op(
        type='conv2d_transpose',
        inputs={'Input': [input],
                'Filter': [img_filter]},
        outputs={'Output': out},
        attrs=op_attr)

    return out


def sequence_expand(x, y):
    """Sequence Expand Layer. This layer will expand the input variable **x**
    according to LoD information of **y**. And the following examples will
    explain how sequence_expand works:

    .. code-block:: text

        * Case 1
            x is a LoDTensor:
                x.lod = [[0,       2, 3],
                         [0, 1,    3, 4]]
                x.data = [a, b, c, d]
                x.dims = [4, 1]

            y is a LoDTensor:
                y.lod = [[0,    2,    4],
                         [0, 3, 6, 7, 8]]

            with condition len(y.lod[-1]) - 1 == x.dims[0]

            then output is a 2-level LoDTensor:
                out.lod = [[0,                2,    4],
                           [0,       3,       6, 7, 8]]
                out.data = [a, a, a, b, b, b, c, d]
                out.dims = [8, 1]

        * Case 2
            x is a Tensor:
                x.data = [a, b, c]
                x.dims = [3, 1]

            y is a LoDTensor:
                y.lod = [[0, 2, 3, 6]]

            with condition len(y.lod[-1]) - 1 == x.dims[0]

            then output is a 1-level LoDTensor:
                out.lod = [[0,    2, 3,      6]]
                out.data = [a, a, b, c, c, c]
                out.dims = [6, 1]

    Args:
        x (Variable): The input variable which is a Tensor or LoDTensor.
        y (Variable): The input variable which is a LoDTensor.

    Returns:
        Variable: The expanded variable which is a LoDTensor.

    Examples:
        .. code-block:: python

            x = fluid.layers.data(name='x', shape=[10], dtype='float32')
            y = fluid.layers.data(name='y', shape=[10, 20],
                             dtype='float32', lod_level=1)
            out = layers.sequence_expand(x=x, y=y)
    """
    helper = LayerHelper('sequence_expand', input=x, **locals())
    dtype = helper.input_dtype()
    tmp = helper.create_tmp_variable(dtype)
    helper.append_op(
        type='sequence_expand', inputs={'X': x,
                                        'Y': y}, outputs={'Out': tmp})
    return tmp


def lstm_unit(x_t,
              hidden_t_prev,
              cell_t_prev,
              forget_bias=0.0,
              param_attr=None,
              bias_attr=None):
    """Lstm unit layer. The equation of a lstm step is:

        .. math::

            i_t & = \sigma(W_{x_i}x_{t} + W_{h_i}h_{t-1} + W_{c_i}c_{t-1} + b_i)

            f_t & = \sigma(W_{x_f}x_{t} + W_{h_f}h_{t-1} + W_{c_f}c_{t-1} + b_f)

            c_t & = f_tc_{t-1} + i_t tanh (W_{x_c}x_t+W_{h_c}h_{t-1} + b_c)

            o_t & = \sigma(W_{x_o}x_{t} + W_{h_o}h_{t-1} + W_{c_o}c_t + b_o)

            h_t & = o_t tanh(c_t)

    The inputs of lstm unit includes :math:`x_t`, :math:`h_{t-1}` and
    :math:`c_{t-1}`. The implementation separates the linear transformation
    and non-linear transformation apart. Here, we take :math:`i_t` as an
    example. The linear transformation is applied by calling a `fc` layer and
    the equation is:

        .. math::

            L_{i_t} = W_{x_i}x_{t} + W_{h_i}h_{t-1} + W_{c_i}c_{t-1} + b_i

    The non-linear transformation is applied by calling `lstm_unit_op` and the
    equation is:

        .. math::

            i_t = \sigma(L_{i_t})

    This layer has two outputs including :math:`h_t` and :math:`o_t`.

    Args:
        x_t (Variable): The input value of current step.
        hidden_t_prev (Variable): The hidden value of lstm unit.
        cell_t_prev (Variable): The cell value of lstm unit.
        forget_bias (float): The forget bias of lstm unit.
        param_attr (ParamAttr): The attributes of parameter weights, used to set
            initializer, name etc.
        bias_attr (ParamAttr): The attributes of bias weights, if not False,
            bias weights will be created and be set to default value.

    Returns:
        tuple: The hidden value and cell value of lstm unit.

    Raises:
        ValueError: The ranks of **x_t**, **hidden_t_prev** and **cell_t_prev**\
                not be 2 or the 1st dimensions of **x_t**, **hidden_t_prev** \
                and **cell_t_prev** not be the same.

    Examples:

        .. code-block:: python

             x_t = fluid.layers.fc(input=x_t_data, size=10)
             prev_hidden = fluid.layers.fc(input=prev_hidden_data, size=20)
             prev_cell = fluid.layers.fc(input=prev_cell_data, size=30)
             hidden_value, cell_value = fluid.layers.lstm_unit(x_t=x_t,
                                                    hidden_t_prev=prev_hidden,
                                                    cell_t_prev=prev_cell)
    """
    helper = LayerHelper('lstm_unit', **locals())

    if len(x_t.shape) != 2:
        raise ValueError("Rank of x_t must be 2.")

    if len(hidden_t_prev.shape) != 2:
        raise ValueError("Rank of hidden_t_prev must be 2.")

    if len(cell_t_prev.shape) != 2:
        raise ValueError("Rank of cell_t_prev must be 2.")

    if x_t.shape[0] != hidden_t_prev.shape[0] or x_t.shape[
            0] != cell_t_prev.shape[0]:
        raise ValueError("The 1s dimension of x_t, hidden_t_prev and "
                         "cell_t_prev must be the same.")

    if bias_attr is None:
        bias_attr = ParamAttr()

    size = cell_t_prev.shape[1]
    concat_out = concat(input=[x_t, hidden_t_prev], axis=1)
    fc_out = fc(input=concat_out,
                size=4 * size,
                param_attr=param_attr,
                bias_attr=bias_attr)
    dtype = x_t.dtype
    c = helper.create_tmp_variable(dtype)
    h = helper.create_tmp_variable(dtype)

    helper.append_op(
        type='lstm_unit',
        inputs={"X": fc_out,
                "C_prev": cell_t_prev},
        outputs={"C": c,
                 "H": h},
        attrs={"forget_bias": forget_bias})

    return h, c


def reduce_sum(input, dim=None, keep_dim=False):
    """
    Computes the sum of tensor elements over the given dimension. 

    Args:
        input (Variable): The input variable which is a Tensor or LoDTensor.
        dim (int|None): The dimension along which the sum is performed. If 
            :attr:`None`, sum all elements of :attr:`input` and return a 
            Tensor variable with a single element, otherwise must be in the 
            range :math:`[-rank(input), rank(input))`. If :math:`dim < 0`, 
            the dimension to reduce is :math:`rank + dim`.
        keep_dim (bool): Whether to reserve the reduced dimension in the 
            output Tensor. The result tensor will have one fewer dimension 
            than the :attr:`input` unless :attr:`keep_dim` is true.

    Returns:
        Variable: The reduced Tensor variable.
    
    Examples:
        .. code-block:: python

            # x is a Tensor variable with following elements:
            #    [[0.2, 0.3, 0.5, 0.9]
            #     [0.1, 0.2, 0.6, 0.7]]
            # Each example is followed by the correspending output tensor.
            fluid.layers.reduce_sum(x)  # [3.5]
            fluid.layers.reduce_sum(x, dim=0)  # [0.3, 0.5, 1.1, 1.6]
            fluid.layers.reduce_sum(x, dim=-1)  # [1.9, 1.6]
            fluid.layers.reduce_sum(x, dim=1, keep_dim=True)  # [[1.9], [1.6]]
    """
    helper = LayerHelper('reduce_sum', **locals())
    out = helper.create_tmp_variable(dtype=helper.input_dtype())
    helper.append_op(
        type='reduce_sum',
        inputs={'X': input},
        outputs={'Out': out},
        attrs={
            'dim': dim if dim != None else 0,
            'keep_dim': keep_dim,
            'reduce_all': True if dim == None else False
        })
    return out<|MERGE_RESOLUTION|>--- conflicted
+++ resolved
@@ -26,54 +26,6 @@
        name=None):
     """
     **Fully Connected Layer**
-
-    This layer accepts multiple inputs and applies a linear transformation to each input.
-    If activation type is provided, the corresponding activation function is applied to the
-    output of the linear transformation. For each input :math:`X`, the equation is:
-
-    .. math::
-
-        Out = Act(WX + b)
-
-    In the above equation:
-
-        * :math:`X`: Input value, a tensor with rank at least 2.
-        * :math:`W`: Weight, a 2-D tensor with shape [M, N].
-        * :math:`b`: Bias, a 2-D tensor with shape [M, 1].
-        * :math:`Act`: Activation function.
-        * :math:`Out`: Output value, same shape with :math:`X`.
-
-    All the input variables are passed in as local variables to the LayerHelper
-    constructor.
-
-    Args:
-<<<<<<< HEAD
-       input: The input tensor(s) to the fully connected layer.
-       size: The number of output units in the fully connected layer.
-       num_flatten_dims: The fc layer can accept an input tensor with more than
-                         two dimensions. If this happens, the multidimensional
-                         tensor will first be flattened into a 2-dimensional
-                         matrix. The parameter `num_flatten_dims` determines
-                         how the input tensor is flattened: the first
-                         `num_flatten_dims` dimensions will be flatten to form
-                         the first dimension of the final matrix (height of the
-                         matrix), and the rest `rank(X) - num_col_dims`
-                         dimensions are flattened to form the second dimension
-                         of the final matrix (width of the matrix). For example,
-                         suppose `X` is a 6-dimensional tensor with a shape
-                         [2, 3, 4, 5, 6], and `x_num_col_dims` = 3. Then, the
-                         flattened matrix will have a shape [2 x 3 x 4, 5 x 6]
-                         = [24, 30]. By default, `x_num_col_dims` is set to 1.
-       param_attr: The parameter attribute for learnable parameters/weights of
-                   the fully connected Layer.
-       param_initializer: The initializer used for the weight/parameter.
-                          If set None, XavierInitializer() will be used.
-       bias_attr: The parameter attribute for the bias parameter for this layer.
-                  If set None, no bias will be added to the output units.
-       bias_initializer: The initializer used for the bias. If set None,
-                         then ConstantInitializer() will be used.
-       act: Activation to be applied to the output of the fully connected layer.
-       name: Name/alias of the fully connected layer.
 
     The fully connected layer can take multiple tensors as its inputs. It
     creates a variable (one for each input tensor) called weights for each input
@@ -88,39 +40,67 @@
     This process can be formulated as follows:
 
     .. math::
-        Y = \sigma({\sum_{i=0}^{N-1}W_iX_i + b})
-
-    where, :math:`N` is the number of input, :math:`X_i` is the input tensor,
-    :math:`W` is the weights created by this layer, :math:`b` is the bias
-    created by this layer (if needed), :math:`\sigma` is the activation funtion.
-
-    """
-
-    helper = LayerHelper("fc", **locals())
-=======
-       input(Variable|list): Input tensors. Each tensor has a rank of atleast 2
-       size(int): Output size
-       num_flatten_dims(int): Number of columns in input
-       param_attr(ParamAttr|list): The parameters/weights to the FC Layer
-       bias_attr(ParamAttr|list): Bias parameter for the FC layer
-       act(str): Activation type
-       name(str): Name/alias of the function
+        Out = Act({\sum_{i=0}^{N-1}W_iX_i + b})
+
+    In the above equation:
+
+    * :math:`N`: Number of the input.
+    * :math:`X_i`: The input tensor.
+    * :math:`W`: The weights created by this layer.
+    * :math:`b`: The bias parameter created by this layer (if needed).
+    * :math`Act`: The activation funtion.
+    * :math`Out`: The output tensor.
+
+    Args:
+       input(Variable|list): The input tensor(s) to the fully connected layer.
+       size(int): The number of output units in the fully connected layer.
+       num_flatten_dims(int): The fc layer can accept an input tensor with more
+                              than two dimensions. If this happens, the
+                              multidimensional tensor will first be flattened
+                              into a 2-dimensional matrix. The parameter
+                              `num_flatten_dims` determines how the input tensor
+                              is flattened: the first `num_flatten_dims`
+                              dimensions will be flatten to form the first
+                              dimension of the final matrix (height of the
+                              matrix), and the rest `rank(X) - num_col_dims`
+                              dimensions are flattened to form the second
+                              dimension of the final matrix (width of the matrix).
+                              For example, suppose `X` is a 6-dimensional tensor
+                              with a shape [2, 3, 4, 5, 6], and
+                              `x_num_col_dims` = 3. Then, the flattened matrix
+                              will have a shape [2 x 3 x 4, 5 x 6] = [24, 30].
+                              By default, `x_num_col_dims` is set to 1.
+       param_attr(ParamAttr|list): The parameter attribute for learnable
+                                   parameters/weights of the fully connected
+                                   layer.
+       param_initializer(ParamAttr|list): The initializer used for the
+                                          weight/parameter. If set None,
+                                          XavierInitializer() will be used.
+       bias_attr(ParamAttr|list): The parameter attribute for the bias parameter
+                                  for this layer. If set None, no bias will be
+                                  added to the output units.
+       bias_initializer(ParamAttr|list): The initializer used for the bias.
+                                        If set None, then ConstantInitializer()
+                                        will be used.
+       act(str): Activation to be applied to the output of the fully connected
+                 layer.
+       name(str): Name/alias of the fully connected layer.
+
 
     Returns:
-        Variable: The tensor variable storing the transformation and \
-                  non-linearity activation result.
+        Variable: The output tensor variable.
 
     Raises:
-        ValueError: If rank of input tensor is less than 2.
+        ValueError: If rank of the input tensor is less than 2.
 
     Examples:
         .. code-block:: python
 
-          data = fluid.layers.data(name='data', shape=[32, 32], dtype='float32')
+          data = fluid.layers.data(name="data", shape=[32, 32], dtype="float32")
           fc = fluid.layers.fc(input=data, size=1000, act="tanh")
     """
-    helper = LayerHelper('fc', **locals())
->>>>>>> c8ef4529
+
+    helper = LayerHelper("fc", **locals())
 
     dtype = helper.input_dtype()
 
@@ -168,21 +148,6 @@
     constructor.
 
     Args:
-<<<<<<< HEAD
-       param_initializer:
-       input: The input to the function
-       size: The size of the layer
-       is_sparse: A flag that decleares whether the input is sparse
-       param_attr: Parameters for this layer
-       dtype: The type of data : float32, float_16, int etc
-
-    This function can take in the input (which is a vector of IDs) and
-    performs a lookup in the lookup_table using these IDs, to result into
-    the embedding of each ID in the input.
-
-    All the input variables of this function are passed in as local variables
-    to the LayerHelper constructor.
-=======
        input(Variable): Input to the function
        size(int): Output size
        is_sparse(bool): Boolean flag that specifying whether the input is sparse
@@ -195,7 +160,6 @@
 
     Examples:
         .. code-block:: python
->>>>>>> c8ef4529
 
           data = fluid.layers.data(name='ids', shape=[32, 32], dtype='float32')
           fc = fluid.layers.embedding(input=data, size=16)
