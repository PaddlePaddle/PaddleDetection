--- conflicted
+++ resolved
@@ -69,12 +69,9 @@
     'reshape',
     'reshape_with_axis',
     'multiplex',
-<<<<<<< HEAD
-    'prior_box'
+    'prior_box',
     'prior_boxes',
-=======
     'layer_norm',
->>>>>>> 720994b4
 ]
 
 
@@ -3371,8 +3368,8 @@
 
         box, var = prior_box(input, image, min_size, max_size, aspect_ratio,
                              variance, flip, clip, step_w[i]
-                             if step_w else [], step_h[i]
-                             if step_w else [], offset)
+                             if step_w else 0.0, step_h[i]
+                             if step_w else 0.0, offset)
 
         box_results.append(box)
         var_results.append(var)
