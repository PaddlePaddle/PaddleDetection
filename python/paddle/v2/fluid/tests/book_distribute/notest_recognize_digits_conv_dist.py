--- conflicted
+++ resolved
@@ -65,14 +65,9 @@
     if not current_endpoint:
         print("need env SERVER_ENDPOINT")
         exit(1)
-<<<<<<< HEAD
-    pserver_prog = t.get_pserver_program(current_endpoint, optimize_ops)
+    pserver_prog = t.get_pserver_program(current_endpoint)
     pserver_startup = t.get_startup_program(current_endpoint, pserver_prog)
     exe.run(pserver_startup)
-=======
-    pserver_prog = t.get_pserver_program(current_endpoint)
-    exe.run(fluid.default_startup_program())
->>>>>>> 7a687876
     exe.run(pserver_prog)
 elif training_role == "TRAINER":
     trainer_prog = t.get_trainer_program()
