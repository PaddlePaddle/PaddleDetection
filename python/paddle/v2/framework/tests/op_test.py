--- conflicted
+++ resolved
@@ -29,11 +29,7 @@
             kwargs[out_name] = []
             if out_dup:
                 sub_in = outputs[out_name]
-<<<<<<< HEAD
-                for sub_in_name in sub_in:
-=======
                 for sub_in_name, _ in sub_in:
->>>>>>> 2de7b216
                     var = scope.new_var(sub_in_name)
                     kwargs[out_name].append(sub_in_name)
             else:
@@ -69,7 +65,7 @@
         if out_name in outputs:
             if out_dup:
                 sub_out = outputs[out_name]
-                for sub_out_name, sub_out_grad in sub_out:
+                for sub_out_name, _ in sub_out:
                     out_tensor = scope.find_var(sub_out_name).get_tensor()
                     grad_tensor = scope.new_var(grad_var_name(
                         sub_out_name)).get_tensor()
@@ -174,14 +170,8 @@
     def check_output_with_place(self, place):
         self.scope = core.Scope()
         op_inputs = self.inputs if hasattr(self, "inputs") else dict()
-<<<<<<< HEAD
-        op_outputs = self.outputs if hasattr(self, "outputs") else dict()
-        op_attrs = self.attrs if hasattr(self, "attrs") else dict()
-        self.op = create_op(self.scope, self.op_type, op_inputs, op_outputs,
-=======
         op_attrs = self.attrs if hasattr(self, "attrs") else dict()
         self.op = create_op(self.scope, self.op_type, op_inputs, self.outputs,
->>>>>>> 2de7b216
                             op_attrs)
         if isinstance(place, core.GPUPlace) and not self.op.support_gpu():
             return
@@ -242,14 +232,8 @@
                    max_relative_error=0.005):
         self.scope = core.Scope()
         op_inputs = self.inputs if hasattr(self, "inputs") else dict()
-<<<<<<< HEAD
-        op_outputs = self.outputs if hasattr(self, "outputs") else dict()
-        op_attrs = self.attrs if hasattr(self, "attrs") else dict()
-        self.op = create_op(self.scope, self.op_type, op_inputs, op_outputs,
-=======
         op_attrs = self.attrs if hasattr(self, "attrs") else dict()
         self.op = create_op(self.scope, self.op_type, op_inputs, self.outputs,
->>>>>>> 2de7b216
                             op_attrs)
         if no_grad_set is None:
             no_grad_set = set()
