--- conflicted
+++ resolved
@@ -471,12 +471,8 @@
 
     # 2. Compute confidence for mining hard examples
     # 2.1. Get the target label based on matched indices
-<<<<<<< HEAD
     gt_label = nn.reshape(x=gt_label, shape=gt_label.shape + (1, ))
-=======
-    gt_label = ops.reshape(x=gt_label, shape=gt_label.shape + (1, ))
     gt_label.stop_gradient = True
->>>>>>> 8f872863
     target_label, _ = target_assign(
         gt_label, matched_indices, mismatch_value=background_label)
     # 2.2. Compute confidence loss.
@@ -488,12 +484,8 @@
     conf_loss = nn.softmax_with_cross_entropy(confidence, target_label)
 
     # 3. Mining hard examples
-<<<<<<< HEAD
     conf_loss = nn.reshape(x=conf_loss, shape=(num, num_prior))
-=======
-    conf_loss = ops.reshape(x=conf_loss, shape=(num, num_prior))
     conf_loss.stop_gradient = True
->>>>>>> 8f872863
     neg_indices = helper.create_tmp_variable(dtype='int32')
     dtype = matched_indices.dtype
     updated_matched_indices = helper.create_tmp_variable(dtype=dtype)
