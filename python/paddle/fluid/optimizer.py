--- conflicted
+++ resolved
@@ -31,14 +31,11 @@
 from .layers import ops
 from .regularizer import append_regularization_ops
 from .imperative import base as imperative_base
-<<<<<<< HEAD
 from .imperative.learning_rate_scheduler import LearningRateDecay
-=======
 from paddle.fluid import core
 from paddle.fluid.layers import tensor
 from functools import reduce
 import copy
->>>>>>> eb83abea
 
 __all__ = [
     'SGD', 'Momentum', 'Adagrad', 'Adam', 'Adamax', 'DecayedAdagrad', 'Ftrl',
@@ -614,10 +611,10 @@
     DGC also uses momentum factor masking and warmup training to overcome the staleness problem caused by reduced communication.
 
     This optimizer will do two things:
-        
+
         1. Compress the gradient by get TopK import value from tensor \
             and use it for allreduce to reduce network bandwidth.
-    
+
         2. Call momentum to optimize on the cost.
 
     Args:
