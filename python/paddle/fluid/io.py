--- conflicted
+++ resolved
@@ -951,14 +951,9 @@
 
 def clean_checkpoint(checkpoint_dir, delete_dir=False):
     """
-<<<<<<< HEAD
     clean the checkpoint dir, when the train exits normally, 
     the trainer will call clean_checkpoint to delete checkpoint directory saved before.
     delete_dir only works when the directory is empty, otherwise, OSError is raised.  
-=======
-    clean the checkpoint dir, when the train exits normally, the trainer will call clean_checkpoint to delete checkpoint directory saved before.
-    delete_dir only works when the directory is empty, otherwise, OSError is raised.
->>>>>>> 1d7e60fd
 
     : param checkpoint_dir
     : param delete_dir
