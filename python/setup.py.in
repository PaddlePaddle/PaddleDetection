--- conflicted
+++ resolved
@@ -19,11 +19,8 @@
           "numpy",
           "protobuf==${PROTOBUF_VERSION}",
           "matplotlib",
-<<<<<<< HEAD
-          "opencv-python"
-=======
+          "opencv-python",
           "rarfile"
->>>>>>> 07fad171
       ],
       packages=packages,
       package_dir={
