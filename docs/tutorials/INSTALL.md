--- conflicted
+++ resolved
@@ -35,19 +35,11 @@
 
 | PaddleDetection version | PaddlePaddle version  |    tips    |
 | :----------------: | :---------------: | :-------: |
-<<<<<<< HEAD
 | :------------------: | :---------------: | :-------: |
 |    release/0.3       |        >=1.7      |     --    |
 |    release/0.4       |       >= 1.8.4    |  PP-YOLO depends on 1.8.4 |
 |    release/0.5       |       >= 1.8.4    |  Cascade R-CNN and SOLOv2 depends on 2.0.0.rc |
 |    release/2.0-rc    |       >= 2.0.1    |     --    |
-
-=======
-|      v0.3          |        >=1.7      |     --    |
-|      v0.4          |       >= 1.8.4    |  PP-YOLO依赖1.8.4 |
-|      v0.5          |       >= 1.8.4   |  Most models can run with >= 1.8.4, Cascade R-CNN and SOLOv2 depend on 2.0.0.rc |
-|  vrelease/2.0-rc   |       >= 2.0.1    |     --    |
->>>>>>> a25c2fa1
 
 If you want install paddlepaddle, please follow the instructions in [installation document](http://www.paddlepaddle.org.cn/).
 
