--- conflicted
+++ resolved
@@ -62,8 +62,5 @@
 from .mobileone import *
 from .trans_encoder import *
 from .focalnet import *
-<<<<<<< HEAD
 from .vitpose import *
-=======
-from .vit_mae import *
->>>>>>> d48a4bb9
+from .vit_mae import *