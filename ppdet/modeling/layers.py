--- conflicted
+++ resolved
@@ -23,12 +23,8 @@
 
 from paddle import ParamAttr
 from paddle import to_tensor
-<<<<<<< HEAD
 from paddle.nn import Conv2D, BatchNorm2D, GroupNorm
 from paddle.vision.ops import DeformConv2D
-=======
-import paddle.nn.functional as F
->>>>>>> 84c8958d
 from paddle.nn.initializer import Normal, Constant, XavierUniform
 from paddle.regularizer import L2Decay
 from ppdet.core.workspace import register, serializable
