--- conflicted
+++ resolved
@@ -421,22 +421,10 @@
         self.clip_bbox = clip_bbox
         self.scale_x_y = scale_x_y
 
-    def __call__(self, yolo_head_out, anchors, im_shape, scale_factor=None):
+    def __call__(self, yolo_head_out, anchors, im_shape, scale_factor):
         boxes_list = []
         scores_list = []
-<<<<<<< HEAD
-        im_shape = paddle.cast(im_shape, 'float32')
-        #if scale_factor is not None:
         origin_shape = im_shape / scale_factor
-        #else:
-        #    origin_shape = im_shape
-=======
-        if scale_factor is not None:
-            origin_shape = im_shape / scale_factor
-        else:
-            origin_shape = im_shape
->>>>>>> dcf97ccd
-
         origin_shape = paddle.cast(origin_shape, 'int32')
         for i, head_out in enumerate(yolo_head_out):
             boxes, scores = ops.yolo_box(head_out, origin_shape, anchors[i],
