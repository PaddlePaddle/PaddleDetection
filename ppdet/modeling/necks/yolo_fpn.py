--- conflicted
+++ resolved
@@ -52,7 +52,6 @@
 
 
 class YoloDetBlock(nn.Layer):
-<<<<<<< HEAD
     def __init__(self,
                  ch_in,
                  channel,
@@ -60,8 +59,6 @@
                  freeze_norm=False,
                  name='',
                  data_format='NCHW'):
-=======
-    def __init__(self, ch_in, channel, norm_type, name, data_format='NCHW'):
         """
         YOLODetBlock layer for yolov3, see https://arxiv.org/abs/1804.02767
 
@@ -69,10 +66,10 @@
             ch_in (int): input channel
             channel (int): base channel
             norm_type (str): batch norm type
+            freeze_norm (bool): whether to freeze norm, default False
             name (str): layer name
             data_format (str): data format, NCHW or NHWC
         """
->>>>>>> f48cab63
         super(YoloDetBlock, self).__init__()
         self.ch_in = ch_in
         self.channel = channel
@@ -124,13 +121,9 @@
                  k,
                  pool_size,
                  norm_type,
-<<<<<<< HEAD
                  freeze_norm=False,
                  name='',
-=======
-                 name,
                  act='leaky',
->>>>>>> f48cab63
                  data_format='NCHW'):
         """
         SPP layer, which consist of four pooling layer follwed by conv layer
@@ -140,7 +133,9 @@
             ch_out (int): output channel of conv layer
             k (int): kernel size of conv layer
             norm_type (str): batch norm type
+            freeze_norm (bool): whether to freeze norm, default False
             name (str): layer name
+            act (str): activation function
             data_format (str): data format, NCHW or NHWC
         """
         super(SPP, self).__init__()
