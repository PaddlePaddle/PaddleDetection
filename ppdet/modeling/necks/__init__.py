--- conflicted
+++ resolved
@@ -32,9 +32,6 @@
 from .bifpn import *
 from .csp_pan import *
 from .es_pan import *
-<<<<<<< HEAD
 from .pafpn import *
-=======
 from .lc_pan import *
-from .custom_pan import *
->>>>>>> dba0d225
+from .custom_pan import *