# Copyright (c) 2022 PaddlePaddle Authors. All Rights Reserved.
#
# Licensed under the Apache License, Version 2.0 (the "License");
# you may not use this file except in compliance with the License.
# You may obtain a copy of the License at
#
#     http://www.apache.org/licenses/LICENSE-2.0
#
# Unless required by applicable law or agreed to in writing, software
# distributed under the License is distributed on an "AS IS" BASIS,
# WITHOUT WARRANTIES OR CONDITIONS OF ANY KIND, either express or implied.
# See the License for the specific language governing permissions and
# limitations under the License.
import math
import copy
import numpy as np
import paddle
import paddle.nn as nn
import paddle.nn.functional as F
from ppdet.core.workspace import register, serializable
from ppdet.modeling.layers import DropBlock, MultiHeadAttention
from ppdet.modeling.ops import get_act_fn
from ..backbones.cspresnet import ConvBNLayer, BasicBlock
from ..shape_spec import ShapeSpec
from ..initializer import linear_init_

__all__ = ['CustomCSPPAN']


def _get_clones(module, N):
    return nn.LayerList([copy.deepcopy(module) for _ in range(N)])


class SPP(nn.Layer):
    def __init__(self,
                 ch_in,
                 ch_out,
                 k,
                 pool_size,
                 act='swish',
                 data_format='NCHW'):
        super(SPP, self).__init__()
        self.pool = []
        self.data_format = data_format
        for i, size in enumerate(pool_size):
            pool = self.add_sublayer(
                'pool{}'.format(i),
                nn.MaxPool2D(
                    kernel_size=size,
                    stride=1,
                    padding=size // 2,
                    data_format=data_format,
                    ceil_mode=False))
            self.pool.append(pool)
        self.conv = ConvBNLayer(ch_in, ch_out, k, padding=k // 2, act=act)

    def forward(self, x):
        outs = [x]
        for pool in self.pool:
            outs.append(pool(x))
        if self.data_format == 'NCHW':
            y = paddle.concat(outs, axis=1)
        else:
            y = paddle.concat(outs, axis=-1)

        y = self.conv(y)
        return y


class CSPStage(nn.Layer):
    def __init__(self,
                 block_fn,
                 ch_in,
                 ch_out,
                 n,
                 act='swish',
                 spp=False,
                 use_alpha=False):
        super(CSPStage, self).__init__()

        ch_mid = int(ch_out // 2)
        self.conv1 = ConvBNLayer(ch_in, ch_mid, 1, act=act)
        self.conv2 = ConvBNLayer(ch_in, ch_mid, 1, act=act)
        self.convs = nn.Sequential()
        next_ch_in = ch_mid
        for i in range(n):
            self.convs.add_sublayer(
                str(i),
                eval(block_fn)(next_ch_in,
                               ch_mid,
                               act=act,
                               shortcut=False,
                               use_alpha=use_alpha))
            if i == (n - 1) // 2 and spp:
                self.convs.add_sublayer(
                    'spp', SPP(ch_mid * 4, ch_mid, 1, [5, 9, 13], act=act))
            next_ch_in = ch_mid
        self.conv3 = ConvBNLayer(ch_mid * 2, ch_out, 1, act=act)

    def forward(self, x):
        y1 = self.conv1(x)
        y2 = self.conv2(x)
        y2 = self.convs(y2)
        y = paddle.concat([y1, y2], axis=1)
        y = self.conv3(y)
        return y


class TransformerEncoderLayer(nn.Layer):
    def __init__(self,
                 d_model,
                 nhead,
                 dim_feedforward=2048,
                 dropout=0.1,
                 activation="relu",
                 attn_dropout=None,
                 act_dropout=None,
                 normalize_before=False):
        super(TransformerEncoderLayer, self).__init__()
        attn_dropout = dropout if attn_dropout is None else attn_dropout
        act_dropout = dropout if act_dropout is None else act_dropout
        self.normalize_before = normalize_before

        self.self_attn = MultiHeadAttention(d_model, nhead, attn_dropout)
        # Implementation of Feedforward model
        self.linear1 = nn.Linear(d_model, dim_feedforward)
        self.dropout = nn.Dropout(act_dropout, mode="upscale_in_train")
        self.linear2 = nn.Linear(dim_feedforward, d_model)

        self.norm1 = nn.LayerNorm(d_model)
        self.norm2 = nn.LayerNorm(d_model)
        self.dropout1 = nn.Dropout(dropout, mode="upscale_in_train")
        self.dropout2 = nn.Dropout(dropout, mode="upscale_in_train")
        self.activation = getattr(F, activation)
        self._reset_parameters()

    def _reset_parameters(self):
        linear_init_(self.linear1)
        linear_init_(self.linear2)

    @staticmethod
    def with_pos_embed(tensor, pos_embed):
        return tensor if pos_embed is None else tensor + pos_embed

    def forward(self, src, src_mask=None, pos_embed=None):
        residual = src
        if self.normalize_before:
            src = self.norm1(src)
        q = k = self.with_pos_embed(src, pos_embed)
        src = self.self_attn(q, k, value=src, attn_mask=src_mask)

        src = residual + self.dropout1(src)
        if not self.normalize_before:
            src = self.norm1(src)

        residual = src
        if self.normalize_before:
            src = self.norm2(src)
        src = self.linear2(self.dropout(self.activation(self.linear1(src))))
        src = residual + self.dropout2(src)
        if not self.normalize_before:
            src = self.norm2(src)
        return src


class TransformerEncoder(nn.Layer):
    def __init__(self, encoder_layer, num_layers, norm=None):
        super(TransformerEncoder, self).__init__()
        self.layers = _get_clones(encoder_layer, num_layers)
        self.num_layers = num_layers
        self.norm = norm

    def forward(self, src, src_mask=None, pos_embed=None):
        output = src
        for layer in self.layers:
            output = layer(output, src_mask=src_mask, pos_embed=pos_embed)

        if self.norm is not None:
            output = self.norm(output)

        return output


@register
@serializable
class CustomCSPPAN(nn.Layer):
    __shared__ = ['norm_type', 'data_format', 'width_mult', 'depth_mult', 'trt']

    def __init__(self,
                 in_channels=[256, 512, 1024],
                 out_channels=[1024, 512, 256],
                 norm_type='bn',
                 act='leaky',
                 stage_fn='CSPStage',
                 block_fn='BasicBlock',
                 stage_num=1,
                 block_num=3,
                 drop_block=False,
                 block_size=3,
                 keep_prob=0.9,
                 spp=False,
                 data_format='NCHW',
                 width_mult=1.0,
                 depth_mult=1.0,
<<<<<<< HEAD
                 dim_feedforward=2048,
                 dropout=0.1,
                 activation='gelu',
                 nhead=4,
                 num_layers=4,
                 attn_dropout=None,
                 act_dropout=None,
                 normalize_before=False,
                 trt=False,
                 use_trans=False):
=======
                 use_alpha=False,
                 trt=False):
>>>>>>> c6c10032

        super(CustomCSPPAN, self).__init__()
        out_channels = [max(round(c * width_mult), 1) for c in out_channels]
        block_num = max(round(block_num * depth_mult), 1)
        act = get_act_fn(
            act, trt=trt) if act is None or isinstance(act,
                                                       (str, dict)) else act
        self.num_blocks = len(in_channels)
        self.data_format = data_format
        self._out_channels = out_channels
        self.hidden_dim = in_channels[-1]
        in_channels = in_channels[::-1]
        self.nhead = nhead
        self.num_layers = num_layers
        self.use_trans = use_trans
        if use_trans:
            encoder_layer = TransformerEncoderLayer(
                self.hidden_dim, nhead, dim_feedforward, dropout, activation,
                attn_dropout, act_dropout, normalize_before)
            encoder_norm = nn.LayerNorm(
                self.hidden_dim) if normalize_before else None
            self.encoder = TransformerEncoder(encoder_layer, self.num_layers,
                                              encoder_norm)
        fpn_stages = []
        fpn_routes = []
        for i, (ch_in, ch_out) in enumerate(zip(in_channels, out_channels)):
            if i > 0:
                ch_in += ch_pre // 2

            stage = nn.Sequential()
            for j in range(stage_num):
                stage.add_sublayer(
                    str(j),
                    eval(stage_fn)(block_fn,
                                   ch_in if j == 0 else ch_out,
                                   ch_out,
                                   block_num,
                                   act=act,
                                   spp=(spp and i == 0),
                                   use_alpha=use_alpha))

            if drop_block:
                stage.add_sublayer('drop', DropBlock(block_size, keep_prob))

            fpn_stages.append(stage)

            if i < self.num_blocks - 1:
                fpn_routes.append(
                    ConvBNLayer(
                        ch_in=ch_out,
                        ch_out=ch_out // 2,
                        filter_size=1,
                        stride=1,
                        padding=0,
                        act=act))

            ch_pre = ch_out

        self.fpn_stages = nn.LayerList(fpn_stages)
        self.fpn_routes = nn.LayerList(fpn_routes)

        pan_stages = []
        pan_routes = []
        for i in reversed(range(self.num_blocks - 1)):
            pan_routes.append(
                ConvBNLayer(
                    ch_in=out_channels[i + 1],
                    ch_out=out_channels[i + 1],
                    filter_size=3,
                    stride=2,
                    padding=1,
                    act=act))

            ch_in = out_channels[i] + out_channels[i + 1]
            ch_out = out_channels[i]
            stage = nn.Sequential()
            for j in range(stage_num):
                stage.add_sublayer(
                    str(j),
                    eval(stage_fn)(block_fn,
                                   ch_in if j == 0 else ch_out,
                                   ch_out,
                                   block_num,
                                   act=act,
                                   spp=False,
                                   use_alpha=use_alpha))
            if drop_block:
                stage.add_sublayer('drop', DropBlock(block_size, keep_prob))

            pan_stages.append(stage)

        self.pan_stages = nn.LayerList(pan_stages[::-1])
        self.pan_routes = nn.LayerList(pan_routes[::-1])

    def build_2d_sincos_position_embedding(
            self,
            w,
            h,
            embed_dim=1024,
            temperature=10000., ):
        grid_w = paddle.arange(int(w), dtype=paddle.float32)
        grid_h = paddle.arange(int(h), dtype=paddle.float32)
        grid_w, grid_h = paddle.meshgrid(grid_w, grid_h)
        assert embed_dim % 4 == 0, 'Embed dimension must be divisible by 4 for 2D sin-cos position embedding'
        pos_dim = embed_dim // 4
        omega = paddle.arange(pos_dim, dtype=paddle.float32) / pos_dim
        omega = 1. / (temperature**omega)

        out_w = grid_w.flatten()[..., None] @omega[None]
        out_h = grid_h.flatten()[..., None] @omega[None]

        pos_emb = paddle.concat(
            [
                paddle.sin(out_w), paddle.cos(out_w), paddle.sin(out_h),
                paddle.cos(out_h)
            ],
            axis=1)[None, :, :]

        return pos_emb

    def forward(self, blocks, for_mot=False):
        if self.use_trans:
            last_feat = blocks[-1]
            n, c, h, w = last_feat.shape

            # flatten [B, C, H, W] to [B, HxW, C]
            src_flatten = last_feat.flatten(2).transpose([0, 2, 1])
            pos_embed = self.build_2d_sincos_position_embedding(
                w=w, h=h, embed_dim=self.hidden_dim)
            memory = self.encoder(src_flatten, pos_embed=pos_embed)
            last_feat_encode = memory.transpose([0, 2, 1]).reshape([n, c, h, w])
            blocks[-1] = last_feat_encode

        blocks = blocks[::-1]
        fpn_feats = []

        for i, block in enumerate(blocks):
            if i > 0:
                block = paddle.concat([route, block], axis=1)
            route = self.fpn_stages[i](block)
            fpn_feats.append(route)

            if i < self.num_blocks - 1:
                route = self.fpn_routes[i](route)
                route = F.interpolate(
                    route, scale_factor=2., data_format=self.data_format)

        pan_feats = [fpn_feats[-1], ]
        route = fpn_feats[-1]
        for i in reversed(range(self.num_blocks - 1)):
            block = fpn_feats[i]
            route = self.pan_routes[i](route)
            block = paddle.concat([route, block], axis=1)
            route = self.pan_stages[i](block)
            pan_feats.append(route)

        return pan_feats[::-1]

    @classmethod
    def from_config(cls, cfg, input_shape):
        return {'in_channels': [i.channels for i in input_shape], }

    @property
    def out_shape(self):
        return [ShapeSpec(channels=c) for c in self._out_channels]<|MERGE_RESOLUTION|>--- conflicted
+++ resolved
@@ -202,7 +202,8 @@
                  data_format='NCHW',
                  width_mult=1.0,
                  depth_mult=1.0,
-<<<<<<< HEAD
+                 use_alpha=False,
+                 trt=False,
                  dim_feedforward=2048,
                  dropout=0.1,
                  activation='gelu',
@@ -211,12 +212,7 @@
                  attn_dropout=None,
                  act_dropout=None,
                  normalize_before=False,
-                 trt=False,
                  use_trans=False):
-=======
-                 use_alpha=False,
-                 trt=False):
->>>>>>> c6c10032
 
         super(CustomCSPPAN, self).__init__()
         out_channels = [max(round(c * width_mult), 1) for c in out_channels]
