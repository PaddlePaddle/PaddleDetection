--- conflicted
+++ resolved
@@ -205,7 +205,8 @@
             the channel of the input feature whose down ratio is `down_ratio`
         first_level (int): the first level of input feature fed into the upsamplng
             block, -1 by default and it will be calculated by down_ratio
-        dcn_v2 (bool): whether use the DCNv2, true by default
+        dcn_v2 (bool): whether use the DCNv2, True by default
+        with_sge (bool): whether use SGE attention, False by default
     """
 
     def __init__(self,
@@ -213,13 +214,9 @@
                  down_ratio=4,
                  last_level=5,
                  out_channel=0,
-<<<<<<< HEAD
+                 first_level=-1,
                  dcn_v2=True,
                  with_sge=False):
-=======
-                 first_level=-1,
-                 dcn_v2=True):
->>>>>>> 13c1fef1
         super(CenterNetDLAFPN, self).__init__()
         self.first_level = int(np.log2(
             down_ratio)) if first_level == -1 else first_level
