--- conflicted
+++ resolved
@@ -17,12 +17,7 @@
 import paddle.nn as nn
 import paddle.nn.functional as F
 from ppdet.core.workspace import register
-<<<<<<< HEAD
-from ppdet.modeling.bbox_utils import nonempty_bbox, rbox2poly
-from . import ops
-=======
-from ppdet.modeling.bbox_utils import nonempty_bbox, rbox2poly, pd_rbox2poly
->>>>>>> 0b4dd432
+from ppdet.modeling.bbox_utils import nonempty_bbox, rbox2poly, rbox2poly
 try:
     from collections.abc import Sequence
 except Exception:
