# Copyright (c) 2020 PaddlePaddle Authors. All Rights Reserved.
#
# Licensed under the Apache License, Version 2.0 (the "License");
# you may not use this file except in compliance with the License.
# You may obtain a copy of the License at
#
#     http://www.apache.org/licenses/LICENSE-2.0
#
# Unless required by applicable law or agreed to in writing, software
# distributed under the License is distributed on an "AS IS" BASIS,
# WITHOUT WARRANTIES OR CONDITIONS OF ANY KIND, either express or implied.
# See the License for the specific language governing permissions and
# limitations under the License.

import numpy as np
import paddle
import paddle.nn as nn
import paddle.nn.functional as F
from ppdet.core.workspace import register
from ppdet.modeling.bbox_utils import nonempty_bbox, rbox2poly
from . import ops
try:
    from collections.abc import Sequence
except Exception:
    from collections import Sequence

__all__ = [
    'BBoxPostProcess',
    'MaskPostProcess',
    'FCOSPostProcess',
    'JDEBBoxPostProcess',
]


@register
class BBoxPostProcess(object):
    __shared__ = ['num_classes']
    __inject__ = ['decode', 'nms']

    def __init__(self, num_classes=80, decode=None, nms=None):
        super(BBoxPostProcess, self).__init__()
        self.num_classes = num_classes
        self.decode = decode
        self.nms = nms

    def __call__(self, head_out, rois, im_shape, scale_factor):
        """
        Decode the bbox and do NMS if needed. 

        Args:
            head_out (tuple): bbox_pred and cls_prob of bbox_head output.
            rois (tuple): roi and rois_num of rpn_head output.
            im_shape (Tensor): The shape of the input image.
            scale_factor (Tensor): The scale factor of the input image.
        Returns:
            bbox_pred (Tensor): The output prediction with shape [N, 6], including
                labels, scores and bboxes. The size of bboxes are corresponding
                to the input image, the bboxes may be used in other branch.
            bbox_num (Tensor): The number of prediction boxes of each batch with
                shape [1], and is N.
        """
        if self.nms is not None:
            bboxes, score = self.decode(head_out, rois, im_shape, scale_factor)
            bbox_pred, bbox_num, _ = self.nms(bboxes, score, self.num_classes)
        else:
            bbox_pred, bbox_num = self.decode(head_out, rois, im_shape,
                                              scale_factor)

        # Prevent empty bbox_pred from decode or NMS.
        # Bboxes and score before NMS may be empty due to the score threshold.
        if bbox_pred.shape[0] == 0:
            bbox_pred = paddle.to_tensor(
                np.array(
                    [[-1, 0.0, 0.0, 0.0, 0.0, 0.0]], dtype='float32'))
            bbox_num = paddle.to_tensor(np.array([1], dtype='int32'))
        return bbox_pred, bbox_num

    def get_pred(self, bboxes, bbox_num, im_shape, scale_factor):
        """
        Rescale, clip and filter the bbox from the output of NMS to 
        get final prediction. 
        
        Notes:
        Currently only support bs = 1.

        Args:
            bbox_pred (Tensor): The output bboxes with shape [N, 6] after decode
                and NMS, including labels, scores and bboxes.
            bbox_num (Tensor): The number of prediction boxes of each batch with
                shape [1], and is N.
            im_shape (Tensor): The shape of the input image.
            scale_factor (Tensor): The scale factor of the input image.
        Returns:
            pred_result (Tensor): The final prediction results with shape [N, 6]
                including labels, scores and bboxes.
        """
        origin_shape = paddle.floor(im_shape / scale_factor + 0.5)

        origin_shape_list = []
        scale_factor_list = []
        # scale_factor: scale_y, scale_x
        for i in range(bbox_num.shape[0]):
            expand_shape = paddle.expand(origin_shape[i:i + 1, :],
                                         [bbox_num[i], 2])
            scale_y, scale_x = scale_factor[i][0], scale_factor[i][1]
            scale = paddle.concat([scale_x, scale_y, scale_x, scale_y])
            expand_scale = paddle.expand(scale, [bbox_num[i], 4])
            origin_shape_list.append(expand_shape)
            scale_factor_list.append(expand_scale)

        self.origin_shape_list = paddle.concat(origin_shape_list)
        scale_factor_list = paddle.concat(scale_factor_list)

        # bboxes: [N, 6], label, score, bbox
        pred_label = bboxes[:, 0:1]
        pred_score = bboxes[:, 1:2]
        pred_bbox = bboxes[:, 2:]
        # rescale bbox to original image
        scaled_bbox = pred_bbox / scale_factor_list
        origin_h = self.origin_shape_list[:, 0]
        origin_w = self.origin_shape_list[:, 1]
        zeros = paddle.zeros_like(origin_h)
        # clip bbox to [0, original_size]
        x1 = paddle.maximum(paddle.minimum(scaled_bbox[:, 0], origin_w), zeros)
        y1 = paddle.maximum(paddle.minimum(scaled_bbox[:, 1], origin_h), zeros)
        x2 = paddle.maximum(paddle.minimum(scaled_bbox[:, 2], origin_w), zeros)
        y2 = paddle.maximum(paddle.minimum(scaled_bbox[:, 3], origin_h), zeros)
        pred_bbox = paddle.stack([x1, y1, x2, y2], axis=-1)
        # filter empty bbox
        keep_mask = nonempty_bbox(pred_bbox, return_mask=True)
        keep_mask = paddle.unsqueeze(keep_mask, [1])
        pred_label = paddle.where(keep_mask, pred_label,
                                  paddle.ones_like(pred_label) * -1)
        pred_result = paddle.concat([pred_label, pred_score, pred_bbox], axis=1)
        return pred_result

    def get_origin_shape(self, ):
        return self.origin_shape_list


@register
class MaskPostProcess(object):
    def __init__(self, binary_thresh=0.5):
        super(MaskPostProcess, self).__init__()
        self.binary_thresh = binary_thresh

    def paste_mask(self, masks, boxes, im_h, im_w):
        """
        Paste the mask prediction to the original image.
        """
        x0, y0, x1, y1 = paddle.split(boxes, 4, axis=1)
        masks = paddle.unsqueeze(masks, [0, 1])
        img_y = paddle.arange(0, im_h, dtype='float32') + 0.5
        img_x = paddle.arange(0, im_w, dtype='float32') + 0.5
        img_y = (img_y - y0) / (y1 - y0) * 2 - 1
        img_x = (img_x - x0) / (x1 - x0) * 2 - 1
        img_x = paddle.unsqueeze(img_x, [1])
        img_y = paddle.unsqueeze(img_y, [2])
        N = boxes.shape[0]

        gx = paddle.expand(img_x, [N, img_y.shape[1], img_x.shape[2]])
        gy = paddle.expand(img_y, [N, img_y.shape[1], img_x.shape[2]])
        # TODO: Because paddle.expand transform error when dygraph
        # to static, use reshape to avoid mistakes.
        gx = paddle.reshape(gx, [N, img_y.shape[1], img_x.shape[2]])
        gy = paddle.reshape(gy, [N, img_y.shape[1], img_x.shape[2]])
        grid = paddle.stack([gx, gy], axis=3)
        img_masks = F.grid_sample(masks, grid, align_corners=False)
        return img_masks[:, 0]

    def __call__(self, mask_out, bboxes, bbox_num, origin_shape):
        """
        Decode the mask_out and paste the mask to the origin image.

        Args:
            mask_out (Tensor): mask_head output with shape [N, 28, 28].
            bbox_pred (Tensor): The output bboxes with shape [N, 6] after decode
                and NMS, including labels, scores and bboxes.
            bbox_num (Tensor): The number of prediction boxes of each batch with
                shape [1], and is N.
            origin_shape (Tensor): The origin shape of the input image, the tensor
                shape is [N, 2], and each row is [h, w].
        Returns:
            pred_result (Tensor): The final prediction mask results with shape
                [N, h, w] in binary mask style.
        """
        num_mask = mask_out.shape[0]
        origin_shape = paddle.cast(origin_shape, 'int32')
        # TODO: support bs > 1 and mask output dtype is bool
        pred_result = paddle.zeros(
            [num_mask, origin_shape[0][0], origin_shape[0][1]], dtype='int32')
        if bbox_num == 1 and bboxes[0][0] == -1:
            return pred_result

        # TODO: optimize chunk paste
        pred_result = []
        for i in range(bboxes.shape[0]):
            im_h, im_w = origin_shape[i][0], origin_shape[i][1]
            pred_mask = self.paste_mask(mask_out[i], bboxes[i:i + 1, 2:], im_h,
                                        im_w)
            pred_mask = pred_mask >= self.binary_thresh
            pred_mask = paddle.cast(pred_mask, 'int32')
            pred_result.append(pred_mask)
        pred_result = paddle.concat(pred_result)
        return pred_result


@register
class FCOSPostProcess(object):
    __inject__ = ['decode', 'nms']

    def __init__(self, decode=None, nms=None):
        super(FCOSPostProcess, self).__init__()
        self.decode = decode
        self.nms = nms

    def __call__(self, fcos_head_outs, scale_factor):
        """
        Decode the bbox and do NMS in FCOS.
        """
        locations, cls_logits, bboxes_reg, centerness = fcos_head_outs
        bboxes, score = self.decode(locations, cls_logits, bboxes_reg,
                                    centerness, scale_factor)
        bbox_pred, bbox_num, _ = self.nms(bboxes, score)
        return bbox_pred, bbox_num


@register
<<<<<<< HEAD
class JDEBBoxPostProcess(BBoxPostProcess):
    def __call__(self, head_out, anchors):
        """
        Decode the bbox and do NMS. 

        Returns:
            boxes_idx (Tensor): The index of kept bboxes after decode 'JDEBox'. 
            bbox_pred (Tensor): The output is the prediction with shape [N, 6]
                including labels, scores and bboxes.
            bbox_num (Tensor): The number of prediction of each batch with shape [N].
            nms_keep_idx (Tensor): The index of kept bboxes after NMS. 
        """
        boxes_idx, bboxes, score = self.decode(head_out, anchors)
        bbox_pred, bbox_num, nms_keep_idx = self.nms(bboxes, score,
                                                     self.num_classes)
        if bbox_pred.shape[0] == 0:
            bbox_pred = paddle.to_tensor(
                np.array(
                    [[-1, 0.0, 0.0, 0.0, 0.0, 0.0]], dtype='float32'))
            bbox_num = paddle.to_tensor(np.array([1], dtype='int32'))
            nms_keep_idx = paddle.to_tensor(np.array([[0]], dtype='int32'))

        return boxes_idx, bbox_pred, bbox_num, nms_keep_idx
=======
class S2ANetBBoxPostProcess(object):
    __inject__ = ['nms']

    def __init__(self, nms_pre=2000, min_bbox_size=0, nms=None):
        super(S2ANetBBoxPostProcess, self).__init__()
        self.nms_pre = nms_pre
        self.min_bbox_size = min_bbox_size
        self.nms = nms
        self.origin_shape_list = []

    def get_prediction(self, pred_scores, pred_bboxes, im_shape, scale_factor):
        """
        pred_scores : [N, M]  score
        pred_bboxes : [N, 5]  xc, yc, w, h, a
        im_shape : [N, 2]  im_shape
        scale_factor : [N, 2]  scale_factor
        """
        # TODO: support bs>1
        pred_ploys = rbox2poly(pred_bboxes.numpy())
        pred_ploys = paddle.to_tensor(pred_ploys)
        pred_ploys = paddle.reshape(
            pred_ploys, [1, pred_ploys.shape[0], pred_ploys.shape[1]])

        pred_scores = paddle.to_tensor(pred_scores)
        # pred_scores [NA, 16] --> [16, NA]
        pred_scores = paddle.transpose(pred_scores, [1, 0])
        pred_scores = paddle.reshape(
            pred_scores, [1, pred_scores.shape[0], pred_scores.shape[1]])
        pred_cls_score_bbox, bbox_num, index = self.nms(pred_ploys, pred_scores)

        # post process scale
        # result [n, 10]
        if bbox_num > 0:
            pred_bbox, bbox_num = self.post_process(pred_cls_score_bbox[:, 2:],
                                                    bbox_num, im_shape[0],
                                                    scale_factor[0])

            pred_cls_score_bbox = paddle.concat(
                [pred_cls_score_bbox[:, 0:2], pred_bbox], axis=1)
        else:
            pred_cls_score_bbox = paddle.to_tensor(
                np.array(
                    [[-1, 0.0, 0.0, 0.0, 0.0, 0.0, 0.0, 0.0, 0.0, 0.0]],
                    dtype='float32'))
            bbox_num = paddle.to_tensor(np.array([1], dtype='int32'))
        return pred_cls_score_bbox, bbox_num, index

    def post_process(self, bboxes, bbox_num, im_shape, scale_factor):
        """
        Rescale, clip and filter the bbox from the output of NMS to
        get final prediction.

        Args:
            bboxes(Tensor): bboxes [N, 8]
            bbox_num(Tensor): bbox_num
            im_shape(Tensor): [1 2]
            scale_factor(Tensor): [1 2]
        Returns:
            bbox_pred(Tensor): The output is the prediction with shape [N, 8]
                               including labels, scores and bboxes. The size of
                               bboxes are corresponding to the original image.
        """

        origin_shape = paddle.floor(im_shape / scale_factor + 0.5)

        origin_h = origin_shape[0]
        origin_w = origin_shape[1]

        bboxes[:, 0::2] = bboxes[:, 0::2] / scale_factor[0]
        bboxes[:, 1::2] = bboxes[:, 1::2] / scale_factor[1]

        zeros = paddle.zeros_like(origin_h)
        x1 = paddle.maximum(paddle.minimum(bboxes[:, 0], origin_w - 1), zeros)
        y1 = paddle.maximum(paddle.minimum(bboxes[:, 1], origin_h - 1), zeros)
        x2 = paddle.maximum(paddle.minimum(bboxes[:, 2], origin_w - 1), zeros)
        y2 = paddle.maximum(paddle.minimum(bboxes[:, 3], origin_h - 1), zeros)
        x3 = paddle.maximum(paddle.minimum(bboxes[:, 4], origin_w - 1), zeros)
        y3 = paddle.maximum(paddle.minimum(bboxes[:, 5], origin_h - 1), zeros)
        x4 = paddle.maximum(paddle.minimum(bboxes[:, 6], origin_w - 1), zeros)
        y4 = paddle.maximum(paddle.minimum(bboxes[:, 7], origin_h - 1), zeros)
        bbox = paddle.stack([x1, y1, x2, y2, x3, y3, x4, y4], axis=-1)
        bboxes = (bbox, bbox_num)
        return bboxes
>>>>>>> f48cab63
<|MERGE_RESOLUTION|>--- conflicted
+++ resolved
@@ -28,6 +28,7 @@
     'BBoxPostProcess',
     'MaskPostProcess',
     'FCOSPostProcess',
+    'S2ANetBBoxPostProcess',
     'JDEBBoxPostProcess',
 ]
 
@@ -226,31 +227,6 @@
 
 
 @register
-<<<<<<< HEAD
-class JDEBBoxPostProcess(BBoxPostProcess):
-    def __call__(self, head_out, anchors):
-        """
-        Decode the bbox and do NMS. 
-
-        Returns:
-            boxes_idx (Tensor): The index of kept bboxes after decode 'JDEBox'. 
-            bbox_pred (Tensor): The output is the prediction with shape [N, 6]
-                including labels, scores and bboxes.
-            bbox_num (Tensor): The number of prediction of each batch with shape [N].
-            nms_keep_idx (Tensor): The index of kept bboxes after NMS. 
-        """
-        boxes_idx, bboxes, score = self.decode(head_out, anchors)
-        bbox_pred, bbox_num, nms_keep_idx = self.nms(bboxes, score,
-                                                     self.num_classes)
-        if bbox_pred.shape[0] == 0:
-            bbox_pred = paddle.to_tensor(
-                np.array(
-                    [[-1, 0.0, 0.0, 0.0, 0.0, 0.0]], dtype='float32'))
-            bbox_num = paddle.to_tensor(np.array([1], dtype='int32'))
-            nms_keep_idx = paddle.to_tensor(np.array([[0]], dtype='int32'))
-
-        return boxes_idx, bbox_pred, bbox_num, nms_keep_idx
-=======
 class S2ANetBBoxPostProcess(object):
     __inject__ = ['nms']
 
@@ -334,4 +310,29 @@
         bbox = paddle.stack([x1, y1, x2, y2, x3, y3, x4, y4], axis=-1)
         bboxes = (bbox, bbox_num)
         return bboxes
->>>>>>> f48cab63
+
+
+@register
+class JDEBBoxPostProcess(BBoxPostProcess):
+    def __call__(self, head_out, anchors):
+        """
+        Decode the bbox and do NMS. 
+
+        Returns:
+            boxes_idx (Tensor): The index of kept bboxes after decode 'JDEBox'. 
+            bbox_pred (Tensor): The output is the prediction with shape [N, 6]
+                including labels, scores and bboxes.
+            bbox_num (Tensor): The number of prediction of each batch with shape [N].
+            nms_keep_idx (Tensor): The index of kept bboxes after NMS. 
+        """
+        boxes_idx, bboxes, score = self.decode(head_out, anchors)
+        bbox_pred, bbox_num, nms_keep_idx = self.nms(bboxes, score,
+                                                     self.num_classes)
+        if bbox_pred.shape[0] == 0:
+            bbox_pred = paddle.to_tensor(
+                np.array(
+                    [[-1, 0.0, 0.0, 0.0, 0.0, 0.0]], dtype='float32'))
+            bbox_num = paddle.to_tensor(np.array([1], dtype='int32'))
+            nms_keep_idx = paddle.to_tensor(np.array([[0]], dtype='int32'))
+
+        return boxes_idx, bbox_pred, bbox_num, nms_keep_idx