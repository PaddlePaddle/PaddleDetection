--- conflicted
+++ resolved
@@ -335,10 +335,10 @@
         y3 = paddle.maximum(paddle.minimum(bboxes[:, 5], origin_h - 1), zeros)
         x4 = paddle.maximum(paddle.minimum(bboxes[:, 6], origin_w - 1), zeros)
         y4 = paddle.maximum(paddle.minimum(bboxes[:, 7], origin_h - 1), zeros)
-<<<<<<< HEAD
-        bbox = paddle.stack([x1, y1, x2, y2, x3, y3, x4, y4], axis=-1)
-        bboxes = (bbox, bbox_num)
-        return bboxes
+
+        pred_bbox = paddle.stack([x1, y1, x2, y2, x3, y3, x4, y4], axis=-1)
+        pred_result = paddle.concat([pred_label_score, pred_bbox], axis=1)
+        return pred_result
 
 
 @register
@@ -364,9 +364,4 @@
             bbox_num = paddle.to_tensor(np.array([1], dtype='int32'))
             nms_keep_idx = paddle.to_tensor(np.array([[0]], dtype='int32'))
 
-        return boxes_idx, bbox_pred, bbox_num, nms_keep_idx
-=======
-        pred_bbox = paddle.stack([x1, y1, x2, y2, x3, y3, x4, y4], axis=-1)
-        pred_result = paddle.concat([pred_label_score, pred_bbox], axis=1)
-        return pred_result
->>>>>>> a73970b0
+        return boxes_idx, bbox_pred, bbox_num, nms_keep_idx