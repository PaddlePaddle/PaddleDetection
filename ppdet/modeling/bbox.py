--- conflicted
+++ resolved
@@ -8,103 +8,6 @@
 
 
 @register
-<<<<<<< HEAD
-class BBoxPostProcess(object):
-    __shared__ = ['num_classes']
-    __inject__ = ['decode_clip_nms']
-
-    def __init__(self,
-                 decode_clip_nms,
-                 num_classes=81,
-                 cls_agnostic=False,
-                 decode=None,
-                 clip=None,
-                 nms=None,
-                 score_stage=[0, 1, 2],
-                 delta_stage=[2]):
-        super(BBoxPostProcess, self).__init__()
-        self.num_classes = num_classes
-        self.decode = decode
-        self.clip = clip
-        self.nms = nms
-        self.decode_clip_nms = decode_clip_nms
-        self.score_stage = score_stage
-        self.delta_stage = delta_stage
-        self.out_dim = 2 if cls_agnostic else num_classes
-        self.cls_agnostic = cls_agnostic
-
-    def __call__(self, inputs, bboxheads, rois):
-        # TODO: split into 3 steps
-        # TODO: modify related ops for deploying
-        # decode
-        # clip
-        # nms
-        if isinstance(rois, tuple):
-            proposal, proposal_num = rois
-            score, delta = bboxheads[0]
-            bbox_prob = fluid.layers.softmax(score)
-            delta = fluid.layers.reshape(delta, (-1, self.out_dim, 4))
-        else:
-            num_stage = len(rois)
-            proposal_list = []
-            prob_list = []
-            delta_list = []
-            for stage, (proposals, bboxhead) in zip(rois, bboxheads):
-                score, delta = bboxhead
-                proposal, proposal_num = proposals
-                if stage in self.score_stage:
-                    bbox_prob = fluid.layers.softmax(score)
-                    prob_list.append(bbox_prob)
-                if stage in self.delta_stage:
-                    proposal_list.append(proposal)
-                    delta_list.append(delta)
-            bbox_prob = fluid.layers.mean(prob_list)
-            delta = fluid.layers.mean(delta_list)
-            proposal = fluid.layers.mean(proposal_list)
-            delta = fluid.layers.reshape(delta, (-1, self.out_dim, 4))
-            if self.cls_agnostic:
-                delta = delta[:, 1:2, :]
-                delta = fluid.layers.expand(delta, [1, self.num_classes, 1])
-        bboxes = (proposal, proposal_num)
-        bboxes, bbox_nums = self.decode_clip_nms(bboxes, bbox_prob, delta,
-                                                 inputs['im_info'])
-        return bboxes, bbox_nums
-
-
-@register
-class BBoxPostProcessYOLO(object):
-    __shared__ = ['num_classes']
-    __inject__ = ['yolo_box', 'nms']
-
-    def __init__(self, yolo_box, nms, num_classes=80, decode=None, clip=None):
-        super(BBoxPostProcessYOLO, self).__init__()
-        self.yolo_box = yolo_box
-        self.nms = nms
-        self.num_classes = num_classes
-        self.decode = decode
-        self.clip = clip
-
-    def __call__(self, im_size, yolo_head_out, mask_anchors):
-        # TODO: split yolo_box into 2 steps
-        # decode
-        # clip
-        boxes_list = []
-        scores_list = []
-        for i, head_out in enumerate(yolo_head_out):
-            boxes, scores = self.yolo_box(head_out, im_size, mask_anchors[i],
-                                          self.num_classes, i)
-
-            boxes_list.append(boxes)
-            scores_list.append(paddle.transpose(scores, perm=[0, 2, 1]))
-        yolo_boxes = paddle.concat(boxes_list, axis=1)
-        yolo_scores = paddle.concat(scores_list, axis=2)
-        bbox, bbox_num = self.nms(bboxes=yolo_boxes, scores=yolo_scores)
-        return bbox, bbox_num
-
-
-@register
-=======
->>>>>>> faac3608
 class AnchorRPN(object):
     __inject__ = ['anchor_generator', 'anchor_target_generator']
 
