#   Copyright (c) 2020 PaddlePaddle Authors. All Rights Reserved.
#
# Licensed under the Apache License, Version 2.0 (the "License");
# you may not use this file except in compliance with the License.
# You may obtain a copy of the License at
#
#     http://www.apache.org/licenses/LICENSE-2.0
#
# Unless required by applicable law or agreed to in writing, software
# distributed under the License is distributed on an "AS IS" BASIS,
# WITHOUT WARRANTIES OR CONDITIONS OF ANY KIND, either express or implied.
# See the License for the specific language governing permissions and
# limitations under the License.

import paddle

from paddle.fluid.framework import Variable, in_dygraph_mode
from paddle.fluid import core
from paddle.fluid.layer_helper import LayerHelper
from paddle.fluid.dygraph import layers
from paddle.fluid.data_feeder import check_variable_and_dtype, check_type, check_dtype, convert_dtype
import math
import six
import numpy as np
from functools import reduce

__all__ = [
    'roi_pool',
    'roi_align',
    'prior_box',
    'anchor_generator',
    #'generate_proposals',
    'iou_similarity',
    #'box_coder',
    'yolo_box',
    'multiclass_nms',
    'distribute_fpn_proposals',
    'collect_fpn_proposals',
    'matrix_nms',
]


def roi_pool(input,
             rois,
             output_size,
             spatial_scale=1.0,
             rois_num=None,
             name=None):
    """

    This operator implements the roi_pooling layer.
    Region of interest pooling (also known as RoI pooling) is to perform max pooling on inputs of nonuniform sizes to obtain fixed-size feature maps (e.g. 7*7).

    The operator has three steps:

        1. Dividing each region proposal into equal-sized sections with output_size(h, w);
        2. Finding the largest value in each section;
        3. Copying these max values to the output buffer.

    For more information, please refer to https://stackoverflow.com/questions/43430056/what-is-roi-layer-in-fast-rcnn

    Args:
        input (Tensor): Input feature, 4D-Tensor with the shape of [N,C,H,W], 
            where N is the batch size, C is the input channel, H is Height, W is weight. 
            The data type is float32 or float64.
        rois (Tensor): ROIs (Regions of Interest) to pool over. 
            2D-Tensor or 2D-LoDTensor with the shape of [num_rois,4], the lod level is 1. 
            Given as [[x1, y1, x2, y2], ...], (x1, y1) is the top left coordinates, 
            and (x2, y2) is the bottom right coordinates.
        output_size (int or tuple[int, int]): The pooled output size(h, w), data type is int32. If int, h and w are both equal to output_size.
        spatial_scale (float, optional): Multiplicative spatial scale factor to translate ROI coords from their input scale to the scale used when pooling. Default: 1.0
        rois_num (Tensor): The number of RoIs in each image. Default: None
        name(str, optional): For detailed information, please refer
            to :ref:`api_guide_Name`. Usually name is no need to set and
            None by default.


    Returns:
        Tensor: The pooled feature, 4D-Tensor with the shape of [num_rois, C, output_size[0], output_size[1]].


    Examples:

    ..  code-block:: python

        import paddle
        from ppdet.modeling import ops
        paddle.enable_static()

        x = paddle.static.data(
                name='data', shape=[None, 256, 32, 32], dtype='float32')
        rois = paddle.static.data(
                name='rois', shape=[None, 4], dtype='float32')
        rois_num = paddle.static.data(name='rois_num', shape=[None], dtype='int32')

        pool_out = ops.roi_pool(
                input=x,
                rois=rois,
                output_size=(1, 1),
                spatial_scale=1.0,
                rois_num=rois_num)
    """
    check_type(output_size, 'output_size', (int, tuple), 'roi_pool')
    if isinstance(output_size, int):
        output_size = (output_size, output_size)

    pooled_height, pooled_width = output_size
    if in_dygraph_mode():
        assert rois_num is not None, "rois_num should not be None in dygraph mode."
        pool_out, argmaxes = core.ops.roi_pool(
            input, rois, rois_num, "pooled_height", pooled_height,
            "pooled_width", pooled_width, "spatial_scale", spatial_scale)
        return pool_out, argmaxes

    check_variable_and_dtype(input, 'input', ['float32'], 'roi_pool')
    check_variable_and_dtype(rois, 'rois', ['float32'], 'roi_pool')
    helper = LayerHelper('roi_pool', **locals())
    dtype = helper.input_dtype()
    pool_out = helper.create_variable_for_type_inference(dtype)
    argmaxes = helper.create_variable_for_type_inference(dtype='int32')

    inputs = {
        "X": input,
        "ROIs": rois,
    }
    if rois_num is not None:
        inputs['RoisNum'] = rois_num
    helper.append_op(
        type="roi_pool",
        inputs=inputs,
        outputs={"Out": pool_out,
                 "Argmax": argmaxes},
        attrs={
            "pooled_height": pooled_height,
            "pooled_width": pooled_width,
            "spatial_scale": spatial_scale
        })
    return pool_out, argmaxes


def roi_align(input,
              rois,
              output_size,
              spatial_scale=1.0,
              sampling_ratio=-1,
              rois_num=None,
              name=None):
    """

    Region of interest align (also known as RoI align) is to perform
    bilinear interpolation on inputs of nonuniform sizes to obtain 
    fixed-size feature maps (e.g. 7*7)

    Dividing each region proposal into equal-sized sections with
    the pooled_width and pooled_height. Location remains the origin
    result.

    In each ROI bin, the value of the four regularly sampled locations 
    are computed directly through bilinear interpolation. The output is
    the mean of four locations.
    Thus avoid the misaligned problem. 

    Args:
        input (Tensor): Input feature, 4D-Tensor with the shape of [N,C,H,W], 
            where N is the batch size, C is the input channel, H is Height, W is weight. 
            The data type is float32 or float64.
        rois (Tensor): ROIs (Regions of Interest) to pool over.It should be
            a 2-D Tensor or 2-D LoDTensor of shape (num_rois, 4), the lod level is 1. 
            The data type is float32 or float64. Given as [[x1, y1, x2, y2], ...],
            (x1, y1) is the top left coordinates, and (x2, y2) is the bottom right coordinates.
        output_size (int or tuple[int, int]): The pooled output size(h, w), data type is int32. If int, h and w are both equal to output_size.
        spatial_scale (float32, optional): Multiplicative spatial scale factor to translate ROI coords 
            from their input scale to the scale used when pooling. Default: 1.0
        sampling_ratio(int32, optional): number of sampling points in the interpolation grid. 
            If <=0, then grid points are adaptive to roi_width and pooled_w, likewise for height. Default: -1
        rois_num (Tensor): The number of RoIs in each image. Default: None
        name(str, optional): For detailed information, please refer
            to :ref:`api_guide_Name`. Usually name is no need to set and
            None by default.

    Returns:
        Tensor:

        Output: The output of ROIAlignOp is a 4-D tensor with shape (num_rois, channels, pooled_h, pooled_w). The data type is float32 or float64.


    Examples:
        .. code-block:: python

            import paddle
            from ppdet.modeling import ops
            paddle.enable_static()

            x = paddle.static.data(
                name='data', shape=[None, 256, 32, 32], dtype='float32')
            rois = paddle.static.data(
                name='rois', shape=[None, 4], dtype='float32')
            rois_num = paddle.static.data(name='rois_num', shape=[None], dtype='int32')
            align_out = ops.roi_align(input=x,
                                               rois=rois,
                                               ouput_size=(7, 7),
                                               spatial_scale=0.5,
                                               sampling_ratio=-1,
                                               rois_num=rois_num)
    """
    check_type(output_size, 'output_size', (int, tuple), 'roi_align')
    if isinstance(output_size, int):
        output_size = (output_size, output_size)

    pooled_height, pooled_width = output_size

    if in_dygraph_mode():
        assert rois_num is not None, "rois_num should not be None in dygraph mode."
        align_out = core.ops.roi_align(
            input, rois, rois_num, "pooled_height", pooled_height,
            "pooled_width", pooled_width, "spatial_scale", spatial_scale,
            "sampling_ratio", sampling_ratio)
        return align_out

    check_variable_and_dtype(input, 'input', ['float32', 'float64'],
                             'roi_align')
    check_variable_and_dtype(rois, 'rois', ['float32', 'float64'], 'roi_align')
    helper = LayerHelper('roi_align', **locals())
    dtype = helper.input_dtype()
    align_out = helper.create_variable_for_type_inference(dtype)
    inputs = {
        "X": input,
        "ROIs": rois,
    }
    if rois_num is not None:
        inputs['RoisNum'] = rois_num
    helper.append_op(
        type="roi_align",
        inputs=inputs,
        outputs={"Out": align_out},
        attrs={
            "pooled_height": pooled_height,
            "pooled_width": pooled_width,
            "spatial_scale": spatial_scale,
            "sampling_ratio": sampling_ratio
        })
    return align_out


def iou_similarity(x, y, box_normalized=True, name=None):
    """
    Computes intersection-over-union (IOU) between two box lists.
    Box list 'X' should be a LoDTensor and 'Y' is a common Tensor,
    boxes in 'Y' are shared by all instance of the batched inputs of X.
    Given two boxes A and B, the calculation of IOU is as follows:

    $$
    IOU(A, B) = 
    \\frac{area(A\\cap B)}{area(A)+area(B)-area(A\\cap B)}
    $$

    Args:
        x (Tensor): Box list X is a 2-D Tensor with shape [N, 4] holds N 
             boxes, each box is represented as [xmin, ymin, xmax, ymax], 
             the shape of X is [N, 4]. [xmin, ymin] is the left top 
             coordinate of the box if the input is image feature map, they
             are close to the origin of the coordinate system. 
             [xmax, ymax] is the right bottom coordinate of the box.
             The data type is float32 or float64.
        y (Tensor): Box list Y holds M boxes, each box is represented as 
             [xmin, ymin, xmax, ymax], the shape of X is [N, 4]. 
             [xmin, ymin] is the left top coordinate of the box if the 
             input is image feature map, and [xmax, ymax] is the right 
             bottom coordinate of the box. The data type is float32 or float64.
        box_normalized(bool): Whether treat the priorbox as a normalized box.
            Set true by default.
        name(str, optional): For detailed information, please refer 
            to :ref:`api_guide_Name`. Usually name is no need to set and 
            None by default. 

    Returns:
        Tensor: The output of iou_similarity op, a tensor with shape [N, M] 
              representing pairwise iou scores. The data type is same with x.

    Examples:
        .. code-block:: python

            import paddle
            from ppdet.modeling import ops
            paddle.enable_static()

            x = paddle.static.data(name='x', shape=[None, 4], dtype='float32')
            y = paddle.static.data(name='y', shape=[None, 4], dtype='float32')
            iou = ops.iou_similarity(x=x, y=y)
    """

    if in_dygraph_mode():
        out = core.ops.iou_similarity(x, y, 'box_normalized', box_normalized)
        return out

    helper = LayerHelper("iou_similarity", **locals())
    out = helper.create_variable_for_type_inference(dtype=x.dtype)

    helper.append_op(
        type="iou_similarity",
        inputs={"X": x,
                "Y": y},
        attrs={"box_normalized": box_normalized},
        outputs={"Out": out})
    return out


def collect_fpn_proposals(multi_rois,
                          multi_scores,
                          min_level,
                          max_level,
                          post_nms_top_n,
                          rois_num_per_level=None,
                          name=None):
    """
    
    **This OP only supports LoDTensor as input**. Concat multi-level RoIs 
    (Region of Interest) and select N RoIs with respect to multi_scores. 
    This operation performs the following steps:

    1. Choose num_level RoIs and scores as input: num_level = max_level - min_level
    2. Concat multi-level RoIs and scores
    3. Sort scores and select post_nms_top_n scores
    4. Gather RoIs by selected indices from scores
    5. Re-sort RoIs by corresponding batch_id

    Args:
        multi_rois(list): List of RoIs to collect. Element in list is 2-D 
            LoDTensor with shape [N, 4] and data type is float32 or float64, 
            N is the number of RoIs.
        multi_scores(list): List of scores of RoIs to collect. Element in list 
            is 2-D LoDTensor with shape [N, 1] and data type is float32 or
            float64, N is the number of RoIs.
        min_level(int): The lowest level of FPN layer to collect
        max_level(int): The highest level of FPN layer to collect
        post_nms_top_n(int): The number of selected RoIs
        rois_num_per_level(list, optional): The List of RoIs' numbers. 
            Each element is 1-D Tensor which contains the RoIs' number of each 
            image on each level and the shape is [B] and data type is 
            int32, B is the number of images. If it is not None then return 
            a 1-D Tensor contains the output RoIs' number of each image and 
            the shape is [B]. Default: None
        name(str, optional): For detailed information, please refer 
            to :ref:`api_guide_Name`. Usually name is no need to set and 
            None by default.

    Returns:
        Variable:

        fpn_rois(Variable): 2-D LoDTensor with shape [N, 4] and data type is 
        float32 or float64. Selected RoIs. 

        rois_num(Tensor): 1-D Tensor contains the RoIs's number of each 
        image. The shape is [B] and data type is int32. B is the number of 
        images. 

    Examples:
        .. code-block:: python
           
            import paddle
            from ppdet.modeling import ops
            paddle.enable_static()
            multi_rois = []
            multi_scores = []
            for i in range(4):
                multi_rois.append(paddle.static.data(
                    name='roi_'+str(i), shape=[None, 4], dtype='float32', lod_level=1))
            for i in range(4):
                multi_scores.append(paddle.static.data(
                    name='score_'+str(i), shape=[None, 1], dtype='float32', lod_level=1))

            fpn_rois = ops.collect_fpn_proposals(
                multi_rois=multi_rois, 
                multi_scores=multi_scores,
                min_level=2, 
                max_level=5, 
                post_nms_top_n=2000)
    """
    check_type(multi_rois, 'multi_rois', list, 'collect_fpn_proposals')
    check_type(multi_scores, 'multi_scores', list, 'collect_fpn_proposals')
    num_lvl = max_level - min_level + 1
    input_rois = multi_rois[:num_lvl]
    input_scores = multi_scores[:num_lvl]

    if in_dygraph_mode():
        assert rois_num_per_level is not None, "rois_num_per_level should not be None in dygraph mode."
        attrs = ('post_nms_topN', post_nms_top_n)
        output_rois, rois_num = core.ops.collect_fpn_proposals(
            input_rois, input_scores, rois_num_per_level, *attrs)

    helper = LayerHelper('collect_fpn_proposals', **locals())
    dtype = helper.input_dtype('multi_rois')
    check_dtype(dtype, 'multi_rois', ['float32', 'float64'],
                'collect_fpn_proposals')
    output_rois = helper.create_variable_for_type_inference(dtype)
    output_rois.stop_gradient = True

    inputs = {
        'MultiLevelRois': input_rois,
        'MultiLevelScores': input_scores,
    }
    outputs = {'FpnRois': output_rois}
    if rois_num_per_level is not None:
        inputs['MultiLevelRoIsNum'] = rois_num_per_level
        rois_num = helper.create_variable_for_type_inference(dtype='int32')
        rois_num.stop_gradient = True
        outputs['RoisNum'] = rois_num
    helper.append_op(
        type='collect_fpn_proposals',
        inputs=inputs,
        outputs=outputs,
        attrs={'post_nms_topN': post_nms_top_n})
    if rois_num_per_level is not None:
        return output_rois, rois_num
    return output_rois


def distribute_fpn_proposals(fpn_rois,
                             min_level,
                             max_level,
                             refer_level,
                             refer_scale,
                             rois_num=None,
                             name=None):
    """
    
    **This op only takes LoDTensor as input.** In Feature Pyramid Networks 
    (FPN) models, it is needed to distribute all proposals into different FPN 
    level, with respect to scale of the proposals, the referring scale and the 
    referring level. Besides, to restore the order of proposals, we return an 
    array which indicates the original index of rois in current proposals. 
    To compute FPN level for each roi, the formula is given as follows:
    
    .. math::

        roi\_scale &= \sqrt{BBoxArea(fpn\_roi)}

        level = floor(&\log(\\frac{roi\_scale}{refer\_scale}) + refer\_level)

    where BBoxArea is a function to compute the area of each roi.

    Args:

        fpn_rois(Variable): 2-D Tensor with shape [N, 4] and data type is 
            float32 or float64. The input fpn_rois.
        min_level(int32): The lowest level of FPN layer where the proposals come 
            from.
        max_level(int32): The highest level of FPN layer where the proposals
            come from.
        refer_level(int32): The referring level of FPN layer with specified scale.
        refer_scale(int32): The referring scale of FPN layer with specified level.
        rois_num(Tensor): 1-D Tensor contains the number of RoIs in each image. 
            The shape is [B] and data type is int32. B is the number of images.
            If it is not None then return a list of 1-D Tensor. Each element 
            is the output RoIs' number of each image on the corresponding level
            and the shape is [B]. None by default.
        name(str, optional): For detailed information, please refer 
            to :ref:`api_guide_Name`. Usually name is no need to set and 
            None by default. 

    Returns:
        Tuple:

        multi_rois(List) : A list of 2-D LoDTensor with shape [M, 4] 
        and data type of float32 and float64. The length is 
        max_level-min_level+1. The proposals in each FPN level.

        restore_ind(Variable): A 2-D Tensor with shape [N, 1], N is 
        the number of total rois. The data type is int32. It is
        used to restore the order of fpn_rois.

        rois_num_per_level(List): A list of 1-D Tensor and each Tensor is 
        the RoIs' number in each image on the corresponding level. The shape 
        is [B] and data type of int32. B is the number of images


    Examples:
        .. code-block:: python

            import paddle
            from ppdet.modeling import ops
            paddle.enable_static()
            fpn_rois = paddle.static.data(
                name='data', shape=[None, 4], dtype='float32', lod_level=1)
            multi_rois, restore_ind = ops.distribute_fpn_proposals(
                fpn_rois=fpn_rois,
                min_level=2,
                max_level=5,
                refer_level=4,
                refer_scale=224)
    """
    num_lvl = max_level - min_level + 1

    if in_dygraph_mode():
        assert rois_num is not None, "rois_num should not be None in dygraph mode."
        attrs = ('min_level', min_level, 'max_level', max_level, 'refer_level',
                 refer_level, 'refer_scale', refer_scale)
        multi_rois, restore_ind, rois_num_per_level = core.ops.distribute_fpn_proposals(
            fpn_rois, rois_num, num_lvl, num_lvl, *attrs)
        return multi_rois, restore_ind, rois_num_per_level

    check_variable_and_dtype(fpn_rois, 'fpn_rois', ['float32', 'float64'],
                             'distribute_fpn_proposals')
    helper = LayerHelper('distribute_fpn_proposals', **locals())
    dtype = helper.input_dtype('fpn_rois')
    multi_rois = [
        helper.create_variable_for_type_inference(dtype) for i in range(num_lvl)
    ]

    restore_ind = helper.create_variable_for_type_inference(dtype='int32')

    inputs = {'FpnRois': fpn_rois}
    outputs = {
        'MultiFpnRois': multi_rois,
        'RestoreIndex': restore_ind,
    }

    if rois_num is not None:
        inputs['RoisNum'] = rois_num
        rois_num_per_level = [
            helper.create_variable_for_type_inference(dtype='int32')
            for i in range(num_lvl)
        ]
        outputs['MultiLevelRoIsNum'] = rois_num_per_level

    helper.append_op(
        type='distribute_fpn_proposals',
        inputs=inputs,
        outputs=outputs,
        attrs={
            'min_level': min_level,
            'max_level': max_level,
            'refer_level': refer_level,
            'refer_scale': refer_scale
        })
    if rois_num is not None:
        return multi_rois, restore_ind, rois_num_per_level
    return multi_rois, restore_ind


def yolo_box(
        x,
        origin_shape,
        anchors,
        class_num,
        conf_thresh,
        downsample_ratio,
        clip_bbox=True,
        scale_x_y=1.,
        name=None, ):
    """

    This operator generates YOLO detection boxes from output of YOLOv3 network.
     
     The output of previous network is in shape [N, C, H, W], while H and W
     should be the same, H and W specify the grid size, each grid point predict
     given number boxes, this given number, which following will be represented as S,
     is specified by the number of anchors. In the second dimension(the channel
     dimension), C should be equal to S * (5 + class_num), class_num is the object
     category number of source dataset(such as 80 in coco dataset), so the
     second(channel) dimension, apart from 4 box location coordinates x, y, w, h,
     also includes confidence score of the box and class one-hot key of each anchor
     box.
     Assume the 4 location coordinates are :math:`t_x, t_y, t_w, t_h`, the box
     predictions should be as follows:
     $$
     b_x = \\sigma(t_x) + c_x
     $$
     $$
     b_y = \\sigma(t_y) + c_y
     $$
     $$
     b_w = p_w e^{t_w}
     $$
     $$
     b_h = p_h e^{t_h}
     $$
     in the equation above, :math:`c_x, c_y` is the left top corner of current grid
     and :math:`p_w, p_h` is specified by anchors.
     The logistic regression value of the 5th channel of each anchor prediction boxes
     represents the confidence score of each prediction box, and the logistic
     regression value of the last :attr:`class_num` channels of each anchor prediction
     boxes represents the classifcation scores. Boxes with confidence scores less than
     :attr:`conf_thresh` should be ignored, and box final scores is the product of
     confidence scores and classification scores.
     $$
     score_{pred} = score_{conf} * score_{class}
     $$

    Args:
        x (Tensor): The input tensor of YoloBox operator is a 4-D tensor with shape of [N, C, H, W].
                    The second dimension(C) stores box locations, confidence score and
                    classification one-hot keys of each anchor box. Generally, X should be the output of YOLOv3 network.
                    The data type is float32 or float64.
        origin_shape (Tensor): The image size tensor of YoloBox operator, This is a 2-D tensor with shape of [N, 2].
                    This tensor holds height and width of each input image used for resizing output box in input image
                    scale. The data type is int32.
        anchors (list|tuple): The anchor width and height, it will be parsed pair by pair.
        class_num (int): The number of classes to predict.
        conf_thresh (float): The confidence scores threshold of detection boxes. Boxes with confidence scores
                    under threshold should be ignored.
        downsample_ratio (int): The downsample ratio from network input to YoloBox operator input,
                    so 32, 16, 8 should be set for the first, second, and thrid YoloBox operators.
        clip_bbox (bool): Whether clip output bonding box in Input(ImgSize) boundary. Default true.
        scale_x_y (float): Scale the center point of decoded bounding box. Default 1.0.
        name (string): The default value is None.  Normally there is no need
                       for user to set this property.  For more information,
                       please refer to :ref:`api_guide_Name`

    Returns:
        boxes Tensor: A 3-D tensor with shape [N, M, 4], the coordinates of boxes,  N is the batch num,
                    M is output box number, and the 3rd dimension stores [xmin, ymin, xmax, ymax] coordinates of boxes.
        scores Tensor: A 3-D tensor with shape [N, M, :attr:`class_num`], the coordinates of boxes,  N is the batch num,
                    M is output box number.
                    
    Raises:
        TypeError: Attr anchors of yolo box must be list or tuple
        TypeError: Attr class_num of yolo box must be an integer
        TypeError: Attr conf_thresh of yolo box must be a float number

    Examples:

    .. code-block:: python

        import paddle
        from ppdet.modeling import ops
        
        paddle.enable_static()
        x = paddle.static.data(name='x', shape=[None, 255, 13, 13], dtype='float32')
        img_size = paddle.static.data(name='img_size',shape=[None, 2],dtype='int64')
        anchors = [10, 13, 16, 30, 33, 23]
        boxes,scores = ops.yolo_box(x=x, img_size=img_size, class_num=80, anchors=anchors,
                                        conf_thresh=0.01, downsample_ratio=32)
    """
    helper = LayerHelper('yolo_box', **locals())

    if not isinstance(anchors, list) and not isinstance(anchors, tuple):
        raise TypeError("Attr anchors of yolo_box must be list or tuple")
    if not isinstance(class_num, int):
        raise TypeError("Attr class_num of yolo_box must be an integer")
    if not isinstance(conf_thresh, float):
        raise TypeError("Attr ignore_thresh of yolo_box must be a float number")

    if in_dygraph_mode():
        attrs = ('anchors', anchors, 'class_num', class_num, 'conf_thresh',
                 conf_thresh, 'downsample_ratio', downsample_ratio, 'clip_bbox',
                 clip_bbox, 'scale_x_y', scale_x_y)
        boxes, scores = core.ops.yolo_box(x, origin_shape, *attrs)
        return boxes, scores

    boxes = helper.create_variable_for_type_inference(dtype=x.dtype)
    scores = helper.create_variable_for_type_inference(dtype=x.dtype)

    attrs = {
        "anchors": anchors,
        "class_num": class_num,
        "conf_thresh": conf_thresh,
        "downsample_ratio": downsample_ratio,
        "clip_bbox": clip_bbox,
        "scale_x_y": scale_x_y,
    }

    helper.append_op(
        type='yolo_box',
        inputs={
            "X": x,
            "ImgSize": origin_shape,
        },
        outputs={
            'Boxes': boxes,
            'Scores': scores,
        },
        attrs=attrs)
    return boxes, scores


<<<<<<< HEAD
def prior_box(input,
              image,
              min_sizes,
              max_sizes=None,
              aspect_ratios=[1.],
              variance=[0.1, 0.1, 0.2, 0.2],
              flip=False,
              clip=False,
              steps=[0.0, 0.0],
              offset=0.5,
              name=None,
              min_max_aspect_ratios_order=False):
    """

    This op generates prior boxes for SSD(Single Shot MultiBox Detector) algorithm.
    Each position of the input produce N prior boxes, N is determined by
    the count of min_sizes, max_sizes and aspect_ratios, The size of the
    box is in range(min_size, max_size) interval, which is generated in
    sequence according to the aspect_ratios.

    Parameters:
       input(Variable): 4-D tensor(NCHW), the data type should be float32 or float64.
       image(Variable): 4-D tensor(NCHW), the input image data of PriorBoxOp,
            the data type should be float32 or float64.
       min_sizes(list|tuple|float): the min sizes of generated prior boxes.
       max_sizes(list|tuple|None): the max sizes of generated prior boxes.
            Default: None.
       aspect_ratios(list|tuple|float): the aspect ratios of generated
            prior boxes. Default: [1.].
       variance(list|tuple): the variances to be encoded in prior boxes.
            Default:[0.1, 0.1, 0.2, 0.2].
       flip(bool): Whether to flip aspect ratios. Default:False.
       clip(bool): Whether to clip out-of-boundary boxes. Default: False.
       step(list|tuple): Prior boxes step across width and height, If
            step[0] equals to 0.0 or step[1] equals to 0.0, the prior boxes step across
            height or weight of the input will be automatically calculated.
            Default: [0., 0.]
       offset(float): Prior boxes center offset. Default: 0.5
       min_max_aspect_ratios_order(bool): If set True, the output prior box is
            in order of [min, max, aspect_ratios], which is consistent with
            Caffe. Please note, this order affects the weights order of
            convolution layer followed by and does not affect the final
            detection results. Default: False.
       name(str, optional): The default value is None.  Normally there is no need for 
            user to set this property. For more information, please refer to :ref:`api_guide_Name`

    Returns:
        Tuple: A tuple with two Variable (boxes, variances)

        boxes(Variable): the output prior boxes of PriorBox.
	4-D tensor, the layout is [H, W, num_priors, 4].
        H is the height of input, W is the width of input,
        num_priors is the total box count of each position of input.

        variances(Variable): the expanded variances of PriorBox.
    	4-D tensor, the layput is [H, W, num_priors, 4].
        H is the height of input, W is the width of input
        num_priors is the total box count of each position of input

    Examples:
        .. code-block:: python

        import paddle
        from ppdet.modeling import ops
        
        paddle.enable_static()
	    input = paddle.static.data(name="input", shape=[None,3,6,9])
	    image = paddle.static.data(name="image", shape=[None,3,9,12])
	    box, var = ops.prior_box(
                    input=input,
                    image=image,
		            min_sizes=[100.],
                    clip=True,
                    flip=True)
    """
    helper = LayerHelper("prior_box", **locals())
    dtype = helper.input_dtype()
    check_variable_and_dtype(
        input, 'input', ['uint8', 'int8', 'float32', 'float64'], 'prior_box')

    def _is_list_or_tuple_(data):
        return (isinstance(data, list) or isinstance(data, tuple))

    if not _is_list_or_tuple_(min_sizes):
        min_sizes = [min_sizes]
    if not _is_list_or_tuple_(aspect_ratios):
        aspect_ratios = [aspect_ratios]
    if not (_is_list_or_tuple_(steps) and len(steps) == 2):
        raise ValueError('steps should be a list or tuple ',
                         'with length 2, (step_width, step_height).')

    min_sizes = list(map(float, min_sizes))
    aspect_ratios = list(map(float, aspect_ratios))
    steps = list(map(float, steps))

    cur_max_sizes = None
    if max_sizes is not None and len(max_sizes) > 0 and max_sizes[0] > 0:
        if not _is_list_or_tuple_(max_sizes):
            max_sizes = [max_sizes]
        cur_max_sizes = max_sizes

    if in_dygraph_mode():
        attrs = [
            'min_sizes', min_sizes, 'aspect_ratios', aspect_ratios, 'variances',
            variance, 'flip', flip, 'clip', clip, 'step_w', steps[0], 'step_h',
            steps[1], 'offset', offset, 'min_max_aspect_ratios_order',
            min_max_aspect_ratios_order
        ]
        if cur_max_sizes is not None:
            attrs.extend('max_sizes', max_sizes)
        attrs = tuple(attrs)
        box, var = core.ops.prior_box(input, image, *attrs)
        return box, var

    attrs = {
        'min_sizes': min_sizes,
        'aspect_ratios': aspect_ratios,
        'variances': variance,
        'flip': flip,
        'clip': clip,
        'step_w': steps[0],
        'step_h': steps[1],
        'offset': offset,
        'min_max_aspect_ratios_order': min_max_aspect_ratios_order
    }

    if cur_max_sizes is not None:
        attrs['max_sizes'] = cur_max_sizes

    box = helper.create_variable_for_type_inference(dtype)
    var = helper.create_variable_for_type_inference(dtype)
    helper.append_op(
        type="prior_box",
        inputs={"Input": input,
                "Image": image},
        outputs={"Boxes": box,
                 "Variances": var},
        attrs=attrs, )
    box.stop_gradient = True
    var.stop_gradient = True
    return box, var


def anchor_generator(input,
                     anchor_sizes=None,
                     aspect_ratios=None,
                     variance=[0.1, 0.1, 0.2, 0.2],
                     stride=None,
                     offset=0.5,
                     name=None):
    """

    This op generate anchors for Faster RCNN algorithm.
    Each position of the input produce N anchors, N =
    size(anchor_sizes) * size(aspect_ratios). The order of generated anchors
    is firstly aspect_ratios loop then anchor_sizes loop.

    Args:
       input(Variable): 4-D Tensor with shape [N,C,H,W]. The input feature map.
       anchor_sizes(float32|list|tuple, optional): The anchor sizes of generated
          anchors, given in absolute pixels e.g. [64., 128., 256., 512.].
          For instance, the anchor size of 64 means the area of this anchor 
          equals to 64**2. None by default.
       aspect_ratios(float32|list|tuple, optional): The height / width ratios 
           of generated anchors, e.g. [0.5, 1.0, 2.0]. None by default.
       variance(list|tuple, optional): The variances to be used in box 
           regression deltas. The data type is float32, [0.1, 0.1, 0.2, 0.2] by 
           default.
       stride(list|tuple, optional): The anchors stride across width and height.
           The data type is float32. e.g. [16.0, 16.0]. None by default.
       offset(float32, optional): Prior boxes center offset. 0.5 by default.
       name(str, optional): For detailed information, please refer 
           to :ref:`api_guide_Name`. Usually name is no need to set and None 
           by default. 

    Returns:
        Tuple:

        Anchors(Variable): The output anchors with a layout of [H, W, num_anchors, 4].
        H is the height of input, W is the width of input,
        num_anchors is the box count of each position. 
        Each anchor is in (xmin, ymin, xmax, ymax) format an unnormalized.
 
        Variances(Variable): The expanded variances of anchors
        with a layout of [H, W, num_priors, 4].
        H is the height of input, W is the width of input
        num_anchors is the box count of each position.
        Each variance is in (xcenter, ycenter, w, h) format.


    Examples:

        .. code-block:: python

            import paddle
            from ppdet.modeling import ops

            paddle.enable_static()
            conv1 = paddle.static.data(name='input', shape=[None, 48, 16, 16], dtype='float32')
            anchor, var = ops.anchor_generator(
                input=conv1,
                anchor_sizes=[64, 128, 256, 512],
                aspect_ratios=[0.5, 1.0, 2.0],
                variance=[0.1, 0.1, 0.2, 0.2],
                stride=[16.0, 16.0],
                offset=0.5)
    """
    helper = LayerHelper("anchor_generator", **locals())
    dtype = helper.input_dtype()

    def _is_list_or_tuple_(data):
        return (isinstance(data, list) or isinstance(data, tuple))

    if not _is_list_or_tuple_(anchor_sizes):
        anchor_sizes = [anchor_sizes]
    if not _is_list_or_tuple_(aspect_ratios):
        aspect_ratios = [aspect_ratios]
    if not (_is_list_or_tuple_(stride) and len(stride) == 2):
        raise ValueError('stride should be a list or tuple ',
                         'with length 2, (stride_width, stride_height).')

    anchor_sizes = list(map(float, anchor_sizes))
    aspect_ratios = list(map(float, aspect_ratios))
    stride = list(map(float, stride))

    if in_dygraph_mode():
        attrs = ('anchor_sizes', anchor_sizes, 'aspect_ratios', aspect_ratios,
                 'variances', variance, 'stride', stride, 'offset', offset)
        anchor, var = core.ops.anchor_generator(input, *attrs)
        return anchor, var

    attrs = {
        'anchor_sizes': anchor_sizes,
        'aspect_ratios': aspect_ratios,
        'variances': variance,
        'stride': stride,
        'offset': offset
    }

    anchor = helper.create_variable_for_type_inference(dtype)
    var = helper.create_variable_for_type_inference(dtype)
    helper.append_op(
        type="anchor_generator",
        inputs={"Input": input},
        outputs={"Anchors": anchor,
                 "Variances": var},
        attrs=attrs, )
    anchor.stop_gradient = True
    var.stop_gradient = True
    return anchor, var


def multiclass_nms(bboxes,
                   scores,
                   score_threshold,
                   nms_top_k,
                   keep_top_k,
                   nms_threshold=0.3,
                   normalized=True,
                   nms_eta=1.,
                   background_label=0,
                   return_index=False,
                   rois_num=None,
                   name=None):
    """

    This operator is to do multi-class non maximum suppression (NMS) on
    boxes and scores.
    In the NMS step, this operator greedily selects a subset of detection bounding
    boxes that have high scores larger than score_threshold, if providing this
    threshold, then selects the largest nms_top_k confidences scores if nms_top_k
    is larger than -1. Then this operator pruns away boxes that have high IOU
    (intersection over union) overlap with already selected boxes by adaptive
    threshold NMS based on parameters of nms_threshold and nms_eta.
=======
def matrix_nms(bboxes,
               scores,
               score_threshold,
               post_threshold,
               nms_top_k,
               keep_top_k,
               use_gaussian=False,
               gaussian_sigma=2.,
               background_label=0,
               normalized=True,
               return_index=False,
               return_rois_num=True,
               name=None):
    """
    **Matrix NMS**

    This operator does matrix non maximum suppression (NMS).

    First selects a subset of candidate bounding boxes that have higher scores
    than score_threshold (if provided), then the top k candidate is selected if
    nms_top_k is larger than -1. Score of the remaining candidate are then
    decayed according to the Matrix NMS scheme.
>>>>>>> eed296b0
    Aftern NMS step, at most keep_top_k number of total bboxes are to be kept
    per image if keep_top_k is larger than -1.

    Args:
<<<<<<< HEAD
        bboxes (Variable): Two types of bboxes are supported:
                           1. (Tensor) A 3-D Tensor with shape
                           [N, M, 4 or 8 16 24 32] represents the
=======
        bboxes (Tensor): A 3-D Tensor with shape [N, M, 4] represents the
>>>>>>> eed296b0
                           predicted locations of M bounding bboxes,
                           N is the batch size. Each bounding box has four
                           coordinate values and the layout is
                           [xmin, ymin, xmax, ymax], when box size equals to 4.
<<<<<<< HEAD
                           2. (LoDTensor) A 3-D Tensor with shape [M, C, 4]
                           M is the number of bounding boxes, C is the
                           class number
        scores (Variable): Two types of scores are supported:
                           1. (Tensor) A 3-D Tensor with shape [N, C, M]
=======
                           The data type is float32 or float64.
        scores (Tensor): A 3-D Tensor with shape [N, C, M]
>>>>>>> eed296b0
                           represents the predicted confidence predictions.
                           N is the batch size, C is the class number, M is
                           number of bounding boxes. For each category there
                           are total M scores which corresponding M bounding
                           boxes. Please note, M is equal to the 2nd dimension
<<<<<<< HEAD
                           of BBoxes.
                           2. (LoDTensor) A 2-D LoDTensor with shape [M, C].
                           M is the number of bbox, C is the class number.
                           In this case, input BBoxes should be the second
                           case with shape [M, C, 4].
        background_label (int): The index of background label, the background
                                label will be ignored. If set to -1, then all
                                categories will be considered. Default: 0
        score_threshold (float): Threshold to filter out bounding boxes with
                                 low confidence score. If not provided,
                                 consider all boxes.
        nms_top_k (int): Maximum number of detections to be kept according to
                         the confidences after the filtering detections based
                         on score_threshold.
        nms_threshold (float): The threshold to be used in NMS. Default: 0.3
        nms_eta (float): The threshold to be used in NMS. Default: 1.0
        keep_top_k (int): Number of total bboxes to be kept per image after NMS
                          step. -1 means keeping all bboxes after NMS step.
        normalized (bool): Whether detections are normalized. Default: True
        return_index(bool): Whether return selected index. Default: False
        rois_num(Tensor): 1-D Tensor contains the number of RoIs in each image. 
            The shape is [B] and data type is int32. B is the number of images.
            If it is not None then return a list of 1-D Tensor. Each element 
            is the output RoIs' number of each image on the corresponding level
            and the shape is [B]. None by default.
        name(str): Name of the multiclass nms op. Default: None.

    Returns:
        A tuple with two Variables: (Out, Index) if return_index is True,
        otherwise, a tuple with one Variable(Out) is returned.
        Out: A 2-D LoDTensor with shape [No, 6] represents the detections.
        Each row has 6 values: [label, confidence, xmin, ymin, xmax, ymax]
        or A 2-D LoDTensor with shape [No, 10] represents the detections.
        Each row has 10 values: [label, confidence, x1, y1, x2, y2, x3, y3,
        x4, y4]. No is the total number of detections.
        If all images have not detected results, all elements in LoD will be
        0, and output tensor is empty (None).
        Index: Only return when return_index is True. A 2-D LoDTensor with
        shape [No, 1] represents the selected index which type is Integer.
        The index is the absolute value cross batches. No is the same number
        as Out. If the index is used to gather other attribute such as age,
        one needs to reshape the input(N, M, 1) to (N * M, 1) as first, where
        N is the batch size and M is the number of boxes.


    Examples:
        .. code-block:: python
            
            import paddle
            from ppdet.modeling import ops

            boxes = paddle.static.data(name='bboxes', shape=[81, 4],
                                      dtype='float32', lod_level=1)
            scores = paddle.static.data(name='scores', shape=[81],
                                      dtype='float32', lod_level=1)
            out, index = ops.multiclass_nms(bboxes=boxes,
                                            scores=scores,
                                            background_label=0,
                                            score_threshold=0.5,
                                            nms_top_k=400,
                                            nms_threshold=0.3,
                                            keep_top_k=200,
                                            normalized=False,
                                            return_index=True)
    """
    helper = LayerHelper('multiclass_nms3', **locals())

    if in_dygraph_mode():
        assert rois_num is not None, "rois_num should not be None in dygraph mode."
        attrs = ('background_label', background_label, 'score_threshold',
                 score_threshold, 'nms_top_k', nms_top_k, 'nms_threshold',
                 nms_threshold, 'keep_top_k', keep_top_k, 'nms_eta', nms_eta,
                 'normalized', normalized)
        output, index, nms_rois_num = core.ops.multiclass_nms(bboxes, scores,
                                                              rois_num, *attrs)
        return output, index, nms_rois_num

    output = helper.create_variable_for_type_inference(dtype=bboxes.dtype)
    index = helper.create_variable_for_type_inference(dtype='int')

    inputs = {'BBoxes': bboxes, 'Scores': scores}
    outputs = {'Out': output, 'Index': index}

    if rois_num is not None:
        inputs['RoisNum'] = rois_num
        nms_rois_num = helper.create_variable_for_type_inference(dtype='int32')
        outputs['NmsRoisNum'] = nms_rois_num

    helper.append_op(
        type="multiclass_nms3",
        inputs=inputs,
        attrs={
            'background_label': background_label,
            'score_threshold': score_threshold,
            'nms_top_k': nms_top_k,
            'nms_threshold': nms_threshold,
            'keep_top_k': keep_top_k,
            'nms_eta': nms_eta,
=======
                           of BBoxes. The data type is float32 or float64.
        score_threshold (float): Threshold to filter out bounding boxes with
                                 low confidence score.
        post_threshold (float): Threshold to filter out bounding boxes with
                                low confidence score AFTER decaying.
        nms_top_k (int): Maximum number of detections to be kept according to
                         the confidences after the filtering detections based
                         on score_threshold.
        keep_top_k (int): Number of total bboxes to be kept per image after NMS
                          step. -1 means keeping all bboxes after NMS step.
        use_gaussian (bool): Use Gaussian as the decay function. Default: False
        gaussian_sigma (float): Sigma for Gaussian decay function. Default: 2.0
        background_label (int): The index of background label, the background
                                label will be ignored. If set to -1, then all
                                categories will be considered. Default: 0
        normalized (bool): Whether detections are normalized. Default: True
        return_index(bool): Whether return selected index. Default: False
        return_rois_num(bool): whether return rois_num. Default: True
        name(str): Name of the matrix nms op. Default: None.

    Returns:
        A tuple with three Tensor: (Out, Index, RoisNum) if return_index is True,
        otherwise, a tuple with two Tensor (Out, RoisNum) is returned.

        Out (Tensor): A 2-D Tensor with shape [No, 6] containing the
             detection results.
             Each row has 6 values: [label, confidence, xmin, ymin, xmax, ymax]
             (After version 1.3, when no boxes detected, the lod is changed
             from {0} to {1})

        Index (Tensor): A 2-D Tensor with shape [No, 1] containing the
            selected indices, which are absolute values cross batches.

        rois_num (Tensor): A 1-D Tensor with shape [N] containing 
            the number of detected boxes in each image.

    Examples:
        .. code-block:: python


            import paddle
            from ppdet.modeling import ops

            boxes = paddle.static.data(name='bboxes', shape=[None,81, 4],
                                      dtype='float32', lod_level=1)
            scores = paddle.static.data(name='scores', shape=[None,81],
                                      dtype='float32', lod_level=1)
            out = ops.matrix_nms(bboxes=boxes, scores=scores, background_label=0,
                                 score_threshold=0.5, post_threshold=0.1,
                                 nms_top_k=400, keep_top_k=200, normalized=False)

    """
    check_variable_and_dtype(bboxes, 'BBoxes', ['float32', 'float64'],
                             'matrix_nms')
    check_variable_and_dtype(scores, 'Scores', ['float32', 'float64'],
                             'matrix_nms')
    check_type(score_threshold, 'score_threshold', float, 'matrix_nms')
    check_type(post_threshold, 'post_threshold', float, 'matrix_nms')
    check_type(nms_top_k, 'nums_top_k', int, 'matrix_nms')
    check_type(keep_top_k, 'keep_top_k', int, 'matrix_nms')
    check_type(normalized, 'normalized', bool, 'matrix_nms')
    check_type(use_gaussian, 'use_gaussian', bool, 'matrix_nms')
    check_type(gaussian_sigma, 'gaussian_sigma', float, 'matrix_nms')
    check_type(background_label, 'background_label', int, 'matrix_nms')

    if in_dygraph_mode():
        attrs = ('background_label', background_label, 'score_threshold',
                 score_threshold, 'post_threshold', post_threshold, 'nms_top_k',
                 nms_top_k, 'gaussian_sigma', gaussian_sigma, 'use_gaussian',
                 use_gaussian, 'keep_top_k', keep_top_k, 'normalized',
                 normalized)
        out, index, rois_num = core.ops.matrix_nms(bboxes, scores, *attrs)
        if return_index:
            if return_rois_num:
                return out, index, rois_num
            return out, index
        if return_rois_num:
            return out, rois_num
        return out

    helper = LayerHelper('matrix_nms', **locals())
    output = helper.create_variable_for_type_inference(dtype=bboxes.dtype)
    index = helper.create_variable_for_type_inference(dtype='int')
    outputs = {'Out': output, 'Index': index}
    if return_rois_num:
        rois_num = helper.create_variable_for_type_inference(dtype='int')
        outputs['RoisNum'] = rois_num

    helper.append_op(
        type="matrix_nms",
        inputs={'BBoxes': bboxes,
                'Scores': scores},
        attrs={
            'background_label': background_label,
            'score_threshold': score_threshold,
            'post_threshold': post_threshold,
            'nms_top_k': nms_top_k,
            'gaussian_sigma': gaussian_sigma,
            'use_gaussian': use_gaussian,
            'keep_top_k': keep_top_k,
>>>>>>> eed296b0
            'normalized': normalized
        },
        outputs=outputs)
    output.stop_gradient = True
<<<<<<< HEAD
    index.stop_gradient = True

    if return_index and rois_num is not None:
        return output, index, nms_rois_num
    elif return_index and rois_num is None:
        return output, index
    elif not return_index and rois_num is not None:
        return output, nms_rois_num
=======

    if return_index:
        if return_rois_num:
            return output, index, rois_num
        return output, index
    if return_rois_num:
        return output, rois_num
>>>>>>> eed296b0
    return output<|MERGE_RESOLUTION|>--- conflicted
+++ resolved
@@ -674,7 +674,6 @@
     return boxes, scores
 
 
-<<<<<<< HEAD
 def prior_box(input,
               image,
               min_sizes,
@@ -685,8 +684,8 @@
               clip=False,
               steps=[0.0, 0.0],
               offset=0.5,
-              name=None,
-              min_max_aspect_ratios_order=False):
+              min_max_aspect_ratios_order=False,
+              name=None):
     """
 
     This op generates prior boxes for SSD(Single Shot MultiBox Detector) algorithm.
@@ -696,8 +695,8 @@
     sequence according to the aspect_ratios.
 
     Parameters:
-       input(Variable): 4-D tensor(NCHW), the data type should be float32 or float64.
-       image(Variable): 4-D tensor(NCHW), the input image data of PriorBoxOp,
+       input(Tensor): 4-D tensor(NCHW), the data type should be float32 or float64.
+       image(Tensor): 4-D tensor(NCHW), the input image data of PriorBoxOp,
             the data type should be float32 or float64.
        min_sizes(list|tuple|float): the min sizes of generated prior boxes.
        max_sizes(list|tuple|None): the max sizes of generated prior boxes.
@@ -724,13 +723,13 @@
     Returns:
         Tuple: A tuple with two Variable (boxes, variances)
 
-        boxes(Variable): the output prior boxes of PriorBox.
-	4-D tensor, the layout is [H, W, num_priors, 4].
+        boxes(Tensor): the output prior boxes of PriorBox.
+        4-D tensor, the layout is [H, W, num_priors, 4].
         H is the height of input, W is the width of input,
         num_priors is the total box count of each position of input.
 
-        variances(Variable): the expanded variances of PriorBox.
-    	4-D tensor, the layput is [H, W, num_priors, 4].
+        variances(Tensor): the expanded variances of PriorBox.
+        4-D tensor, the layput is [H, W, num_priors, 4].
         H is the height of input, W is the width of input
         num_priors is the total box count of each position of input
 
@@ -739,14 +738,14 @@
 
         import paddle
         from ppdet.modeling import ops
-        
+
         paddle.enable_static()
-	    input = paddle.static.data(name="input", shape=[None,3,6,9])
-	    image = paddle.static.data(name="image", shape=[None,3,9,12])
-	    box, var = ops.prior_box(
+        input = paddle.static.data(name="input", shape=[None,3,6,9])
+        image = paddle.static.data(name="image", shape=[None,3,9,12])
+        box, var = ops.prior_box(
                     input=input,
                     image=image,
-		            min_sizes=[100.],
+                    min_sizes=[100.],
                     clip=True,
                     flip=True)
     """
@@ -833,7 +832,7 @@
     is firstly aspect_ratios loop then anchor_sizes loop.
 
     Args:
-       input(Variable): 4-D Tensor with shape [N,C,H,W]. The input feature map.
+       input(Tensor): 4-D Tensor with shape [N,C,H,W]. The input feature map.
        anchor_sizes(float32|list|tuple, optional): The anchor sizes of generated
           anchors, given in absolute pixels e.g. [64., 128., 256., 512.].
           For instance, the anchor size of 64 means the area of this anchor 
@@ -853,12 +852,12 @@
     Returns:
         Tuple:
 
-        Anchors(Variable): The output anchors with a layout of [H, W, num_anchors, 4].
+        Anchors(Tensor): The output anchors with a layout of [H, W, num_anchors, 4].
         H is the height of input, W is the width of input,
         num_anchors is the box count of each position. 
         Each anchor is in (xmin, ymin, xmax, ymax) format an unnormalized.
- 
-        Variances(Variable): The expanded variances of anchors
+
+        Variances(Tensor): The expanded variances of anchors
         with a layout of [H, W, num_priors, 4].
         H is the height of input, W is the width of input
         num_anchors is the box count of each position.
@@ -940,7 +939,6 @@
                    rois_num=None,
                    name=None):
     """
-
     This operator is to do multi-class non maximum suppression (NMS) on
     boxes and scores.
     In the NMS step, this operator greedily selects a subset of detection bounding
@@ -949,61 +947,26 @@
     is larger than -1. Then this operator pruns away boxes that have high IOU
     (intersection over union) overlap with already selected boxes by adaptive
     threshold NMS based on parameters of nms_threshold and nms_eta.
-=======
-def matrix_nms(bboxes,
-               scores,
-               score_threshold,
-               post_threshold,
-               nms_top_k,
-               keep_top_k,
-               use_gaussian=False,
-               gaussian_sigma=2.,
-               background_label=0,
-               normalized=True,
-               return_index=False,
-               return_rois_num=True,
-               name=None):
-    """
-    **Matrix NMS**
-
-    This operator does matrix non maximum suppression (NMS).
-
-    First selects a subset of candidate bounding boxes that have higher scores
-    than score_threshold (if provided), then the top k candidate is selected if
-    nms_top_k is larger than -1. Score of the remaining candidate are then
-    decayed according to the Matrix NMS scheme.
->>>>>>> eed296b0
     Aftern NMS step, at most keep_top_k number of total bboxes are to be kept
     per image if keep_top_k is larger than -1.
-
     Args:
-<<<<<<< HEAD
-        bboxes (Variable): Two types of bboxes are supported:
+        bboxes (Tensor): Two types of bboxes are supported:
                            1. (Tensor) A 3-D Tensor with shape
                            [N, M, 4 or 8 16 24 32] represents the
-=======
-        bboxes (Tensor): A 3-D Tensor with shape [N, M, 4] represents the
->>>>>>> eed296b0
                            predicted locations of M bounding bboxes,
                            N is the batch size. Each bounding box has four
                            coordinate values and the layout is
                            [xmin, ymin, xmax, ymax], when box size equals to 4.
-<<<<<<< HEAD
                            2. (LoDTensor) A 3-D Tensor with shape [M, C, 4]
                            M is the number of bounding boxes, C is the
                            class number
-        scores (Variable): Two types of scores are supported:
+        scores (Tensor): Two types of scores are supported:
                            1. (Tensor) A 3-D Tensor with shape [N, C, M]
-=======
-                           The data type is float32 or float64.
-        scores (Tensor): A 3-D Tensor with shape [N, C, M]
->>>>>>> eed296b0
                            represents the predicted confidence predictions.
                            N is the batch size, C is the class number, M is
                            number of bounding boxes. For each category there
                            are total M scores which corresponding M bounding
                            boxes. Please note, M is equal to the 2nd dimension
-<<<<<<< HEAD
                            of BBoxes.
                            2. (LoDTensor) A 2-D LoDTensor with shape [M, C].
                            M is the number of bbox, C is the class number.
@@ -1030,7 +993,6 @@
             is the output RoIs' number of each image on the corresponding level
             and the shape is [B]. None by default.
         name(str): Name of the multiclass nms op. Default: None.
-
     Returns:
         A tuple with two Variables: (Out, Index) if return_index is True,
         otherwise, a tuple with one Variable(Out) is returned.
@@ -1047,14 +1009,11 @@
         as Out. If the index is used to gather other attribute such as age,
         one needs to reshape the input(N, M, 1) to (N * M, 1) as first, where
         N is the batch size and M is the number of boxes.
-
-
     Examples:
         .. code-block:: python
-            
+
             import paddle
             from ppdet.modeling import ops
-
             boxes = paddle.static.data(name='bboxes', shape=[81, 4],
                                       dtype='float32', lod_level=1)
             scores = paddle.static.data(name='scores', shape=[81],
@@ -1077,9 +1036,12 @@
                  score_threshold, 'nms_top_k', nms_top_k, 'nms_threshold',
                  nms_threshold, 'keep_top_k', keep_top_k, 'nms_eta', nms_eta,
                  'normalized', normalized)
-        output, index, nms_rois_num = core.ops.multiclass_nms(bboxes, scores,
-                                                              rois_num, *attrs)
-        return output, index, nms_rois_num
+        output, index, nms_rois_num = core.ops.multiclass_nms3(bboxes, scores,
+                                                               rois_num, *attrs)
+        if return_index:
+            return output, index, nms_rois_num
+        else:
+            return output, nms_rois_num
 
     output = helper.create_variable_for_type_inference(dtype=bboxes.dtype)
     index = helper.create_variable_for_type_inference(dtype='int')
@@ -1102,7 +1064,56 @@
             'nms_threshold': nms_threshold,
             'keep_top_k': keep_top_k,
             'nms_eta': nms_eta,
-=======
+            'normalized': normalized
+        },
+        outputs=outputs)
+    output.stop_gradient = True
+    index.stop_gradient = True
+
+    if return_index and rois_num is not None:
+        return output, index, nms_rois_num
+    elif return_index and rois_num is None:
+        return output, index
+    elif not return_index and rois_num is not None:
+        return output, nms_rois_num
+    return output
+
+
+def matrix_nms(bboxes,
+               scores,
+               score_threshold,
+               post_threshold,
+               nms_top_k,
+               keep_top_k,
+               use_gaussian=False,
+               gaussian_sigma=2.,
+               background_label=0,
+               normalized=True,
+               return_index=False,
+               return_rois_num=True,
+               name=None):
+    """
+    **Matrix NMS**
+    This operator does matrix non maximum suppression (NMS).
+    First selects a subset of candidate bounding boxes that have higher scores
+    than score_threshold (if provided), then the top k candidate is selected if
+    nms_top_k is larger than -1. Score of the remaining candidate are then
+    decayed according to the Matrix NMS scheme.
+    Aftern NMS step, at most keep_top_k number of total bboxes are to be kept
+    per image if keep_top_k is larger than -1.
+    Args:
+        bboxes (Tensor): A 3-D Tensor with shape [N, M, 4] represents the
+                           predicted locations of M bounding bboxes,
+                           N is the batch size. Each bounding box has four
+                           coordinate values and the layout is
+                           [xmin, ymin, xmax, ymax], when box size equals to 4.
+                           The data type is float32 or float64.
+        scores (Tensor): A 3-D Tensor with shape [N, C, M]
+                           represents the predicted confidence predictions.
+                           N is the batch size, C is the class number, M is
+                           number of bounding boxes. For each category there
+                           are total M scores which corresponding M bounding
+                           boxes. Please note, M is equal to the 2nd dimension
                            of BBoxes. The data type is float32 or float64.
         score_threshold (float): Threshold to filter out bounding boxes with
                                  low confidence score.
@@ -1122,30 +1133,22 @@
         return_index(bool): Whether return selected index. Default: False
         return_rois_num(bool): whether return rois_num. Default: True
         name(str): Name of the matrix nms op. Default: None.
-
     Returns:
         A tuple with three Tensor: (Out, Index, RoisNum) if return_index is True,
         otherwise, a tuple with two Tensor (Out, RoisNum) is returned.
-
         Out (Tensor): A 2-D Tensor with shape [No, 6] containing the
              detection results.
              Each row has 6 values: [label, confidence, xmin, ymin, xmax, ymax]
              (After version 1.3, when no boxes detected, the lod is changed
              from {0} to {1})
-
         Index (Tensor): A 2-D Tensor with shape [No, 1] containing the
             selected indices, which are absolute values cross batches.
-
         rois_num (Tensor): A 1-D Tensor with shape [N] containing 
             the number of detected boxes in each image.
-
     Examples:
         .. code-block:: python
-
-
             import paddle
             from ppdet.modeling import ops
-
             boxes = paddle.static.data(name='bboxes', shape=[None,81, 4],
                                       dtype='float32', lod_level=1)
             scores = paddle.static.data(name='scores', shape=[None,81],
@@ -1153,7 +1156,6 @@
             out = ops.matrix_nms(bboxes=boxes, scores=scores, background_label=0,
                                  score_threshold=0.5, post_threshold=0.1,
                                  nms_top_k=400, keep_top_k=200, normalized=False)
-
     """
     check_variable_and_dtype(bboxes, 'BBoxes', ['float32', 'float64'],
                              'matrix_nms')
@@ -1203,21 +1205,10 @@
             'gaussian_sigma': gaussian_sigma,
             'use_gaussian': use_gaussian,
             'keep_top_k': keep_top_k,
->>>>>>> eed296b0
             'normalized': normalized
         },
         outputs=outputs)
     output.stop_gradient = True
-<<<<<<< HEAD
-    index.stop_gradient = True
-
-    if return_index and rois_num is not None:
-        return output, index, nms_rois_num
-    elif return_index and rois_num is None:
-        return output, index
-    elif not return_index and rois_num is not None:
-        return output, nms_rois_num
-=======
 
     if return_index:
         if return_rois_num:
@@ -1225,5 +1216,4 @@
         return output, index
     if return_rois_num:
         return output, rois_num
->>>>>>> eed296b0
     return output