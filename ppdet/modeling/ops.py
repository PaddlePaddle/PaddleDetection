--- conflicted
+++ resolved
@@ -29,7 +29,6 @@
 from functools import reduce
 
 __all__ = [
-<<<<<<< HEAD
     'roi_pool',
     'roi_align',
     'prior_box',
@@ -43,12 +42,6 @@
     'collect_fpn_proposals',
     'matrix_nms',
     'BatchNorm',
-=======
-    'roi_pool', 'roi_align', 'prior_box', 'anchor_generator',
-    'generate_proposals', 'iou_similarity', 'box_coder', 'yolo_box',
-    'multiclass_nms', 'distribute_fpn_proposals', 'collect_fpn_proposals',
-    'matrix_nms', 'batch_norm'
->>>>>>> 6270320d
 ]
 
 
