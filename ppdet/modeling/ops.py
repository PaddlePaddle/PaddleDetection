# Copyright (c) 2020 PaddlePaddle Authors. All Rights Reserved. 
#   
# Licensed under the Apache License, Version 2.0 (the "License");   
# you may not use this file except in compliance with the License.  
# You may obtain a copy of the License at   
#   
#     http://www.apache.org/licenses/LICENSE-2.0    
# 
# Unless required by applicable law or agreed to in writing, software   
# distributed under the License is distributed on an "AS IS" BASIS, 
# WITHOUT WARRANTIES OR CONDITIONS OF ANY KIND, either express or implied.  
# See the License for the specific language governing permissions and   
# limitations under the License.

import paddle
import paddle.nn.functional as F
import paddle.nn as nn
from paddle import ParamAttr
from paddle.regularizer import L2Decay
from paddle import _C_ops

from paddle import in_dynamic_mode
from paddle.common_ops_import import Variable, LayerHelper, check_variable_and_dtype, check_type, check_dtype

__all__ = [
    'prior_box',
    'generate_proposals',
<<<<<<< HEAD
    'iou_similarity',
    'box_coder',
    'yolo_box',
=======
    'box_coder',
>>>>>>> 35156f31
    'multiclass_nms',
    'distribute_fpn_proposals',
    'matrix_nms',
    'batch_norm',
    'mish',
    'silu',
    'swish',
    'identity',
]


def identity(x):
    return x


def mish(x):
    return F.mish(x) if hasattr(F, mish) else x * F.tanh(F.softplus(x))


def silu(x):
    return F.silu(x)


def swish(x):
    return x * F.sigmoid(x)


TRT_ACT_SPEC = {'swish': swish, 'silu': swish}

ACT_SPEC = {'mish': mish, 'silu': silu}


def get_act_fn(act=None, trt=False):
    assert act is None or isinstance(act, (
        str, dict)), 'name of activation should be str, dict or None'
    if not act:
        return identity

    if isinstance(act, dict):
        name = act['name']
        act.pop('name')
        kwargs = act
    else:
        name = act
        kwargs = dict()

    if trt and name in TRT_ACT_SPEC:
        fn = TRT_ACT_SPEC[name]
    elif name in ACT_SPEC:
        fn = ACT_SPEC[name]
    else:
        fn = getattr(F, name)

    return lambda x: fn(x, **kwargs)


def batch_norm(ch,
               norm_type='bn',
               norm_decay=0.,
               freeze_norm=False,
               initializer=None,
               data_format='NCHW'):

    norm_lr = 0. if freeze_norm else 1.
    weight_attr = ParamAttr(
        initializer=initializer,
        learning_rate=norm_lr,
        regularizer=L2Decay(norm_decay),
        trainable=False if freeze_norm else True)
    bias_attr = ParamAttr(
        learning_rate=norm_lr,
        regularizer=L2Decay(norm_decay),
        trainable=False if freeze_norm else True)

    if norm_type in ['sync_bn', 'bn']:
        norm_layer = nn.BatchNorm2D(
            ch,
            weight_attr=weight_attr,
            bias_attr=bias_attr,
            data_format=data_format)

    norm_params = norm_layer.parameters()
    if freeze_norm:
        for param in norm_params:
            param.stop_gradient = True

    return norm_layer


@paddle.jit.not_to_static
<<<<<<< HEAD
def iou_similarity(x, y, box_normalized=True, name=None):
    """
    Computes intersection-over-union (IOU) between two box lists.
    Box list 'X' should be a LoDTensor and 'Y' is a common Tensor,
    boxes in 'Y' are shared by all instance of the batched inputs of X.
    Given two boxes A and B, the calculation of IOU is as follows:

    $$
    IOU(A, B) = 
    \\frac{area(A\\cap B)}{area(A)+area(B)-area(A\\cap B)}
    $$

    Args:
        x (Tensor): Box list X is a 2-D Tensor with shape [N, 4] holds N 
             boxes, each box is represented as [xmin, ymin, xmax, ymax], 
             the shape of X is [N, 4]. [xmin, ymin] is the left top 
             coordinate of the box if the input is image feature map, they
             are close to the origin of the coordinate system. 
             [xmax, ymax] is the right bottom coordinate of the box.
             The data type is float32 or float64.
        y (Tensor): Box list Y holds M boxes, each box is represented as 
             [xmin, ymin, xmax, ymax], the shape of X is [N, 4]. 
             [xmin, ymin] is the left top coordinate of the box if the 
             input is image feature map, and [xmax, ymax] is the right 
             bottom coordinate of the box. The data type is float32 or float64.
        box_normalized(bool): Whether treat the priorbox as a normalized box.
            Set true by default.
        name(str, optional): For detailed information, please refer 
            to :ref:`api_guide_Name`. Usually name is no need to set and 
            None by default. 

    Returns:
        Tensor: The output of iou_similarity op, a tensor with shape [N, M] 
              representing pairwise iou scores. The data type is same with x.

    Examples:
        .. code-block:: python

            import paddle
            from ppdet.modeling import ops
            paddle.enable_static()

            x = paddle.static.data(name='x', shape=[None, 4], dtype='float32')
            y = paddle.static.data(name='y', shape=[None, 4], dtype='float32')
            iou = ops.iou_similarity(x=x, y=y)
    """

    if in_dygraph_mode():
        out = core.ops.iou_similarity(x, y, 'box_normalized', box_normalized)
        return out
    else:
        helper = LayerHelper("iou_similarity", **locals())
        out = helper.create_variable_for_type_inference(dtype=x.dtype)

        helper.append_op(
            type="iou_similarity",
            inputs={"X": x,
                    "Y": y},
            attrs={"box_normalized": box_normalized},
            outputs={"Out": out})
        return out


@paddle.jit.not_to_static
=======
>>>>>>> 35156f31
def distribute_fpn_proposals(fpn_rois,
                             min_level,
                             max_level,
                             refer_level,
                             refer_scale,
                             pixel_offset=False,
                             rois_num=None,
                             name=None):
    r"""
    
    **This op only takes LoDTensor as input.** In Feature Pyramid Networks 
    (FPN) models, it is needed to distribute all proposals into different FPN 
    level, with respect to scale of the proposals, the referring scale and the 
    referring level. Besides, to restore the order of proposals, we return an 
    array which indicates the original index of rois in current proposals. 
    To compute FPN level for each roi, the formula is given as follows:
    
    .. math::

        roi\_scale &= \sqrt{BBoxArea(fpn\_roi)}

        level = floor(&\log(\\frac{roi\_scale}{refer\_scale}) + refer\_level)

    where BBoxArea is a function to compute the area of each roi.

    Args:

        fpn_rois(Variable): 2-D Tensor with shape [N, 4] and data type is 
            float32 or float64. The input fpn_rois.
        min_level(int32): The lowest level of FPN layer where the proposals come 
            from.
        max_level(int32): The highest level of FPN layer where the proposals
            come from.
        refer_level(int32): The referring level of FPN layer with specified scale.
        refer_scale(int32): The referring scale of FPN layer with specified level.
        rois_num(Tensor): 1-D Tensor contains the number of RoIs in each image. 
            The shape is [B] and data type is int32. B is the number of images.
            If it is not None then return a list of 1-D Tensor. Each element 
            is the output RoIs' number of each image on the corresponding level
            and the shape is [B]. None by default.
        name(str, optional): For detailed information, please refer 
            to :ref:`api_guide_Name`. Usually name is no need to set and 
            None by default. 

    Returns:
        Tuple:

        multi_rois(List) : A list of 2-D LoDTensor with shape [M, 4] 
        and data type of float32 and float64. The length is 
        max_level-min_level+1. The proposals in each FPN level.

        restore_ind(Variable): A 2-D Tensor with shape [N, 1], N is 
        the number of total rois. The data type is int32. It is
        used to restore the order of fpn_rois.

        rois_num_per_level(List): A list of 1-D Tensor and each Tensor is 
        the RoIs' number in each image on the corresponding level. The shape 
        is [B] and data type of int32. B is the number of images


    Examples:
        .. code-block:: python

            import paddle
            from ppdet.modeling import ops
            paddle.enable_static()
            fpn_rois = paddle.static.data(
                name='data', shape=[None, 4], dtype='float32', lod_level=1)
            multi_rois, restore_ind = ops.distribute_fpn_proposals(
                fpn_rois=fpn_rois,
                min_level=2,
                max_level=5,
                refer_level=4,
                refer_scale=224)
    """
    num_lvl = max_level - min_level + 1

    if in_dynamic_mode():
        assert rois_num is not None, "rois_num should not be None in dygraph mode."
        attrs = ('min_level', min_level, 'max_level', max_level, 'refer_level',
                 refer_level, 'refer_scale', refer_scale, 'pixel_offset',
                 pixel_offset)
        multi_rois, restore_ind, rois_num_per_level = _C_ops.distribute_fpn_proposals(
            fpn_rois, rois_num, num_lvl, num_lvl, *attrs)
        return multi_rois, restore_ind, rois_num_per_level

    else:
        check_variable_and_dtype(fpn_rois, 'fpn_rois', ['float32', 'float64'],
                                 'distribute_fpn_proposals')
        helper = LayerHelper('distribute_fpn_proposals', **locals())
        dtype = helper.input_dtype('fpn_rois')
        multi_rois = [
            helper.create_variable_for_type_inference(dtype)
            for i in range(num_lvl)
        ]

        restore_ind = helper.create_variable_for_type_inference(dtype='int32')

        inputs = {'FpnRois': fpn_rois}
        outputs = {
            'MultiFpnRois': multi_rois,
            'RestoreIndex': restore_ind,
        }

        if rois_num is not None:
            inputs['RoisNum'] = rois_num
            rois_num_per_level = [
                helper.create_variable_for_type_inference(dtype='int32')
                for i in range(num_lvl)
            ]
            outputs['MultiLevelRoIsNum'] = rois_num_per_level
        else:
            rois_num_per_level = None

        helper.append_op(
            type='distribute_fpn_proposals',
            inputs=inputs,
            outputs=outputs,
            attrs={
                'min_level': min_level,
                'max_level': max_level,
                'refer_level': refer_level,
                'refer_scale': refer_scale,
                'pixel_offset': pixel_offset
            })
        return multi_rois, restore_ind, rois_num_per_level


@paddle.jit.not_to_static
def prior_box(input,
              image,
              min_sizes,
              max_sizes=None,
              aspect_ratios=[1.],
              variance=[0.1, 0.1, 0.2, 0.2],
              flip=False,
              clip=False,
              steps=[0.0, 0.0],
              offset=0.5,
              min_max_aspect_ratios_order=False,
              name=None):
    """

    This op generates prior boxes for SSD(Single Shot MultiBox Detector) algorithm.
    Each position of the input produce N prior boxes, N is determined by
    the count of min_sizes, max_sizes and aspect_ratios, The size of the
    box is in range(min_size, max_size) interval, which is generated in
    sequence according to the aspect_ratios.

    Parameters:
       input(Tensor): 4-D tensor(NCHW), the data type should be float32 or float64.
       image(Tensor): 4-D tensor(NCHW), the input image data of PriorBoxOp,
            the data type should be float32 or float64.
       min_sizes(list|tuple|float): the min sizes of generated prior boxes.
       max_sizes(list|tuple|None): the max sizes of generated prior boxes.
            Default: None.
       aspect_ratios(list|tuple|float): the aspect ratios of generated
            prior boxes. Default: [1.].
       variance(list|tuple): the variances to be encoded in prior boxes.
            Default:[0.1, 0.1, 0.2, 0.2].
       flip(bool): Whether to flip aspect ratios. Default:False.
       clip(bool): Whether to clip out-of-boundary boxes. Default: False.
       step(list|tuple): Prior boxes step across width and height, If
            step[0] equals to 0.0 or step[1] equals to 0.0, the prior boxes step across
            height or weight of the input will be automatically calculated.
            Default: [0., 0.]
       offset(float): Prior boxes center offset. Default: 0.5
       min_max_aspect_ratios_order(bool): If set True, the output prior box is
            in order of [min, max, aspect_ratios], which is consistent with
            Caffe. Please note, this order affects the weights order of
            convolution layer followed by and does not affect the final
            detection results. Default: False.
       name(str, optional): The default value is None.  Normally there is no need for 
            user to set this property. For more information, please refer to :ref:`api_guide_Name`

    Returns:
        Tuple: A tuple with two Variable (boxes, variances)

        boxes(Tensor): the output prior boxes of PriorBox.
        4-D tensor, the layout is [H, W, num_priors, 4].
        H is the height of input, W is the width of input,
        num_priors is the total box count of each position of input.

        variances(Tensor): the expanded variances of PriorBox.
        4-D tensor, the layput is [H, W, num_priors, 4].
        H is the height of input, W is the width of input
        num_priors is the total box count of each position of input

    Examples:
        .. code-block:: python

        import paddle
        from ppdet.modeling import ops

        paddle.enable_static()
        input = paddle.static.data(name="input", shape=[None,3,6,9])
        image = paddle.static.data(name="image", shape=[None,3,9,12])
        box, var = ops.prior_box(
                    input=input,
                    image=image,
                    min_sizes=[100.],
                    clip=True,
                    flip=True)
    """
    helper = LayerHelper("prior_box", **locals())
    dtype = helper.input_dtype()
    check_variable_and_dtype(
        input, 'input', ['uint8', 'int8', 'float32', 'float64'], 'prior_box')

    def _is_list_or_tuple_(data):
        return (isinstance(data, list) or isinstance(data, tuple))

    if not _is_list_or_tuple_(min_sizes):
        min_sizes = [min_sizes]
    if not _is_list_or_tuple_(aspect_ratios):
        aspect_ratios = [aspect_ratios]
    if not (_is_list_or_tuple_(steps) and len(steps) == 2):
        raise ValueError('steps should be a list or tuple ',
                         'with length 2, (step_width, step_height).')

    min_sizes = list(map(float, min_sizes))
    aspect_ratios = list(map(float, aspect_ratios))
    steps = list(map(float, steps))

    cur_max_sizes = None
    if max_sizes is not None and len(max_sizes) > 0 and max_sizes[0] > 0:
        if not _is_list_or_tuple_(max_sizes):
            max_sizes = [max_sizes]
        cur_max_sizes = max_sizes

    if in_dynamic_mode():
        attrs = ('min_sizes', min_sizes, 'aspect_ratios', aspect_ratios,
                 'variances', variance, 'flip', flip, 'clip', clip, 'step_w',
                 steps[0], 'step_h', steps[1], 'offset', offset,
                 'min_max_aspect_ratios_order', min_max_aspect_ratios_order)
        if cur_max_sizes is not None:
            attrs += ('max_sizes', cur_max_sizes)
        box, var = _C_ops.prior_box(input, image, *attrs)
        return box, var
    else:
        attrs = {
            'min_sizes': min_sizes,
            'aspect_ratios': aspect_ratios,
            'variances': variance,
            'flip': flip,
            'clip': clip,
            'step_w': steps[0],
            'step_h': steps[1],
            'offset': offset,
            'min_max_aspect_ratios_order': min_max_aspect_ratios_order
        }

        if cur_max_sizes is not None:
            attrs['max_sizes'] = cur_max_sizes

        box = helper.create_variable_for_type_inference(dtype)
        var = helper.create_variable_for_type_inference(dtype)
        helper.append_op(
            type="prior_box",
            inputs={"Input": input,
                    "Image": image},
            outputs={"Boxes": box,
                     "Variances": var},
            attrs=attrs, )
        box.stop_gradient = True
        var.stop_gradient = True
        return box, var


@paddle.jit.not_to_static
def multiclass_nms(bboxes,
                   scores,
                   score_threshold,
                   nms_top_k,
                   keep_top_k,
                   nms_threshold=0.3,
                   normalized=True,
                   nms_eta=1.,
                   background_label=-1,
                   return_index=False,
                   return_rois_num=True,
                   rois_num=None,
                   name=None):
    """
    This operator is to do multi-class non maximum suppression (NMS) on
    boxes and scores.
    In the NMS step, this operator greedily selects a subset of detection bounding
    boxes that have high scores larger than score_threshold, if providing this
    threshold, then selects the largest nms_top_k confidences scores if nms_top_k
    is larger than -1. Then this operator pruns away boxes that have high IOU
    (intersection over union) overlap with already selected boxes by adaptive
    threshold NMS based on parameters of nms_threshold and nms_eta.
    Aftern NMS step, at most keep_top_k number of total bboxes are to be kept
    per image if keep_top_k is larger than -1.
    Args:
        bboxes (Tensor): Two types of bboxes are supported:
                           1. (Tensor) A 3-D Tensor with shape
                           [N, M, 4 or 8 16 24 32] represents the
                           predicted locations of M bounding bboxes,
                           N is the batch size. Each bounding box has four
                           coordinate values and the layout is
                           [xmin, ymin, xmax, ymax], when box size equals to 4.
                           2. (LoDTensor) A 3-D Tensor with shape [M, C, 4]
                           M is the number of bounding boxes, C is the
                           class number
        scores (Tensor): Two types of scores are supported:
                           1. (Tensor) A 3-D Tensor with shape [N, C, M]
                           represents the predicted confidence predictions.
                           N is the batch size, C is the class number, M is
                           number of bounding boxes. For each category there
                           are total M scores which corresponding M bounding
                           boxes. Please note, M is equal to the 2nd dimension
                           of BBoxes.
                           2. (LoDTensor) A 2-D LoDTensor with shape [M, C].
                           M is the number of bbox, C is the class number.
                           In this case, input BBoxes should be the second
                           case with shape [M, C, 4].
        background_label (int): The index of background label, the background
                                label will be ignored. If set to -1, then all
                                categories will be considered. Default: 0
        score_threshold (float): Threshold to filter out bounding boxes with
                                 low confidence score. If not provided,
                                 consider all boxes.
        nms_top_k (int): Maximum number of detections to be kept according to
                         the confidences after the filtering detections based
                         on score_threshold.
        nms_threshold (float): The threshold to be used in NMS. Default: 0.3
        nms_eta (float): The threshold to be used in NMS. Default: 1.0
        keep_top_k (int): Number of total bboxes to be kept per image after NMS
                          step. -1 means keeping all bboxes after NMS step.
        normalized (bool): Whether detections are normalized. Default: True
        return_index(bool): Whether return selected index. Default: False
        rois_num(Tensor): 1-D Tensor contains the number of RoIs in each image. 
            The shape is [B] and data type is int32. B is the number of images.
            If it is not None then return a list of 1-D Tensor. Each element 
            is the output RoIs' number of each image on the corresponding level
            and the shape is [B]. None by default.
        name(str): Name of the multiclass nms op. Default: None.
    Returns:
        A tuple with two Variables: (Out, Index) if return_index is True,
        otherwise, a tuple with one Variable(Out) is returned.
        Out: A 2-D LoDTensor with shape [No, 6] represents the detections.
        Each row has 6 values: [label, confidence, xmin, ymin, xmax, ymax]
        or A 2-D LoDTensor with shape [No, 10] represents the detections.
        Each row has 10 values: [label, confidence, x1, y1, x2, y2, x3, y3,
        x4, y4]. No is the total number of detections.
        If all images have not detected results, all elements in LoD will be
        0, and output tensor is empty (None).
        Index: Only return when return_index is True. A 2-D LoDTensor with
        shape [No, 1] represents the selected index which type is Integer.
        The index is the absolute value cross batches. No is the same number
        as Out. If the index is used to gather other attribute such as age,
        one needs to reshape the input(N, M, 1) to (N * M, 1) as first, where
        N is the batch size and M is the number of boxes.
    Examples:
        .. code-block:: python

            import paddle
            from ppdet.modeling import ops
            boxes = paddle.static.data(name='bboxes', shape=[81, 4],
                                      dtype='float32', lod_level=1)
            scores = paddle.static.data(name='scores', shape=[81],
                                      dtype='float32', lod_level=1)
            out, index = ops.multiclass_nms(bboxes=boxes,
                                            scores=scores,
                                            background_label=0,
                                            score_threshold=0.5,
                                            nms_top_k=400,
                                            nms_threshold=0.3,
                                            keep_top_k=200,
                                            normalized=False,
                                            return_index=True)
    """
    helper = LayerHelper('multiclass_nms3', **locals())

    if in_dynamic_mode():
        attrs = ('background_label', background_label, 'score_threshold',
                 score_threshold, 'nms_top_k', nms_top_k, 'nms_threshold',
                 nms_threshold, 'keep_top_k', keep_top_k, 'nms_eta', nms_eta,
                 'normalized', normalized)
        output, index, nms_rois_num = _C_ops.multiclass_nms3(bboxes, scores,
                                                             rois_num, *attrs)
        if not return_index:
            index = None
        return output, nms_rois_num, index

    else:
        output = helper.create_variable_for_type_inference(dtype=bboxes.dtype)
        index = helper.create_variable_for_type_inference(dtype='int32')

        inputs = {'BBoxes': bboxes, 'Scores': scores}
        outputs = {'Out': output, 'Index': index}

        if rois_num is not None:
            inputs['RoisNum'] = rois_num

        if return_rois_num:
            nms_rois_num = helper.create_variable_for_type_inference(
                dtype='int32')
            outputs['NmsRoisNum'] = nms_rois_num

        helper.append_op(
            type="multiclass_nms3",
            inputs=inputs,
            attrs={
                'background_label': background_label,
                'score_threshold': score_threshold,
                'nms_top_k': nms_top_k,
                'nms_threshold': nms_threshold,
                'keep_top_k': keep_top_k,
                'nms_eta': nms_eta,
                'normalized': normalized
            },
            outputs=outputs)
        output.stop_gradient = True
        index.stop_gradient = True
        if not return_index:
            index = None
        if not return_rois_num:
            nms_rois_num = None

        return output, nms_rois_num, index


@paddle.jit.not_to_static
def matrix_nms(bboxes,
               scores,
               score_threshold,
               post_threshold,
               nms_top_k,
               keep_top_k,
               use_gaussian=False,
               gaussian_sigma=2.,
               background_label=0,
               normalized=True,
               return_index=False,
               return_rois_num=True,
               name=None):
    """
    **Matrix NMS**
    This operator does matrix non maximum suppression (NMS).
    First selects a subset of candidate bounding boxes that have higher scores
    than score_threshold (if provided), then the top k candidate is selected if
    nms_top_k is larger than -1. Score of the remaining candidate are then
    decayed according to the Matrix NMS scheme.
    Aftern NMS step, at most keep_top_k number of total bboxes are to be kept
    per image if keep_top_k is larger than -1.
    Args:
        bboxes (Tensor): A 3-D Tensor with shape [N, M, 4] represents the
                           predicted locations of M bounding bboxes,
                           N is the batch size. Each bounding box has four
                           coordinate values and the layout is
                           [xmin, ymin, xmax, ymax], when box size equals to 4.
                           The data type is float32 or float64.
        scores (Tensor): A 3-D Tensor with shape [N, C, M]
                           represents the predicted confidence predictions.
                           N is the batch size, C is the class number, M is
                           number of bounding boxes. For each category there
                           are total M scores which corresponding M bounding
                           boxes. Please note, M is equal to the 2nd dimension
                           of BBoxes. The data type is float32 or float64.
        score_threshold (float): Threshold to filter out bounding boxes with
                                 low confidence score.
        post_threshold (float): Threshold to filter out bounding boxes with
                                low confidence score AFTER decaying.
        nms_top_k (int): Maximum number of detections to be kept according to
                         the confidences after the filtering detections based
                         on score_threshold.
        keep_top_k (int): Number of total bboxes to be kept per image after NMS
                          step. -1 means keeping all bboxes after NMS step.
        use_gaussian (bool): Use Gaussian as the decay function. Default: False
        gaussian_sigma (float): Sigma for Gaussian decay function. Default: 2.0
        background_label (int): The index of background label, the background
                                label will be ignored. If set to -1, then all
                                categories will be considered. Default: 0
        normalized (bool): Whether detections are normalized. Default: True
        return_index(bool): Whether return selected index. Default: False
        return_rois_num(bool): whether return rois_num. Default: True
        name(str): Name of the matrix nms op. Default: None.
    Returns:
        A tuple with three Tensor: (Out, Index, RoisNum) if return_index is True,
        otherwise, a tuple with two Tensor (Out, RoisNum) is returned.
        Out (Tensor): A 2-D Tensor with shape [No, 6] containing the
             detection results.
             Each row has 6 values: [label, confidence, xmin, ymin, xmax, ymax]
             (After version 1.3, when no boxes detected, the lod is changed
             from {0} to {1})
        Index (Tensor): A 2-D Tensor with shape [No, 1] containing the
            selected indices, which are absolute values cross batches.
        rois_num (Tensor): A 1-D Tensor with shape [N] containing 
            the number of detected boxes in each image.
    Examples:
        .. code-block:: python
            import paddle
            from ppdet.modeling import ops
            boxes = paddle.static.data(name='bboxes', shape=[None,81, 4],
                                      dtype='float32', lod_level=1)
            scores = paddle.static.data(name='scores', shape=[None,81],
                                      dtype='float32', lod_level=1)
            out = ops.matrix_nms(bboxes=boxes, scores=scores, background_label=0,
                                 score_threshold=0.5, post_threshold=0.1,
                                 nms_top_k=400, keep_top_k=200, normalized=False)
    """
    check_variable_and_dtype(bboxes, 'BBoxes', ['float32', 'float64'],
                             'matrix_nms')
    check_variable_and_dtype(scores, 'Scores', ['float32', 'float64'],
                             'matrix_nms')
    check_type(score_threshold, 'score_threshold', float, 'matrix_nms')
    check_type(post_threshold, 'post_threshold', float, 'matrix_nms')
    check_type(nms_top_k, 'nums_top_k', int, 'matrix_nms')
    check_type(keep_top_k, 'keep_top_k', int, 'matrix_nms')
    check_type(normalized, 'normalized', bool, 'matrix_nms')
    check_type(use_gaussian, 'use_gaussian', bool, 'matrix_nms')
    check_type(gaussian_sigma, 'gaussian_sigma', float, 'matrix_nms')
    check_type(background_label, 'background_label', int, 'matrix_nms')

    if in_dynamic_mode():
        attrs = ('background_label', background_label, 'score_threshold',
                 score_threshold, 'post_threshold', post_threshold, 'nms_top_k',
                 nms_top_k, 'gaussian_sigma', gaussian_sigma, 'use_gaussian',
                 use_gaussian, 'keep_top_k', keep_top_k, 'normalized',
                 normalized)
        out, index, rois_num = _C_ops.matrix_nms(bboxes, scores, *attrs)
        if not return_index:
            index = None
        if not return_rois_num:
            rois_num = None
        return out, rois_num, index
    else:
        helper = LayerHelper('matrix_nms', **locals())
        output = helper.create_variable_for_type_inference(dtype=bboxes.dtype)
        index = helper.create_variable_for_type_inference(dtype='int32')
        outputs = {'Out': output, 'Index': index}
        if return_rois_num:
            rois_num = helper.create_variable_for_type_inference(dtype='int32')
            outputs['RoisNum'] = rois_num

        helper.append_op(
            type="matrix_nms",
            inputs={'BBoxes': bboxes,
                    'Scores': scores},
            attrs={
                'background_label': background_label,
                'score_threshold': score_threshold,
                'post_threshold': post_threshold,
                'nms_top_k': nms_top_k,
                'gaussian_sigma': gaussian_sigma,
                'use_gaussian': use_gaussian,
                'keep_top_k': keep_top_k,
                'normalized': normalized
            },
            outputs=outputs)
        output.stop_gradient = True

        if not return_index:
            index = None
        if not return_rois_num:
            rois_num = None
        return output, rois_num, index


@paddle.jit.not_to_static
def box_coder(prior_box,
              prior_box_var,
              target_box,
              code_type="encode_center_size",
              box_normalized=True,
              axis=0,
              name=None):
    r"""
    **Box Coder Layer**
    Encode/Decode the target bounding box with the priorbox information.
    
    The Encoding schema described below:
    .. math::
        ox = (tx - px) / pw / pxv
        oy = (ty - py) / ph / pyv
        ow = \log(\abs(tw / pw)) / pwv 
        oh = \log(\abs(th / ph)) / phv 
    The Decoding schema described below:
    
    .. math::
  
        ox = (pw * pxv * tx * + px) - tw / 2
        oy = (ph * pyv * ty * + py) - th / 2
        ow = \exp(pwv * tw) * pw + tw / 2
        oh = \exp(phv * th) * ph + th / 2   
    where `tx`, `ty`, `tw`, `th` denote the target box's center coordinates, 
    width and height respectively. Similarly, `px`, `py`, `pw`, `ph` denote 
    the priorbox's (anchor) center coordinates, width and height. `pxv`, 
    `pyv`, `pwv`, `phv` denote the variance of the priorbox and `ox`, `oy`, 
    `ow`, `oh` denote the encoded/decoded coordinates, width and height. 
    During Box Decoding, two modes for broadcast are supported. Say target 
    box has shape [N, M, 4], and the shape of prior box can be [N, 4] or 
    [M, 4]. Then prior box will broadcast to target box along the 
    assigned axis. 

    Args:
        prior_box(Tensor): Box list prior_box is a 2-D Tensor with shape 
            [M, 4] holds M boxes and data type is float32 or float64. Each box
            is represented as [xmin, ymin, xmax, ymax], [xmin, ymin] is the 
            left top coordinate of the anchor box, if the input is image feature
            map, they are close to the origin of the coordinate system. 
            [xmax, ymax] is the right bottom coordinate of the anchor box.       
        prior_box_var(List|Tensor|None): prior_box_var supports three types 
            of input. One is Tensor with shape [M, 4] which holds M group and 
            data type is float32 or float64. The second is list consist of 
            4 elements shared by all boxes and data type is float32 or float64. 
            Other is None and not involved in calculation. 
        target_box(Tensor): This input can be a 2-D LoDTensor with shape 
            [N, 4] when code_type is 'encode_center_size'. This input also can 
            be a 3-D Tensor with shape [N, M, 4] when code_type is 
            'decode_center_size'. Each box is represented as 
            [xmin, ymin, xmax, ymax]. The data type is float32 or float64. 
        code_type(str): The code type used with the target box. It can be
            `encode_center_size` or `decode_center_size`. `encode_center_size` 
            by default.
        box_normalized(bool): Whether treat the priorbox as a normalized box.
            Set true by default.
        axis(int): Which axis in PriorBox to broadcast for box decode, 
            for example, if axis is 0 and TargetBox has shape [N, M, 4] and 
            PriorBox has shape [M, 4], then PriorBox will broadcast to [N, M, 4]
            for decoding. It is only valid when code type is 
            `decode_center_size`. Set 0 by default. 
        name(str, optional): For detailed information, please refer 
            to :ref:`api_guide_Name`. Usually name is no need to set and 
            None by default. 

    Returns:
        Tensor:
        output_box(Tensor): When code_type is 'encode_center_size', the 
        output tensor of box_coder_op with shape [N, M, 4] representing the 
        result of N target boxes encoded with M Prior boxes and variances. 
        When code_type is 'decode_center_size', N represents the batch size 
        and M represents the number of decoded boxes.

    Examples:
 
        .. code-block:: python
 
            import paddle
            from ppdet.modeling import ops
            paddle.enable_static()
            # For encode
            prior_box_encode = paddle.static.data(name='prior_box_encode',
                                  shape=[512, 4],
                                  dtype='float32')
            target_box_encode = paddle.static.data(name='target_box_encode',
                                   shape=[81, 4],
                                   dtype='float32')
            output_encode = ops.box_coder(prior_box=prior_box_encode,
                                    prior_box_var=[0.1,0.1,0.2,0.2],
                                    target_box=target_box_encode,
                                    code_type="encode_center_size")
            # For decode
            prior_box_decode = paddle.static.data(name='prior_box_decode',
                                  shape=[512, 4],
                                  dtype='float32')
            target_box_decode = paddle.static.data(name='target_box_decode',
                                   shape=[512, 81, 4],
                                   dtype='float32')
            output_decode = ops.box_coder(prior_box=prior_box_decode,
                                    prior_box_var=[0.1,0.1,0.2,0.2],
                                    target_box=target_box_decode,
                                    code_type="decode_center_size",
                                    box_normalized=False,
                                    axis=1)
    """
    check_variable_and_dtype(prior_box, 'prior_box', ['float32', 'float64'],
                             'box_coder')
    check_variable_and_dtype(target_box, 'target_box', ['float32', 'float64'],
                             'box_coder')

    if in_dynamic_mode():
        if isinstance(prior_box_var, Variable):
            output_box = _C_ops.box_coder(
                prior_box, prior_box_var, target_box, "code_type", code_type,
                "box_normalized", box_normalized, "axis", axis)

        elif isinstance(prior_box_var, list):
            output_box = _C_ops.box_coder(
                prior_box, None, target_box, "code_type", code_type,
                "box_normalized", box_normalized, "axis", axis, "variance",
                prior_box_var)
        else:
            raise TypeError(
                "Input variance of box_coder must be Variable or list")
        return output_box
    else:
        helper = LayerHelper("box_coder", **locals())

        output_box = helper.create_variable_for_type_inference(
            dtype=prior_box.dtype)

        inputs = {"PriorBox": prior_box, "TargetBox": target_box}
        attrs = {
            "code_type": code_type,
            "box_normalized": box_normalized,
            "axis": axis
        }
        if isinstance(prior_box_var, Variable):
            inputs['PriorBoxVar'] = prior_box_var
        elif isinstance(prior_box_var, list):
            attrs['variance'] = prior_box_var
        else:
            raise TypeError(
                "Input variance of box_coder must be Variable or list")
        helper.append_op(
            type="box_coder",
            inputs=inputs,
            attrs=attrs,
            outputs={"OutputBox": output_box})
        return output_box


@paddle.jit.not_to_static
def generate_proposals(scores,
                       bbox_deltas,
                       im_shape,
                       anchors,
                       variances,
                       pre_nms_top_n=6000,
                       post_nms_top_n=1000,
                       nms_thresh=0.5,
                       min_size=0.1,
                       eta=1.0,
                       pixel_offset=False,
                       return_rois_num=False,
                       name=None):
    """
    **Generate proposal Faster-RCNN**
    This operation proposes RoIs according to each box with their
    probability to be a foreground object and 
    the box can be calculated by anchors. Bbox_deltais and scores
    to be an object are the output of RPN. Final proposals
    could be used to train detection net.
    For generating proposals, this operation performs following steps:
    1. Transposes and resizes scores and bbox_deltas in size of
       (H*W*A, 1) and (H*W*A, 4)
    2. Calculate box locations as proposals candidates. 
    3. Clip boxes to image
    4. Remove predicted boxes with small area. 
    5. Apply NMS to get final proposals as output.
    Args:
        scores(Tensor): A 4-D Tensor with shape [N, A, H, W] represents
            the probability for each box to be an object.
            N is batch size, A is number of anchors, H and W are height and
            width of the feature map. The data type must be float32.
        bbox_deltas(Tensor): A 4-D Tensor with shape [N, 4*A, H, W]
            represents the difference between predicted box location and
            anchor location. The data type must be float32.
        im_shape(Tensor): A 2-D Tensor with shape [N, 2] represents H, W, the
            origin image size or input size. The data type can be float32 or 
            float64.
        anchors(Tensor):   A 4-D Tensor represents the anchors with a layout
            of [H, W, A, 4]. H and W are height and width of the feature map,
            num_anchors is the box count of each position. Each anchor is
            in (xmin, ymin, xmax, ymax) format an unnormalized. The data type must be float32.
        variances(Tensor): A 4-D Tensor. The expanded variances of anchors with a layout of
            [H, W, num_priors, 4]. Each variance is in
            (xcenter, ycenter, w, h) format. The data type must be float32.
        pre_nms_top_n(float): Number of total bboxes to be kept per
            image before NMS. The data type must be float32. `6000` by default.
        post_nms_top_n(float): Number of total bboxes to be kept per
            image after NMS. The data type must be float32. `1000` by default.
        nms_thresh(float): Threshold in NMS. The data type must be float32. `0.5` by default.
        min_size(float): Remove predicted boxes with either height or
            width < min_size. The data type must be float32. `0.1` by default.
        eta(float): Apply in adaptive NMS, if adaptive `threshold > 0.5`,
            `adaptive_threshold = adaptive_threshold * eta` in each iteration.
        return_rois_num(bool): When setting True, it will return a 1D Tensor with shape [N, ] that includes Rois's 
            num of each image in one batch. The N is the image's num. For example, the tensor has values [4,5] that represents
            the first image has 4 Rois, the second image has 5 Rois. It only used in rcnn model. 
            'False' by default. 
        name(str, optional): For detailed information, please refer 
            to :ref:`api_guide_Name`. Usually name is no need to set and 
            None by default. 

    Returns:
        tuple:
        A tuple with format ``(rpn_rois, rpn_roi_probs)``.
        - **rpn_rois**: The generated RoIs. 2-D Tensor with shape ``[N, 4]`` while ``N`` is the number of RoIs. The data type is the same as ``scores``.
        - **rpn_roi_probs**: The scores of generated RoIs. 2-D Tensor with shape ``[N, 1]`` while ``N`` is the number of RoIs. The data type is the same as ``scores``.

    Examples:
        .. code-block:: python
        
            import paddle
            from ppdet.modeling import ops
            paddle.enable_static()
            scores = paddle.static.data(name='scores', shape=[None, 4, 5, 5], dtype='float32')
            bbox_deltas = paddle.static.data(name='bbox_deltas', shape=[None, 16, 5, 5], dtype='float32')
            im_shape = paddle.static.data(name='im_shape', shape=[None, 2], dtype='float32')
            anchors = paddle.static.data(name='anchors', shape=[None, 5, 4, 4], dtype='float32')
            variances = paddle.static.data(name='variances', shape=[None, 5, 10, 4], dtype='float32')
            rois, roi_probs = ops.generate_proposals(scores, bbox_deltas,
                         im_shape, anchors, variances)
    """
    if in_dynamic_mode():
        assert return_rois_num, "return_rois_num should be True in dygraph mode."
        attrs = ('pre_nms_topN', pre_nms_top_n, 'post_nms_topN', post_nms_top_n,
                 'nms_thresh', nms_thresh, 'min_size', min_size, 'eta', eta,
                 'pixel_offset', pixel_offset)
        rpn_rois, rpn_roi_probs, rpn_rois_num = _C_ops.generate_proposals_v2(
            scores, bbox_deltas, im_shape, anchors, variances, *attrs)
        if not return_rois_num:
            rpn_rois_num = None
        return rpn_rois, rpn_roi_probs, rpn_rois_num

    else:
        helper = LayerHelper('generate_proposals_v2', **locals())

        check_variable_and_dtype(scores, 'scores', ['float32'],
                                 'generate_proposals_v2')
        check_variable_and_dtype(bbox_deltas, 'bbox_deltas', ['float32'],
                                 'generate_proposals_v2')
        check_variable_and_dtype(im_shape, 'im_shape', ['float32', 'float64'],
                                 'generate_proposals_v2')
        check_variable_and_dtype(anchors, 'anchors', ['float32'],
                                 'generate_proposals_v2')
        check_variable_and_dtype(variances, 'variances', ['float32'],
                                 'generate_proposals_v2')

        rpn_rois = helper.create_variable_for_type_inference(
            dtype=bbox_deltas.dtype)
        rpn_roi_probs = helper.create_variable_for_type_inference(
            dtype=scores.dtype)
        outputs = {
            'RpnRois': rpn_rois,
            'RpnRoiProbs': rpn_roi_probs,
        }
        if return_rois_num:
            rpn_rois_num = helper.create_variable_for_type_inference(
                dtype='int32')
            rpn_rois_num.stop_gradient = True
            outputs['RpnRoisNum'] = rpn_rois_num

        helper.append_op(
            type="generate_proposals_v2",
            inputs={
                'Scores': scores,
                'BboxDeltas': bbox_deltas,
                'ImShape': im_shape,
                'Anchors': anchors,
                'Variances': variances
            },
            attrs={
                'pre_nms_topN': pre_nms_top_n,
                'post_nms_topN': post_nms_top_n,
                'nms_thresh': nms_thresh,
                'min_size': min_size,
                'eta': eta,
                'pixel_offset': pixel_offset
            },
            outputs=outputs)
        rpn_rois.stop_gradient = True
        rpn_roi_probs.stop_gradient = True
        if not return_rois_num:
            rpn_rois_num = None

        return rpn_rois, rpn_roi_probs, rpn_rois_num


def sigmoid_cross_entropy_with_logits(input,
                                      label,
                                      ignore_index=-100,
                                      normalize=False):
    output = F.binary_cross_entropy_with_logits(input, label, reduction='none')
    mask_tensor = paddle.cast(label != ignore_index, 'float32')
    output = paddle.multiply(output, mask_tensor)
    if normalize:
        sum_valid_mask = paddle.sum(mask_tensor)
        output = output / sum_valid_mask
    return output


def smooth_l1(input, label, inside_weight=None, outside_weight=None,
              sigma=None):
    input_new = paddle.multiply(input, inside_weight)
    label_new = paddle.multiply(label, inside_weight)
    delta = 1 / (sigma * sigma)
    out = F.smooth_l1_loss(input_new, label_new, reduction='none', delta=delta)
    out = paddle.multiply(out, outside_weight)
    out = out / delta
    out = paddle.reshape(out, shape=[out.shape[0], -1])
    out = paddle.sum(out, axis=1)
    return out


def channel_shuffle(x, groups):
    batch_size, num_channels, height, width = x.shape[0:4]
    assert num_channels % groups == 0, 'num_channels should be divisible by groups'
    channels_per_group = num_channels // groups
    x = paddle.reshape(
        x=x, shape=[batch_size, groups, channels_per_group, height, width])
    x = paddle.transpose(x=x, perm=[0, 2, 1, 3, 4])
    x = paddle.reshape(x=x, shape=[batch_size, num_channels, height, width])
    return x


def get_static_shape(tensor):
    shape = paddle.shape(tensor)
    shape.stop_gradient = True
    return shape<|MERGE_RESOLUTION|>--- conflicted
+++ resolved
@@ -25,13 +25,7 @@
 __all__ = [
     'prior_box',
     'generate_proposals',
-<<<<<<< HEAD
-    'iou_similarity',
     'box_coder',
-    'yolo_box',
-=======
-    'box_coder',
->>>>>>> 35156f31
     'multiclass_nms',
     'distribute_fpn_proposals',
     'matrix_nms',
@@ -122,73 +116,6 @@
 
 
 @paddle.jit.not_to_static
-<<<<<<< HEAD
-def iou_similarity(x, y, box_normalized=True, name=None):
-    """
-    Computes intersection-over-union (IOU) between two box lists.
-    Box list 'X' should be a LoDTensor and 'Y' is a common Tensor,
-    boxes in 'Y' are shared by all instance of the batched inputs of X.
-    Given two boxes A and B, the calculation of IOU is as follows:
-
-    $$
-    IOU(A, B) = 
-    \\frac{area(A\\cap B)}{area(A)+area(B)-area(A\\cap B)}
-    $$
-
-    Args:
-        x (Tensor): Box list X is a 2-D Tensor with shape [N, 4] holds N 
-             boxes, each box is represented as [xmin, ymin, xmax, ymax], 
-             the shape of X is [N, 4]. [xmin, ymin] is the left top 
-             coordinate of the box if the input is image feature map, they
-             are close to the origin of the coordinate system. 
-             [xmax, ymax] is the right bottom coordinate of the box.
-             The data type is float32 or float64.
-        y (Tensor): Box list Y holds M boxes, each box is represented as 
-             [xmin, ymin, xmax, ymax], the shape of X is [N, 4]. 
-             [xmin, ymin] is the left top coordinate of the box if the 
-             input is image feature map, and [xmax, ymax] is the right 
-             bottom coordinate of the box. The data type is float32 or float64.
-        box_normalized(bool): Whether treat the priorbox as a normalized box.
-            Set true by default.
-        name(str, optional): For detailed information, please refer 
-            to :ref:`api_guide_Name`. Usually name is no need to set and 
-            None by default. 
-
-    Returns:
-        Tensor: The output of iou_similarity op, a tensor with shape [N, M] 
-              representing pairwise iou scores. The data type is same with x.
-
-    Examples:
-        .. code-block:: python
-
-            import paddle
-            from ppdet.modeling import ops
-            paddle.enable_static()
-
-            x = paddle.static.data(name='x', shape=[None, 4], dtype='float32')
-            y = paddle.static.data(name='y', shape=[None, 4], dtype='float32')
-            iou = ops.iou_similarity(x=x, y=y)
-    """
-
-    if in_dygraph_mode():
-        out = core.ops.iou_similarity(x, y, 'box_normalized', box_normalized)
-        return out
-    else:
-        helper = LayerHelper("iou_similarity", **locals())
-        out = helper.create_variable_for_type_inference(dtype=x.dtype)
-
-        helper.append_op(
-            type="iou_similarity",
-            inputs={"X": x,
-                    "Y": y},
-            attrs={"box_normalized": box_normalized},
-            outputs={"Out": out})
-        return out
-
-
-@paddle.jit.not_to_static
-=======
->>>>>>> 35156f31
 def distribute_fpn_proposals(fpn_rois,
                              min_level,
                              max_level,
