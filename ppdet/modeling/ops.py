# Copyright (c) 2020 PaddlePaddle Authors. All Rights Reserved. 
#   
# Licensed under the Apache License, Version 2.0 (the "License");   
# you may not use this file except in compliance with the License.  
# You may obtain a copy of the License at   
#   
#     http://www.apache.org/licenses/LICENSE-2.0    
# 
# Unless required by applicable law or agreed to in writing, software   
# distributed under the License is distributed on an "AS IS" BASIS, 
# WITHOUT WARRANTIES OR CONDITIONS OF ANY KIND, either express or implied.  
# See the License for the specific language governing permissions and   
# limitations under the License.

import paddle
import paddle.nn.functional as F
import paddle.nn as nn
from paddle import ParamAttr
from paddle.regularizer import L2Decay

from paddle.fluid.framework import Variable, in_dygraph_mode
from paddle.fluid import core
from paddle.fluid.dygraph import parallel_helper
from paddle.fluid.layer_helper import LayerHelper
from paddle.fluid.data_feeder import check_variable_and_dtype, check_type, check_dtype

__all__ = [
    'prior_box',
    'generate_proposals',
    'iou_similarity',
    'box_coder',
    'yolo_box',
    'multiclass_nms',
    'distribute_fpn_proposals',
    'matrix_nms',
    'batch_norm',
    'mish',
    'silu',
    'swish',
    'identity',
]


def identity(x):
    return x


def mish(x):
    return F.mish(x) if hasattr(F, mish) else x * F.tanh(F.softplus(x))


def silu(x):
    return F.silu(x)


def swish(x):
    return x * F.sigmoid(x)


TRT_ACT_SPEC = {'swish': swish, 'silu': swish}

ACT_SPEC = {'mish': mish, 'silu': silu}


def get_act_fn(act=None, trt=False):
    assert act is None or isinstance(act, (
        str, dict)), 'name of activation should be str, dict or None'
    if not act:
        return identity

    if isinstance(act, dict):
        name = act['name']
        act.pop('name')
        kwargs = act
    else:
        name = act
        kwargs = dict()

    if trt and name in TRT_ACT_SPEC:
        fn = TRT_ACT_SPEC[name]
    elif name in ACT_SPEC:
        fn = ACT_SPEC[name]
    else:
        fn = getattr(F, name)

    return lambda x: fn(x, **kwargs)


def batch_norm(ch,
               norm_type='bn',
               norm_decay=0.,
               freeze_norm=False,
               initializer=None,
               data_format='NCHW'):

    norm_lr = 0. if freeze_norm else 1.
    weight_attr = ParamAttr(
        initializer=initializer,
        learning_rate=norm_lr,
        regularizer=L2Decay(norm_decay),
        trainable=False if freeze_norm else True)
    bias_attr = ParamAttr(
        learning_rate=norm_lr,
        regularizer=L2Decay(norm_decay),
        trainable=False if freeze_norm else True)

    if norm_type in ['sync_bn', 'bn']:
        norm_layer = nn.BatchNorm2D(
            ch,
            weight_attr=weight_attr,
            bias_attr=bias_attr,
            data_format=data_format)

    norm_params = norm_layer.parameters()
    if freeze_norm:
        for param in norm_params:
            param.stop_gradient = True

    return norm_layer


@paddle.jit.not_to_static
<<<<<<< HEAD
=======
def roi_pool(input,
             rois,
             output_size,
             spatial_scale=1.0,
             rois_num=None,
             name=None):
    """

    This operator implements the roi_pooling layer.
    Region of interest pooling (also known as RoI pooling) is to perform max pooling on inputs of nonuniform sizes to obtain fixed-size feature maps (e.g. 7*7).

    The operator has three steps:

        1. Dividing each region proposal into equal-sized sections with output_size(h, w);
        2. Finding the largest value in each section;
        3. Copying these max values to the output buffer.

    For more information, please refer to https://stackoverflow.com/questions/43430056/what-is-roi-layer-in-fast-rcnn

    Args:
        input (Tensor): Input feature, 4D-Tensor with the shape of [N,C,H,W], 
            where N is the batch size, C is the input channel, H is Height, W is weight. 
            The data type is float32 or float64.
        rois (Tensor): ROIs (Regions of Interest) to pool over. 
            2D-Tensor or 2D-LoDTensor with the shape of [num_rois,4], the lod level is 1. 
            Given as [[x1, y1, x2, y2], ...], (x1, y1) is the top left coordinates, 
            and (x2, y2) is the bottom right coordinates.
        output_size (int or tuple[int, int]): The pooled output size(h, w), data type is int32. If int, h and w are both equal to output_size.
        spatial_scale (float, optional): Multiplicative spatial scale factor to translate ROI coords from their input scale to the scale used when pooling. Default: 1.0
        rois_num (Tensor): The number of RoIs in each image. Default: None
        name(str, optional): For detailed information, please refer
            to :ref:`api_guide_Name`. Usually name is no need to set and
            None by default.


    Returns:
        Tensor: The pooled feature, 4D-Tensor with the shape of [num_rois, C, output_size[0], output_size[1]].


    Examples:

    ..  code-block:: python

        import paddle
        from ppdet.modeling import ops
        paddle.enable_static()

        x = paddle.static.data(
                name='data', shape=[None, 256, 32, 32], dtype='float32')
        rois = paddle.static.data(
                name='rois', shape=[None, 4], dtype='float32')
        rois_num = paddle.static.data(name='rois_num', shape=[None], dtype='int32')

        pool_out = ops.roi_pool(
                input=x,
                rois=rois,
                output_size=(1, 1),
                spatial_scale=1.0,
                rois_num=rois_num)
    """
    check_type(output_size, 'output_size', (int, tuple), 'roi_pool')
    if isinstance(output_size, int):
        output_size = (output_size, output_size)

    pooled_height, pooled_width = output_size
    if in_dygraph_mode():
        assert rois_num is not None, "rois_num should not be None in dygraph mode."
        pool_out, argmaxes = core.ops.roi_pool(
            input, rois, rois_num, "pooled_height", pooled_height,
            "pooled_width", pooled_width, "spatial_scale", spatial_scale)
        return pool_out, argmaxes

    else:
        check_variable_and_dtype(input, 'input', ['float32'], 'roi_pool')
        check_variable_and_dtype(rois, 'rois', ['float32'], 'roi_pool')
        helper = LayerHelper('roi_pool', **locals())
        dtype = helper.input_dtype()
        pool_out = helper.create_variable_for_type_inference(dtype)
        argmaxes = helper.create_variable_for_type_inference(dtype='int32')

        inputs = {
            "X": input,
            "ROIs": rois,
        }
        if rois_num is not None:
            inputs['RoisNum'] = rois_num
        helper.append_op(
            type="roi_pool",
            inputs=inputs,
            outputs={"Out": pool_out,
                     "Argmax": argmaxes},
            attrs={
                "pooled_height": pooled_height,
                "pooled_width": pooled_width,
                "spatial_scale": spatial_scale
            })
        return pool_out, argmaxes


@paddle.jit.not_to_static
def roi_align(input,
              rois,
              output_size,
              spatial_scale=1.0,
              sampling_ratio=-1,
              rois_num=None,
              aligned=True,
              name=None):
    """

    Region of interest align (also known as RoI align) is to perform
    bilinear interpolation on inputs of nonuniform sizes to obtain 
    fixed-size feature maps (e.g. 7*7)

    Dividing each region proposal into equal-sized sections with
    the pooled_width and pooled_height. Location remains the origin
    result.

    In each ROI bin, the value of the four regularly sampled locations 
    are computed directly through bilinear interpolation. The output is
    the mean of four locations.
    Thus avoid the misaligned problem. 

    Args:
        input (Tensor): Input feature, 4D-Tensor with the shape of [N,C,H,W], 
            where N is the batch size, C is the input channel, H is Height, W is weight. 
            The data type is float32 or float64.
        rois (Tensor): ROIs (Regions of Interest) to pool over.It should be
            a 2-D Tensor or 2-D LoDTensor of shape (num_rois, 4), the lod level is 1. 
            The data type is float32 or float64. Given as [[x1, y1, x2, y2], ...],
            (x1, y1) is the top left coordinates, and (x2, y2) is the bottom right coordinates.
        output_size (int or tuple[int, int]): The pooled output size(h, w), data type is int32. If int, h and w are both equal to output_size.
        spatial_scale (float32, optional): Multiplicative spatial scale factor to translate ROI coords 
            from their input scale to the scale used when pooling. Default: 1.0
        sampling_ratio(int32, optional): number of sampling points in the interpolation grid. 
            If <=0, then grid points are adaptive to roi_width and pooled_w, likewise for height. Default: -1
        rois_num (Tensor): The number of RoIs in each image. Default: None
        name(str, optional): For detailed information, please refer
            to :ref:`api_guide_Name`. Usually name is no need to set and
            None by default.

    Returns:
        Tensor:

        Output: The output of ROIAlignOp is a 4-D tensor with shape (num_rois, channels, pooled_h, pooled_w). The data type is float32 or float64.


    Examples:
        .. code-block:: python

            import paddle
            from ppdet.modeling import ops
            paddle.enable_static()

            x = paddle.static.data(
                name='data', shape=[None, 256, 32, 32], dtype='float32')
            rois = paddle.static.data(
                name='rois', shape=[None, 4], dtype='float32')
            rois_num = paddle.static.data(name='rois_num', shape=[None], dtype='int32')
            align_out = ops.roi_align(input=x,
                                               rois=rois,
                                               output_size=(7, 7),
                                               spatial_scale=0.5,
                                               sampling_ratio=-1,
                                               rois_num=rois_num)
    """
    check_type(output_size, 'output_size', (int, tuple), 'roi_align')
    if isinstance(output_size, int):
        output_size = (output_size, output_size)

    pooled_height, pooled_width = output_size

    if in_dygraph_mode():
        assert rois_num is not None, "rois_num should not be None in dygraph mode."
        align_out = core.ops.roi_align(
            input, rois, rois_num, "pooled_height", pooled_height,
            "pooled_width", pooled_width, "spatial_scale", spatial_scale,
            "sampling_ratio", sampling_ratio, "aligned", aligned)
        return align_out

    else:
        check_variable_and_dtype(input, 'input', ['float32', 'float64'],
                                 'roi_align')
        check_variable_and_dtype(rois, 'rois', ['float32', 'float64'],
                                 'roi_align')
        helper = LayerHelper('roi_align', **locals())
        dtype = helper.input_dtype()
        align_out = helper.create_variable_for_type_inference(dtype)
        inputs = {
            "X": input,
            "ROIs": rois,
        }
        if rois_num is not None:
            inputs['RoisNum'] = rois_num
        helper.append_op(
            type="roi_align",
            inputs=inputs,
            outputs={"Out": align_out},
            attrs={
                "pooled_height": pooled_height,
                "pooled_width": pooled_width,
                "spatial_scale": spatial_scale,
                "sampling_ratio": sampling_ratio,
                "aligned": aligned,
            })
        return align_out


@paddle.jit.not_to_static
def iou_similarity(x, y, box_normalized=True, name=None):
    """
    Computes intersection-over-union (IOU) between two box lists.
    Box list 'X' should be a LoDTensor and 'Y' is a common Tensor,
    boxes in 'Y' are shared by all instance of the batched inputs of X.
    Given two boxes A and B, the calculation of IOU is as follows:

    $$
    IOU(A, B) = 
    \\frac{area(A\\cap B)}{area(A)+area(B)-area(A\\cap B)}
    $$

    Args:
        x (Tensor): Box list X is a 2-D Tensor with shape [N, 4] holds N 
             boxes, each box is represented as [xmin, ymin, xmax, ymax], 
             the shape of X is [N, 4]. [xmin, ymin] is the left top 
             coordinate of the box if the input is image feature map, they
             are close to the origin of the coordinate system. 
             [xmax, ymax] is the right bottom coordinate of the box.
             The data type is float32 or float64.
        y (Tensor): Box list Y holds M boxes, each box is represented as 
             [xmin, ymin, xmax, ymax], the shape of X is [N, 4]. 
             [xmin, ymin] is the left top coordinate of the box if the 
             input is image feature map, and [xmax, ymax] is the right 
             bottom coordinate of the box. The data type is float32 or float64.
        box_normalized(bool): Whether treat the priorbox as a normalized box.
            Set true by default.
        name(str, optional): For detailed information, please refer 
            to :ref:`api_guide_Name`. Usually name is no need to set and 
            None by default. 

    Returns:
        Tensor: The output of iou_similarity op, a tensor with shape [N, M] 
              representing pairwise iou scores. The data type is same with x.

    Examples:
        .. code-block:: python

            import paddle
            from ppdet.modeling import ops
            paddle.enable_static()

            x = paddle.static.data(name='x', shape=[None, 4], dtype='float32')
            y = paddle.static.data(name='y', shape=[None, 4], dtype='float32')
            iou = ops.iou_similarity(x=x, y=y)
    """

    if in_dygraph_mode():
        out = core.ops.iou_similarity(x, y, 'box_normalized', box_normalized)
        return out
    else:
        helper = LayerHelper("iou_similarity", **locals())
        out = helper.create_variable_for_type_inference(dtype=x.dtype)

        helper.append_op(
            type="iou_similarity",
            inputs={"X": x,
                    "Y": y},
            attrs={"box_normalized": box_normalized},
            outputs={"Out": out})
        return out


@paddle.jit.not_to_static
>>>>>>> b530cd12
def distribute_fpn_proposals(fpn_rois,
                             min_level,
                             max_level,
                             refer_level,
                             refer_scale,
                             pixel_offset=False,
                             rois_num=None,
                             name=None):
    r"""
    
    **This op only takes LoDTensor as input.** In Feature Pyramid Networks 
    (FPN) models, it is needed to distribute all proposals into different FPN 
    level, with respect to scale of the proposals, the referring scale and the 
    referring level. Besides, to restore the order of proposals, we return an 
    array which indicates the original index of rois in current proposals. 
    To compute FPN level for each roi, the formula is given as follows:
    
    .. math::

        roi\_scale &= \sqrt{BBoxArea(fpn\_roi)}

        level = floor(&\log(\\frac{roi\_scale}{refer\_scale}) + refer\_level)

    where BBoxArea is a function to compute the area of each roi.

    Args:

        fpn_rois(Variable): 2-D Tensor with shape [N, 4] and data type is 
            float32 or float64. The input fpn_rois.
        min_level(int32): The lowest level of FPN layer where the proposals come 
            from.
        max_level(int32): The highest level of FPN layer where the proposals
            come from.
        refer_level(int32): The referring level of FPN layer with specified scale.
        refer_scale(int32): The referring scale of FPN layer with specified level.
        rois_num(Tensor): 1-D Tensor contains the number of RoIs in each image. 
            The shape is [B] and data type is int32. B is the number of images.
            If it is not None then return a list of 1-D Tensor. Each element 
            is the output RoIs' number of each image on the corresponding level
            and the shape is [B]. None by default.
        name(str, optional): For detailed information, please refer 
            to :ref:`api_guide_Name`. Usually name is no need to set and 
            None by default. 

    Returns:
        Tuple:

        multi_rois(List) : A list of 2-D LoDTensor with shape [M, 4] 
        and data type of float32 and float64. The length is 
        max_level-min_level+1. The proposals in each FPN level.

        restore_ind(Variable): A 2-D Tensor with shape [N, 1], N is 
        the number of total rois. The data type is int32. It is
        used to restore the order of fpn_rois.

        rois_num_per_level(List): A list of 1-D Tensor and each Tensor is 
        the RoIs' number in each image on the corresponding level. The shape 
        is [B] and data type of int32. B is the number of images


    Examples:
        .. code-block:: python

            import paddle
            from ppdet.modeling import ops
            paddle.enable_static()
            fpn_rois = paddle.static.data(
                name='data', shape=[None, 4], dtype='float32', lod_level=1)
            multi_rois, restore_ind = ops.distribute_fpn_proposals(
                fpn_rois=fpn_rois,
                min_level=2,
                max_level=5,
                refer_level=4,
                refer_scale=224)
    """
    num_lvl = max_level - min_level + 1

    if in_dygraph_mode():
        assert rois_num is not None, "rois_num should not be None in dygraph mode."
        attrs = ('min_level', min_level, 'max_level', max_level, 'refer_level',
                 refer_level, 'refer_scale', refer_scale, 'pixel_offset',
                 pixel_offset)
        multi_rois, restore_ind, rois_num_per_level = core.ops.distribute_fpn_proposals(
            fpn_rois, rois_num, num_lvl, num_lvl, *attrs)
        return multi_rois, restore_ind, rois_num_per_level

    else:
        check_variable_and_dtype(fpn_rois, 'fpn_rois', ['float32', 'float64'],
                                 'distribute_fpn_proposals')
        helper = LayerHelper('distribute_fpn_proposals', **locals())
        dtype = helper.input_dtype('fpn_rois')
        multi_rois = [
            helper.create_variable_for_type_inference(dtype)
            for i in range(num_lvl)
        ]

        restore_ind = helper.create_variable_for_type_inference(dtype='int32')

        inputs = {'FpnRois': fpn_rois}
        outputs = {
            'MultiFpnRois': multi_rois,
            'RestoreIndex': restore_ind,
        }

        if rois_num is not None:
            inputs['RoisNum'] = rois_num
            rois_num_per_level = [
                helper.create_variable_for_type_inference(dtype='int32')
                for i in range(num_lvl)
            ]
            outputs['MultiLevelRoIsNum'] = rois_num_per_level
        else:
            rois_num_per_level = None

        helper.append_op(
            type='distribute_fpn_proposals',
            inputs=inputs,
            outputs=outputs,
            attrs={
                'min_level': min_level,
                'max_level': max_level,
                'refer_level': refer_level,
                'refer_scale': refer_scale,
                'pixel_offset': pixel_offset
            })
        return multi_rois, restore_ind, rois_num_per_level


@paddle.jit.not_to_static
def yolo_box(
        x,
        origin_shape,
        anchors,
        class_num,
        conf_thresh,
        downsample_ratio,
        clip_bbox=True,
        scale_x_y=1.,
        name=None, ):
    """

    This operator generates YOLO detection boxes from output of YOLOv3 network.
     
     The output of previous network is in shape [N, C, H, W], while H and W
     should be the same, H and W specify the grid size, each grid point predict
     given number boxes, this given number, which following will be represented as S,
     is specified by the number of anchors. In the second dimension(the channel
     dimension), C should be equal to S * (5 + class_num), class_num is the object
     category number of source dataset(such as 80 in coco dataset), so the
     second(channel) dimension, apart from 4 box location coordinates x, y, w, h,
     also includes confidence score of the box and class one-hot key of each anchor
     box.
     Assume the 4 location coordinates are :math:`t_x, t_y, t_w, t_h`, the box
     predictions should be as follows:
     $$
     b_x = \\sigma(t_x) + c_x
     $$
     $$
     b_y = \\sigma(t_y) + c_y
     $$
     $$
     b_w = p_w e^{t_w}
     $$
     $$
     b_h = p_h e^{t_h}
     $$
     in the equation above, :math:`c_x, c_y` is the left top corner of current grid
     and :math:`p_w, p_h` is specified by anchors.
     The logistic regression value of the 5th channel of each anchor prediction boxes
     represents the confidence score of each prediction box, and the logistic
     regression value of the last :attr:`class_num` channels of each anchor prediction
     boxes represents the classifcation scores. Boxes with confidence scores less than
     :attr:`conf_thresh` should be ignored, and box final scores is the product of
     confidence scores and classification scores.
     $$
     score_{pred} = score_{conf} * score_{class}
     $$

    Args:
        x (Tensor): The input tensor of YoloBox operator is a 4-D tensor with shape of [N, C, H, W].
                    The second dimension(C) stores box locations, confidence score and
                    classification one-hot keys of each anchor box. Generally, X should be the output of YOLOv3 network.
                    The data type is float32 or float64.
        origin_shape (Tensor): The image size tensor of YoloBox operator, This is a 2-D tensor with shape of [N, 2].
                    This tensor holds height and width of each input image used for resizing output box in input image
                    scale. The data type is int32.
        anchors (list|tuple): The anchor width and height, it will be parsed pair by pair.
        class_num (int): The number of classes to predict.
        conf_thresh (float): The confidence scores threshold of detection boxes. Boxes with confidence scores
                    under threshold should be ignored.
        downsample_ratio (int): The downsample ratio from network input to YoloBox operator input,
                    so 32, 16, 8 should be set for the first, second, and thrid YoloBox operators.
        clip_bbox (bool): Whether clip output bonding box in Input(ImgSize) boundary. Default true.
        scale_x_y (float): Scale the center point of decoded bounding box. Default 1.0.
        name (string): The default value is None.  Normally there is no need
                       for user to set this property.  For more information,
                       please refer to :ref:`api_guide_Name`

    Returns:
        boxes Tensor: A 3-D tensor with shape [N, M, 4], the coordinates of boxes,  N is the batch num,
                    M is output box number, and the 3rd dimension stores [xmin, ymin, xmax, ymax] coordinates of boxes.
        scores Tensor: A 3-D tensor with shape [N, M, :attr:`class_num`], the coordinates of boxes,  N is the batch num,
                    M is output box number.
                    
    Raises:
        TypeError: Attr anchors of yolo box must be list or tuple
        TypeError: Attr class_num of yolo box must be an integer
        TypeError: Attr conf_thresh of yolo box must be a float number

    Examples:

    .. code-block:: python

        import paddle
        from ppdet.modeling import ops
        
        paddle.enable_static()
        x = paddle.static.data(name='x', shape=[None, 255, 13, 13], dtype='float32')
        img_size = paddle.static.data(name='img_size',shape=[None, 2],dtype='int64')
        anchors = [10, 13, 16, 30, 33, 23]
        boxes,scores = ops.yolo_box(x=x, img_size=img_size, class_num=80, anchors=anchors,
                                        conf_thresh=0.01, downsample_ratio=32)
    """
    helper = LayerHelper('yolo_box', **locals())

    if not isinstance(anchors, list) and not isinstance(anchors, tuple):
        raise TypeError("Attr anchors of yolo_box must be list or tuple")
    if not isinstance(class_num, int):
        raise TypeError("Attr class_num of yolo_box must be an integer")
    if not isinstance(conf_thresh, float):
        raise TypeError("Attr ignore_thresh of yolo_box must be a float number")

    if in_dygraph_mode():
        attrs = ('anchors', anchors, 'class_num', class_num, 'conf_thresh',
                 conf_thresh, 'downsample_ratio', downsample_ratio, 'clip_bbox',
                 clip_bbox, 'scale_x_y', scale_x_y)
        boxes, scores = core.ops.yolo_box(x, origin_shape, *attrs)
        return boxes, scores
    else:
        boxes = helper.create_variable_for_type_inference(dtype=x.dtype)
        scores = helper.create_variable_for_type_inference(dtype=x.dtype)

        attrs = {
            "anchors": anchors,
            "class_num": class_num,
            "conf_thresh": conf_thresh,
            "downsample_ratio": downsample_ratio,
            "clip_bbox": clip_bbox,
            "scale_x_y": scale_x_y,
        }

        helper.append_op(
            type='yolo_box',
            inputs={
                "X": x,
                "ImgSize": origin_shape,
            },
            outputs={
                'Boxes': boxes,
                'Scores': scores,
            },
            attrs=attrs)
        return boxes, scores


@paddle.jit.not_to_static
def prior_box(input,
              image,
              min_sizes,
              max_sizes=None,
              aspect_ratios=[1.],
              variance=[0.1, 0.1, 0.2, 0.2],
              flip=False,
              clip=False,
              steps=[0.0, 0.0],
              offset=0.5,
              min_max_aspect_ratios_order=False,
              name=None):
    """

    This op generates prior boxes for SSD(Single Shot MultiBox Detector) algorithm.
    Each position of the input produce N prior boxes, N is determined by
    the count of min_sizes, max_sizes and aspect_ratios, The size of the
    box is in range(min_size, max_size) interval, which is generated in
    sequence according to the aspect_ratios.

    Parameters:
       input(Tensor): 4-D tensor(NCHW), the data type should be float32 or float64.
       image(Tensor): 4-D tensor(NCHW), the input image data of PriorBoxOp,
            the data type should be float32 or float64.
       min_sizes(list|tuple|float): the min sizes of generated prior boxes.
       max_sizes(list|tuple|None): the max sizes of generated prior boxes.
            Default: None.
       aspect_ratios(list|tuple|float): the aspect ratios of generated
            prior boxes. Default: [1.].
       variance(list|tuple): the variances to be encoded in prior boxes.
            Default:[0.1, 0.1, 0.2, 0.2].
       flip(bool): Whether to flip aspect ratios. Default:False.
       clip(bool): Whether to clip out-of-boundary boxes. Default: False.
       step(list|tuple): Prior boxes step across width and height, If
            step[0] equals to 0.0 or step[1] equals to 0.0, the prior boxes step across
            height or weight of the input will be automatically calculated.
            Default: [0., 0.]
       offset(float): Prior boxes center offset. Default: 0.5
       min_max_aspect_ratios_order(bool): If set True, the output prior box is
            in order of [min, max, aspect_ratios], which is consistent with
            Caffe. Please note, this order affects the weights order of
            convolution layer followed by and does not affect the final
            detection results. Default: False.
       name(str, optional): The default value is None.  Normally there is no need for 
            user to set this property. For more information, please refer to :ref:`api_guide_Name`

    Returns:
        Tuple: A tuple with two Variable (boxes, variances)

        boxes(Tensor): the output prior boxes of PriorBox.
        4-D tensor, the layout is [H, W, num_priors, 4].
        H is the height of input, W is the width of input,
        num_priors is the total box count of each position of input.

        variances(Tensor): the expanded variances of PriorBox.
        4-D tensor, the layput is [H, W, num_priors, 4].
        H is the height of input, W is the width of input
        num_priors is the total box count of each position of input

    Examples:
        .. code-block:: python

        import paddle
        from ppdet.modeling import ops

        paddle.enable_static()
        input = paddle.static.data(name="input", shape=[None,3,6,9])
        image = paddle.static.data(name="image", shape=[None,3,9,12])
        box, var = ops.prior_box(
                    input=input,
                    image=image,
                    min_sizes=[100.],
                    clip=True,
                    flip=True)
    """
    helper = LayerHelper("prior_box", **locals())
    dtype = helper.input_dtype()
    check_variable_and_dtype(
        input, 'input', ['uint8', 'int8', 'float32', 'float64'], 'prior_box')

    def _is_list_or_tuple_(data):
        return (isinstance(data, list) or isinstance(data, tuple))

    if not _is_list_or_tuple_(min_sizes):
        min_sizes = [min_sizes]
    if not _is_list_or_tuple_(aspect_ratios):
        aspect_ratios = [aspect_ratios]
    if not (_is_list_or_tuple_(steps) and len(steps) == 2):
        raise ValueError('steps should be a list or tuple ',
                         'with length 2, (step_width, step_height).')

    min_sizes = list(map(float, min_sizes))
    aspect_ratios = list(map(float, aspect_ratios))
    steps = list(map(float, steps))

    cur_max_sizes = None
    if max_sizes is not None and len(max_sizes) > 0 and max_sizes[0] > 0:
        if not _is_list_or_tuple_(max_sizes):
            max_sizes = [max_sizes]
        cur_max_sizes = max_sizes

    if in_dygraph_mode():
        attrs = ('min_sizes', min_sizes, 'aspect_ratios', aspect_ratios,
                 'variances', variance, 'flip', flip, 'clip', clip, 'step_w',
                 steps[0], 'step_h', steps[1], 'offset', offset,
                 'min_max_aspect_ratios_order', min_max_aspect_ratios_order)
        if cur_max_sizes is not None:
            attrs += ('max_sizes', cur_max_sizes)
        box, var = core.ops.prior_box(input, image, *attrs)
        return box, var
    else:
        attrs = {
            'min_sizes': min_sizes,
            'aspect_ratios': aspect_ratios,
            'variances': variance,
            'flip': flip,
            'clip': clip,
            'step_w': steps[0],
            'step_h': steps[1],
            'offset': offset,
            'min_max_aspect_ratios_order': min_max_aspect_ratios_order
        }

        if cur_max_sizes is not None:
            attrs['max_sizes'] = cur_max_sizes

        box = helper.create_variable_for_type_inference(dtype)
        var = helper.create_variable_for_type_inference(dtype)
        helper.append_op(
            type="prior_box",
            inputs={"Input": input,
                    "Image": image},
            outputs={"Boxes": box,
                     "Variances": var},
            attrs=attrs, )
        box.stop_gradient = True
        var.stop_gradient = True
        return box, var


@paddle.jit.not_to_static
def multiclass_nms(bboxes,
                   scores,
                   score_threshold,
                   nms_top_k,
                   keep_top_k,
                   nms_threshold=0.3,
                   normalized=True,
                   nms_eta=1.,
                   background_label=-1,
                   return_index=False,
                   return_rois_num=True,
                   rois_num=None,
                   name=None):
    """
    This operator is to do multi-class non maximum suppression (NMS) on
    boxes and scores.
    In the NMS step, this operator greedily selects a subset of detection bounding
    boxes that have high scores larger than score_threshold, if providing this
    threshold, then selects the largest nms_top_k confidences scores if nms_top_k
    is larger than -1. Then this operator pruns away boxes that have high IOU
    (intersection over union) overlap with already selected boxes by adaptive
    threshold NMS based on parameters of nms_threshold and nms_eta.
    Aftern NMS step, at most keep_top_k number of total bboxes are to be kept
    per image if keep_top_k is larger than -1.
    Args:
        bboxes (Tensor): Two types of bboxes are supported:
                           1. (Tensor) A 3-D Tensor with shape
                           [N, M, 4 or 8 16 24 32] represents the
                           predicted locations of M bounding bboxes,
                           N is the batch size. Each bounding box has four
                           coordinate values and the layout is
                           [xmin, ymin, xmax, ymax], when box size equals to 4.
                           2. (LoDTensor) A 3-D Tensor with shape [M, C, 4]
                           M is the number of bounding boxes, C is the
                           class number
        scores (Tensor): Two types of scores are supported:
                           1. (Tensor) A 3-D Tensor with shape [N, C, M]
                           represents the predicted confidence predictions.
                           N is the batch size, C is the class number, M is
                           number of bounding boxes. For each category there
                           are total M scores which corresponding M bounding
                           boxes. Please note, M is equal to the 2nd dimension
                           of BBoxes.
                           2. (LoDTensor) A 2-D LoDTensor with shape [M, C].
                           M is the number of bbox, C is the class number.
                           In this case, input BBoxes should be the second
                           case with shape [M, C, 4].
        background_label (int): The index of background label, the background
                                label will be ignored. If set to -1, then all
                                categories will be considered. Default: 0
        score_threshold (float): Threshold to filter out bounding boxes with
                                 low confidence score. If not provided,
                                 consider all boxes.
        nms_top_k (int): Maximum number of detections to be kept according to
                         the confidences after the filtering detections based
                         on score_threshold.
        nms_threshold (float): The threshold to be used in NMS. Default: 0.3
        nms_eta (float): The threshold to be used in NMS. Default: 1.0
        keep_top_k (int): Number of total bboxes to be kept per image after NMS
                          step. -1 means keeping all bboxes after NMS step.
        normalized (bool): Whether detections are normalized. Default: True
        return_index(bool): Whether return selected index. Default: False
        rois_num(Tensor): 1-D Tensor contains the number of RoIs in each image. 
            The shape is [B] and data type is int32. B is the number of images.
            If it is not None then return a list of 1-D Tensor. Each element 
            is the output RoIs' number of each image on the corresponding level
            and the shape is [B]. None by default.
        name(str): Name of the multiclass nms op. Default: None.
    Returns:
        A tuple with two Variables: (Out, Index) if return_index is True,
        otherwise, a tuple with one Variable(Out) is returned.
        Out: A 2-D LoDTensor with shape [No, 6] represents the detections.
        Each row has 6 values: [label, confidence, xmin, ymin, xmax, ymax]
        or A 2-D LoDTensor with shape [No, 10] represents the detections.
        Each row has 10 values: [label, confidence, x1, y1, x2, y2, x3, y3,
        x4, y4]. No is the total number of detections.
        If all images have not detected results, all elements in LoD will be
        0, and output tensor is empty (None).
        Index: Only return when return_index is True. A 2-D LoDTensor with
        shape [No, 1] represents the selected index which type is Integer.
        The index is the absolute value cross batches. No is the same number
        as Out. If the index is used to gather other attribute such as age,
        one needs to reshape the input(N, M, 1) to (N * M, 1) as first, where
        N is the batch size and M is the number of boxes.
    Examples:
        .. code-block:: python

            import paddle
            from ppdet.modeling import ops
            boxes = paddle.static.data(name='bboxes', shape=[81, 4],
                                      dtype='float32', lod_level=1)
            scores = paddle.static.data(name='scores', shape=[81],
                                      dtype='float32', lod_level=1)
            out, index = ops.multiclass_nms(bboxes=boxes,
                                            scores=scores,
                                            background_label=0,
                                            score_threshold=0.5,
                                            nms_top_k=400,
                                            nms_threshold=0.3,
                                            keep_top_k=200,
                                            normalized=False,
                                            return_index=True)
    """
    helper = LayerHelper('multiclass_nms3', **locals())

    if in_dygraph_mode():
        attrs = ('background_label', background_label, 'score_threshold',
                 score_threshold, 'nms_top_k', nms_top_k, 'nms_threshold',
                 nms_threshold, 'keep_top_k', keep_top_k, 'nms_eta', nms_eta,
                 'normalized', normalized)
        output, index, nms_rois_num = core.ops.multiclass_nms3(bboxes, scores,
                                                               rois_num, *attrs)
        if not return_index:
            index = None
        return output, nms_rois_num, index

    else:
        output = helper.create_variable_for_type_inference(dtype=bboxes.dtype)
        index = helper.create_variable_for_type_inference(dtype='int32')

        inputs = {'BBoxes': bboxes, 'Scores': scores}
        outputs = {'Out': output, 'Index': index}

        if rois_num is not None:
            inputs['RoisNum'] = rois_num

        if return_rois_num:
            nms_rois_num = helper.create_variable_for_type_inference(
                dtype='int32')
            outputs['NmsRoisNum'] = nms_rois_num

        helper.append_op(
            type="multiclass_nms3",
            inputs=inputs,
            attrs={
                'background_label': background_label,
                'score_threshold': score_threshold,
                'nms_top_k': nms_top_k,
                'nms_threshold': nms_threshold,
                'keep_top_k': keep_top_k,
                'nms_eta': nms_eta,
                'normalized': normalized
            },
            outputs=outputs)
        output.stop_gradient = True
        index.stop_gradient = True
        if not return_index:
            index = None
        if not return_rois_num:
            nms_rois_num = None

        return output, nms_rois_num, index


@paddle.jit.not_to_static
def matrix_nms(bboxes,
               scores,
               score_threshold,
               post_threshold,
               nms_top_k,
               keep_top_k,
               use_gaussian=False,
               gaussian_sigma=2.,
               background_label=0,
               normalized=True,
               return_index=False,
               return_rois_num=True,
               name=None):
    """
    **Matrix NMS**
    This operator does matrix non maximum suppression (NMS).
    First selects a subset of candidate bounding boxes that have higher scores
    than score_threshold (if provided), then the top k candidate is selected if
    nms_top_k is larger than -1. Score of the remaining candidate are then
    decayed according to the Matrix NMS scheme.
    Aftern NMS step, at most keep_top_k number of total bboxes are to be kept
    per image if keep_top_k is larger than -1.
    Args:
        bboxes (Tensor): A 3-D Tensor with shape [N, M, 4] represents the
                           predicted locations of M bounding bboxes,
                           N is the batch size. Each bounding box has four
                           coordinate values and the layout is
                           [xmin, ymin, xmax, ymax], when box size equals to 4.
                           The data type is float32 or float64.
        scores (Tensor): A 3-D Tensor with shape [N, C, M]
                           represents the predicted confidence predictions.
                           N is the batch size, C is the class number, M is
                           number of bounding boxes. For each category there
                           are total M scores which corresponding M bounding
                           boxes. Please note, M is equal to the 2nd dimension
                           of BBoxes. The data type is float32 or float64.
        score_threshold (float): Threshold to filter out bounding boxes with
                                 low confidence score.
        post_threshold (float): Threshold to filter out bounding boxes with
                                low confidence score AFTER decaying.
        nms_top_k (int): Maximum number of detections to be kept according to
                         the confidences after the filtering detections based
                         on score_threshold.
        keep_top_k (int): Number of total bboxes to be kept per image after NMS
                          step. -1 means keeping all bboxes after NMS step.
        use_gaussian (bool): Use Gaussian as the decay function. Default: False
        gaussian_sigma (float): Sigma for Gaussian decay function. Default: 2.0
        background_label (int): The index of background label, the background
                                label will be ignored. If set to -1, then all
                                categories will be considered. Default: 0
        normalized (bool): Whether detections are normalized. Default: True
        return_index(bool): Whether return selected index. Default: False
        return_rois_num(bool): whether return rois_num. Default: True
        name(str): Name of the matrix nms op. Default: None.
    Returns:
        A tuple with three Tensor: (Out, Index, RoisNum) if return_index is True,
        otherwise, a tuple with two Tensor (Out, RoisNum) is returned.
        Out (Tensor): A 2-D Tensor with shape [No, 6] containing the
             detection results.
             Each row has 6 values: [label, confidence, xmin, ymin, xmax, ymax]
             (After version 1.3, when no boxes detected, the lod is changed
             from {0} to {1})
        Index (Tensor): A 2-D Tensor with shape [No, 1] containing the
            selected indices, which are absolute values cross batches.
        rois_num (Tensor): A 1-D Tensor with shape [N] containing 
            the number of detected boxes in each image.
    Examples:
        .. code-block:: python
            import paddle
            from ppdet.modeling import ops
            boxes = paddle.static.data(name='bboxes', shape=[None,81, 4],
                                      dtype='float32', lod_level=1)
            scores = paddle.static.data(name='scores', shape=[None,81],
                                      dtype='float32', lod_level=1)
            out = ops.matrix_nms(bboxes=boxes, scores=scores, background_label=0,
                                 score_threshold=0.5, post_threshold=0.1,
                                 nms_top_k=400, keep_top_k=200, normalized=False)
    """
    check_variable_and_dtype(bboxes, 'BBoxes', ['float32', 'float64'],
                             'matrix_nms')
    check_variable_and_dtype(scores, 'Scores', ['float32', 'float64'],
                             'matrix_nms')
    check_type(score_threshold, 'score_threshold', float, 'matrix_nms')
    check_type(post_threshold, 'post_threshold', float, 'matrix_nms')
    check_type(nms_top_k, 'nums_top_k', int, 'matrix_nms')
    check_type(keep_top_k, 'keep_top_k', int, 'matrix_nms')
    check_type(normalized, 'normalized', bool, 'matrix_nms')
    check_type(use_gaussian, 'use_gaussian', bool, 'matrix_nms')
    check_type(gaussian_sigma, 'gaussian_sigma', float, 'matrix_nms')
    check_type(background_label, 'background_label', int, 'matrix_nms')

    if in_dygraph_mode():
        attrs = ('background_label', background_label, 'score_threshold',
                 score_threshold, 'post_threshold', post_threshold, 'nms_top_k',
                 nms_top_k, 'gaussian_sigma', gaussian_sigma, 'use_gaussian',
                 use_gaussian, 'keep_top_k', keep_top_k, 'normalized',
                 normalized)
        out, index, rois_num = core.ops.matrix_nms(bboxes, scores, *attrs)
        if not return_index:
            index = None
        if not return_rois_num:
            rois_num = None
        return out, rois_num, index
    else:
        helper = LayerHelper('matrix_nms', **locals())
        output = helper.create_variable_for_type_inference(dtype=bboxes.dtype)
        index = helper.create_variable_for_type_inference(dtype='int32')
        outputs = {'Out': output, 'Index': index}
        if return_rois_num:
            rois_num = helper.create_variable_for_type_inference(dtype='int32')
            outputs['RoisNum'] = rois_num

        helper.append_op(
            type="matrix_nms",
            inputs={'BBoxes': bboxes,
                    'Scores': scores},
            attrs={
                'background_label': background_label,
                'score_threshold': score_threshold,
                'post_threshold': post_threshold,
                'nms_top_k': nms_top_k,
                'gaussian_sigma': gaussian_sigma,
                'use_gaussian': use_gaussian,
                'keep_top_k': keep_top_k,
                'normalized': normalized
            },
            outputs=outputs)
        output.stop_gradient = True

        if not return_index:
            index = None
        if not return_rois_num:
            rois_num = None
        return output, rois_num, index


@paddle.jit.not_to_static
def box_coder(prior_box,
              prior_box_var,
              target_box,
              code_type="encode_center_size",
              box_normalized=True,
              axis=0,
              name=None):
    r"""
    **Box Coder Layer**
    Encode/Decode the target bounding box with the priorbox information.
    
    The Encoding schema described below:
    .. math::
        ox = (tx - px) / pw / pxv
        oy = (ty - py) / ph / pyv
        ow = \log(\abs(tw / pw)) / pwv 
        oh = \log(\abs(th / ph)) / phv 
    The Decoding schema described below:
    
    .. math::
  
        ox = (pw * pxv * tx * + px) - tw / 2
        oy = (ph * pyv * ty * + py) - th / 2
        ow = \exp(pwv * tw) * pw + tw / 2
        oh = \exp(phv * th) * ph + th / 2   
    where `tx`, `ty`, `tw`, `th` denote the target box's center coordinates, 
    width and height respectively. Similarly, `px`, `py`, `pw`, `ph` denote 
    the priorbox's (anchor) center coordinates, width and height. `pxv`, 
    `pyv`, `pwv`, `phv` denote the variance of the priorbox and `ox`, `oy`, 
    `ow`, `oh` denote the encoded/decoded coordinates, width and height. 
    During Box Decoding, two modes for broadcast are supported. Say target 
    box has shape [N, M, 4], and the shape of prior box can be [N, 4] or 
    [M, 4]. Then prior box will broadcast to target box along the 
    assigned axis. 

    Args:
        prior_box(Tensor): Box list prior_box is a 2-D Tensor with shape 
            [M, 4] holds M boxes and data type is float32 or float64. Each box
            is represented as [xmin, ymin, xmax, ymax], [xmin, ymin] is the 
            left top coordinate of the anchor box, if the input is image feature
            map, they are close to the origin of the coordinate system. 
            [xmax, ymax] is the right bottom coordinate of the anchor box.       
        prior_box_var(List|Tensor|None): prior_box_var supports three types 
            of input. One is Tensor with shape [M, 4] which holds M group and 
            data type is float32 or float64. The second is list consist of 
            4 elements shared by all boxes and data type is float32 or float64. 
            Other is None and not involved in calculation. 
        target_box(Tensor): This input can be a 2-D LoDTensor with shape 
            [N, 4] when code_type is 'encode_center_size'. This input also can 
            be a 3-D Tensor with shape [N, M, 4] when code_type is 
            'decode_center_size'. Each box is represented as 
            [xmin, ymin, xmax, ymax]. The data type is float32 or float64. 
        code_type(str): The code type used with the target box. It can be
            `encode_center_size` or `decode_center_size`. `encode_center_size` 
            by default.
        box_normalized(bool): Whether treat the priorbox as a normalized box.
            Set true by default.
        axis(int): Which axis in PriorBox to broadcast for box decode, 
            for example, if axis is 0 and TargetBox has shape [N, M, 4] and 
            PriorBox has shape [M, 4], then PriorBox will broadcast to [N, M, 4]
            for decoding. It is only valid when code type is 
            `decode_center_size`. Set 0 by default. 
        name(str, optional): For detailed information, please refer 
            to :ref:`api_guide_Name`. Usually name is no need to set and 
            None by default. 

    Returns:
        Tensor:
        output_box(Tensor): When code_type is 'encode_center_size', the 
        output tensor of box_coder_op with shape [N, M, 4] representing the 
        result of N target boxes encoded with M Prior boxes and variances. 
        When code_type is 'decode_center_size', N represents the batch size 
        and M represents the number of decoded boxes.

    Examples:
 
        .. code-block:: python
 
            import paddle
            from ppdet.modeling import ops
            paddle.enable_static()
            # For encode
            prior_box_encode = paddle.static.data(name='prior_box_encode',
                                  shape=[512, 4],
                                  dtype='float32')
            target_box_encode = paddle.static.data(name='target_box_encode',
                                   shape=[81, 4],
                                   dtype='float32')
            output_encode = ops.box_coder(prior_box=prior_box_encode,
                                    prior_box_var=[0.1,0.1,0.2,0.2],
                                    target_box=target_box_encode,
                                    code_type="encode_center_size")
            # For decode
            prior_box_decode = paddle.static.data(name='prior_box_decode',
                                  shape=[512, 4],
                                  dtype='float32')
            target_box_decode = paddle.static.data(name='target_box_decode',
                                   shape=[512, 81, 4],
                                   dtype='float32')
            output_decode = ops.box_coder(prior_box=prior_box_decode,
                                    prior_box_var=[0.1,0.1,0.2,0.2],
                                    target_box=target_box_decode,
                                    code_type="decode_center_size",
                                    box_normalized=False,
                                    axis=1)
    """
    check_variable_and_dtype(prior_box, 'prior_box', ['float32', 'float64'],
                             'box_coder')
    check_variable_and_dtype(target_box, 'target_box', ['float32', 'float64'],
                             'box_coder')

    if in_dygraph_mode():
        if isinstance(prior_box_var, Variable):
            output_box = core.ops.box_coder(
                prior_box, prior_box_var, target_box, "code_type", code_type,
                "box_normalized", box_normalized, "axis", axis)

        elif isinstance(prior_box_var, list):
            output_box = core.ops.box_coder(
                prior_box, None, target_box, "code_type", code_type,
                "box_normalized", box_normalized, "axis", axis, "variance",
                prior_box_var)
        else:
            raise TypeError(
                "Input variance of box_coder must be Variable or list")
        return output_box
    else:
        helper = LayerHelper("box_coder", **locals())

        output_box = helper.create_variable_for_type_inference(
            dtype=prior_box.dtype)

        inputs = {"PriorBox": prior_box, "TargetBox": target_box}
        attrs = {
            "code_type": code_type,
            "box_normalized": box_normalized,
            "axis": axis
        }
        if isinstance(prior_box_var, Variable):
            inputs['PriorBoxVar'] = prior_box_var
        elif isinstance(prior_box_var, list):
            attrs['variance'] = prior_box_var
        else:
            raise TypeError(
                "Input variance of box_coder must be Variable or list")
        helper.append_op(
            type="box_coder",
            inputs=inputs,
            attrs=attrs,
            outputs={"OutputBox": output_box})
        return output_box


@paddle.jit.not_to_static
def generate_proposals(scores,
                       bbox_deltas,
                       im_shape,
                       anchors,
                       variances,
                       pre_nms_top_n=6000,
                       post_nms_top_n=1000,
                       nms_thresh=0.5,
                       min_size=0.1,
                       eta=1.0,
                       pixel_offset=False,
                       return_rois_num=False,
                       name=None):
    """
    **Generate proposal Faster-RCNN**
    This operation proposes RoIs according to each box with their
    probability to be a foreground object and 
    the box can be calculated by anchors. Bbox_deltais and scores
    to be an object are the output of RPN. Final proposals
    could be used to train detection net.
    For generating proposals, this operation performs following steps:
    1. Transposes and resizes scores and bbox_deltas in size of
       (H*W*A, 1) and (H*W*A, 4)
    2. Calculate box locations as proposals candidates. 
    3. Clip boxes to image
    4. Remove predicted boxes with small area. 
    5. Apply NMS to get final proposals as output.
    Args:
        scores(Tensor): A 4-D Tensor with shape [N, A, H, W] represents
            the probability for each box to be an object.
            N is batch size, A is number of anchors, H and W are height and
            width of the feature map. The data type must be float32.
        bbox_deltas(Tensor): A 4-D Tensor with shape [N, 4*A, H, W]
            represents the difference between predicted box location and
            anchor location. The data type must be float32.
        im_shape(Tensor): A 2-D Tensor with shape [N, 2] represents H, W, the
            origin image size or input size. The data type can be float32 or 
            float64.
        anchors(Tensor):   A 4-D Tensor represents the anchors with a layout
            of [H, W, A, 4]. H and W are height and width of the feature map,
            num_anchors is the box count of each position. Each anchor is
            in (xmin, ymin, xmax, ymax) format an unnormalized. The data type must be float32.
        variances(Tensor): A 4-D Tensor. The expanded variances of anchors with a layout of
            [H, W, num_priors, 4]. Each variance is in
            (xcenter, ycenter, w, h) format. The data type must be float32.
        pre_nms_top_n(float): Number of total bboxes to be kept per
            image before NMS. The data type must be float32. `6000` by default.
        post_nms_top_n(float): Number of total bboxes to be kept per
            image after NMS. The data type must be float32. `1000` by default.
        nms_thresh(float): Threshold in NMS. The data type must be float32. `0.5` by default.
        min_size(float): Remove predicted boxes with either height or
            width < min_size. The data type must be float32. `0.1` by default.
        eta(float): Apply in adaptive NMS, if adaptive `threshold > 0.5`,
            `adaptive_threshold = adaptive_threshold * eta` in each iteration.
        return_rois_num(bool): When setting True, it will return a 1D Tensor with shape [N, ] that includes Rois's 
            num of each image in one batch. The N is the image's num. For example, the tensor has values [4,5] that represents
            the first image has 4 Rois, the second image has 5 Rois. It only used in rcnn model. 
            'False' by default. 
        name(str, optional): For detailed information, please refer 
            to :ref:`api_guide_Name`. Usually name is no need to set and 
            None by default. 

    Returns:
        tuple:
        A tuple with format ``(rpn_rois, rpn_roi_probs)``.
        - **rpn_rois**: The generated RoIs. 2-D Tensor with shape ``[N, 4]`` while ``N`` is the number of RoIs. The data type is the same as ``scores``.
        - **rpn_roi_probs**: The scores of generated RoIs. 2-D Tensor with shape ``[N, 1]`` while ``N`` is the number of RoIs. The data type is the same as ``scores``.

    Examples:
        .. code-block:: python
        
            import paddle
            from ppdet.modeling import ops
            paddle.enable_static()
            scores = paddle.static.data(name='scores', shape=[None, 4, 5, 5], dtype='float32')
            bbox_deltas = paddle.static.data(name='bbox_deltas', shape=[None, 16, 5, 5], dtype='float32')
            im_shape = paddle.static.data(name='im_shape', shape=[None, 2], dtype='float32')
            anchors = paddle.static.data(name='anchors', shape=[None, 5, 4, 4], dtype='float32')
            variances = paddle.static.data(name='variances', shape=[None, 5, 10, 4], dtype='float32')
            rois, roi_probs = ops.generate_proposals(scores, bbox_deltas,
                         im_shape, anchors, variances)
    """
    if in_dygraph_mode():
        assert return_rois_num, "return_rois_num should be True in dygraph mode."
        attrs = ('pre_nms_topN', pre_nms_top_n, 'post_nms_topN', post_nms_top_n,
                 'nms_thresh', nms_thresh, 'min_size', min_size, 'eta', eta,
                 'pixel_offset', pixel_offset)
        rpn_rois, rpn_roi_probs, rpn_rois_num = core.ops.generate_proposals_v2(
            scores, bbox_deltas, im_shape, anchors, variances, *attrs)
        if not return_rois_num:
            rpn_rois_num = None
        return rpn_rois, rpn_roi_probs, rpn_rois_num

    else:
        helper = LayerHelper('generate_proposals_v2', **locals())

        check_variable_and_dtype(scores, 'scores', ['float32'],
                                 'generate_proposals_v2')
        check_variable_and_dtype(bbox_deltas, 'bbox_deltas', ['float32'],
                                 'generate_proposals_v2')
        check_variable_and_dtype(im_shape, 'im_shape', ['float32', 'float64'],
                                 'generate_proposals_v2')
        check_variable_and_dtype(anchors, 'anchors', ['float32'],
                                 'generate_proposals_v2')
        check_variable_and_dtype(variances, 'variances', ['float32'],
                                 'generate_proposals_v2')

        rpn_rois = helper.create_variable_for_type_inference(
            dtype=bbox_deltas.dtype)
        rpn_roi_probs = helper.create_variable_for_type_inference(
            dtype=scores.dtype)
        outputs = {
            'RpnRois': rpn_rois,
            'RpnRoiProbs': rpn_roi_probs,
        }
        if return_rois_num:
            rpn_rois_num = helper.create_variable_for_type_inference(
                dtype='int32')
            rpn_rois_num.stop_gradient = True
            outputs['RpnRoisNum'] = rpn_rois_num

        helper.append_op(
            type="generate_proposals_v2",
            inputs={
                'Scores': scores,
                'BboxDeltas': bbox_deltas,
                'ImShape': im_shape,
                'Anchors': anchors,
                'Variances': variances
            },
            attrs={
                'pre_nms_topN': pre_nms_top_n,
                'post_nms_topN': post_nms_top_n,
                'nms_thresh': nms_thresh,
                'min_size': min_size,
                'eta': eta,
                'pixel_offset': pixel_offset
            },
            outputs=outputs)
        rpn_rois.stop_gradient = True
        rpn_roi_probs.stop_gradient = True
        if not return_rois_num:
            rpn_rois_num = None

        return rpn_rois, rpn_roi_probs, rpn_rois_num


def sigmoid_cross_entropy_with_logits(input,
                                      label,
                                      ignore_index=-100,
                                      normalize=False):
    output = F.binary_cross_entropy_with_logits(input, label, reduction='none')
    mask_tensor = paddle.cast(label != ignore_index, 'float32')
    output = paddle.multiply(output, mask_tensor)
    if normalize:
        sum_valid_mask = paddle.sum(mask_tensor)
        output = output / sum_valid_mask
    return output


def smooth_l1(input, label, inside_weight=None, outside_weight=None,
              sigma=None):
    input_new = paddle.multiply(input, inside_weight)
    label_new = paddle.multiply(label, inside_weight)
    delta = 1 / (sigma * sigma)
    out = F.smooth_l1_loss(input_new, label_new, reduction='none', delta=delta)
    out = paddle.multiply(out, outside_weight)
    out = out / delta
    out = paddle.reshape(out, shape=[out.shape[0], -1])
    out = paddle.sum(out, axis=1)
    return out


def channel_shuffle(x, groups):
    batch_size, num_channels, height, width = x.shape[0:4]
    assert num_channels % groups == 0, 'num_channels should be divisible by groups'
    channels_per_group = num_channels // groups
    x = paddle.reshape(
        x=x, shape=[batch_size, groups, channels_per_group, height, width])
    x = paddle.transpose(x=x, perm=[0, 2, 1, 3, 4])
    x = paddle.reshape(x=x, shape=[batch_size, num_channels, height, width])
    return x


def get_static_shape(tensor):
    shape = paddle.shape(tensor)
    shape.stop_gradient = True
    return shape


def paddle_distributed_is_initialized():
    return core.is_compiled_with_dist(
    ) and parallel_helper._is_parallel_ctx_initialized()<|MERGE_RESOLUTION|>--- conflicted
+++ resolved
@@ -117,217 +117,6 @@
             param.stop_gradient = True
 
     return norm_layer
-
-
-@paddle.jit.not_to_static
-<<<<<<< HEAD
-=======
-def roi_pool(input,
-             rois,
-             output_size,
-             spatial_scale=1.0,
-             rois_num=None,
-             name=None):
-    """
-
-    This operator implements the roi_pooling layer.
-    Region of interest pooling (also known as RoI pooling) is to perform max pooling on inputs of nonuniform sizes to obtain fixed-size feature maps (e.g. 7*7).
-
-    The operator has three steps:
-
-        1. Dividing each region proposal into equal-sized sections with output_size(h, w);
-        2. Finding the largest value in each section;
-        3. Copying these max values to the output buffer.
-
-    For more information, please refer to https://stackoverflow.com/questions/43430056/what-is-roi-layer-in-fast-rcnn
-
-    Args:
-        input (Tensor): Input feature, 4D-Tensor with the shape of [N,C,H,W], 
-            where N is the batch size, C is the input channel, H is Height, W is weight. 
-            The data type is float32 or float64.
-        rois (Tensor): ROIs (Regions of Interest) to pool over. 
-            2D-Tensor or 2D-LoDTensor with the shape of [num_rois,4], the lod level is 1. 
-            Given as [[x1, y1, x2, y2], ...], (x1, y1) is the top left coordinates, 
-            and (x2, y2) is the bottom right coordinates.
-        output_size (int or tuple[int, int]): The pooled output size(h, w), data type is int32. If int, h and w are both equal to output_size.
-        spatial_scale (float, optional): Multiplicative spatial scale factor to translate ROI coords from their input scale to the scale used when pooling. Default: 1.0
-        rois_num (Tensor): The number of RoIs in each image. Default: None
-        name(str, optional): For detailed information, please refer
-            to :ref:`api_guide_Name`. Usually name is no need to set and
-            None by default.
-
-
-    Returns:
-        Tensor: The pooled feature, 4D-Tensor with the shape of [num_rois, C, output_size[0], output_size[1]].
-
-
-    Examples:
-
-    ..  code-block:: python
-
-        import paddle
-        from ppdet.modeling import ops
-        paddle.enable_static()
-
-        x = paddle.static.data(
-                name='data', shape=[None, 256, 32, 32], dtype='float32')
-        rois = paddle.static.data(
-                name='rois', shape=[None, 4], dtype='float32')
-        rois_num = paddle.static.data(name='rois_num', shape=[None], dtype='int32')
-
-        pool_out = ops.roi_pool(
-                input=x,
-                rois=rois,
-                output_size=(1, 1),
-                spatial_scale=1.0,
-                rois_num=rois_num)
-    """
-    check_type(output_size, 'output_size', (int, tuple), 'roi_pool')
-    if isinstance(output_size, int):
-        output_size = (output_size, output_size)
-
-    pooled_height, pooled_width = output_size
-    if in_dygraph_mode():
-        assert rois_num is not None, "rois_num should not be None in dygraph mode."
-        pool_out, argmaxes = core.ops.roi_pool(
-            input, rois, rois_num, "pooled_height", pooled_height,
-            "pooled_width", pooled_width, "spatial_scale", spatial_scale)
-        return pool_out, argmaxes
-
-    else:
-        check_variable_and_dtype(input, 'input', ['float32'], 'roi_pool')
-        check_variable_and_dtype(rois, 'rois', ['float32'], 'roi_pool')
-        helper = LayerHelper('roi_pool', **locals())
-        dtype = helper.input_dtype()
-        pool_out = helper.create_variable_for_type_inference(dtype)
-        argmaxes = helper.create_variable_for_type_inference(dtype='int32')
-
-        inputs = {
-            "X": input,
-            "ROIs": rois,
-        }
-        if rois_num is not None:
-            inputs['RoisNum'] = rois_num
-        helper.append_op(
-            type="roi_pool",
-            inputs=inputs,
-            outputs={"Out": pool_out,
-                     "Argmax": argmaxes},
-            attrs={
-                "pooled_height": pooled_height,
-                "pooled_width": pooled_width,
-                "spatial_scale": spatial_scale
-            })
-        return pool_out, argmaxes
-
-
-@paddle.jit.not_to_static
-def roi_align(input,
-              rois,
-              output_size,
-              spatial_scale=1.0,
-              sampling_ratio=-1,
-              rois_num=None,
-              aligned=True,
-              name=None):
-    """
-
-    Region of interest align (also known as RoI align) is to perform
-    bilinear interpolation on inputs of nonuniform sizes to obtain 
-    fixed-size feature maps (e.g. 7*7)
-
-    Dividing each region proposal into equal-sized sections with
-    the pooled_width and pooled_height. Location remains the origin
-    result.
-
-    In each ROI bin, the value of the four regularly sampled locations 
-    are computed directly through bilinear interpolation. The output is
-    the mean of four locations.
-    Thus avoid the misaligned problem. 
-
-    Args:
-        input (Tensor): Input feature, 4D-Tensor with the shape of [N,C,H,W], 
-            where N is the batch size, C is the input channel, H is Height, W is weight. 
-            The data type is float32 or float64.
-        rois (Tensor): ROIs (Regions of Interest) to pool over.It should be
-            a 2-D Tensor or 2-D LoDTensor of shape (num_rois, 4), the lod level is 1. 
-            The data type is float32 or float64. Given as [[x1, y1, x2, y2], ...],
-            (x1, y1) is the top left coordinates, and (x2, y2) is the bottom right coordinates.
-        output_size (int or tuple[int, int]): The pooled output size(h, w), data type is int32. If int, h and w are both equal to output_size.
-        spatial_scale (float32, optional): Multiplicative spatial scale factor to translate ROI coords 
-            from their input scale to the scale used when pooling. Default: 1.0
-        sampling_ratio(int32, optional): number of sampling points in the interpolation grid. 
-            If <=0, then grid points are adaptive to roi_width and pooled_w, likewise for height. Default: -1
-        rois_num (Tensor): The number of RoIs in each image. Default: None
-        name(str, optional): For detailed information, please refer
-            to :ref:`api_guide_Name`. Usually name is no need to set and
-            None by default.
-
-    Returns:
-        Tensor:
-
-        Output: The output of ROIAlignOp is a 4-D tensor with shape (num_rois, channels, pooled_h, pooled_w). The data type is float32 or float64.
-
-
-    Examples:
-        .. code-block:: python
-
-            import paddle
-            from ppdet.modeling import ops
-            paddle.enable_static()
-
-            x = paddle.static.data(
-                name='data', shape=[None, 256, 32, 32], dtype='float32')
-            rois = paddle.static.data(
-                name='rois', shape=[None, 4], dtype='float32')
-            rois_num = paddle.static.data(name='rois_num', shape=[None], dtype='int32')
-            align_out = ops.roi_align(input=x,
-                                               rois=rois,
-                                               output_size=(7, 7),
-                                               spatial_scale=0.5,
-                                               sampling_ratio=-1,
-                                               rois_num=rois_num)
-    """
-    check_type(output_size, 'output_size', (int, tuple), 'roi_align')
-    if isinstance(output_size, int):
-        output_size = (output_size, output_size)
-
-    pooled_height, pooled_width = output_size
-
-    if in_dygraph_mode():
-        assert rois_num is not None, "rois_num should not be None in dygraph mode."
-        align_out = core.ops.roi_align(
-            input, rois, rois_num, "pooled_height", pooled_height,
-            "pooled_width", pooled_width, "spatial_scale", spatial_scale,
-            "sampling_ratio", sampling_ratio, "aligned", aligned)
-        return align_out
-
-    else:
-        check_variable_and_dtype(input, 'input', ['float32', 'float64'],
-                                 'roi_align')
-        check_variable_and_dtype(rois, 'rois', ['float32', 'float64'],
-                                 'roi_align')
-        helper = LayerHelper('roi_align', **locals())
-        dtype = helper.input_dtype()
-        align_out = helper.create_variable_for_type_inference(dtype)
-        inputs = {
-            "X": input,
-            "ROIs": rois,
-        }
-        if rois_num is not None:
-            inputs['RoisNum'] = rois_num
-        helper.append_op(
-            type="roi_align",
-            inputs=inputs,
-            outputs={"Out": align_out},
-            attrs={
-                "pooled_height": pooled_height,
-                "pooled_width": pooled_width,
-                "spatial_scale": spatial_scale,
-                "sampling_ratio": sampling_ratio,
-                "aligned": aligned,
-            })
-        return align_out
 
 
 @paddle.jit.not_to_static
@@ -395,7 +184,6 @@
 
 
 @paddle.jit.not_to_static
->>>>>>> b530cd12
 def distribute_fpn_proposals(fpn_rois,
                              min_level,
                              max_level,
