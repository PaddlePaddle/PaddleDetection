--- conflicted
+++ resolved
@@ -30,37 +30,9 @@
     'GenerateProposals', 'MultiClassNMS', 'BBoxAssigner', 'MaskAssigner',
     'RoIAlign', 'RoIPool', 'MultiBoxHead', 'SSDLiteMultiBoxHead',
     'SSDOutputDecoder', 'RetinaTargetAssign', 'RetinaOutputDecoder', 'ConvNorm',
-<<<<<<< HEAD
-    'DeformConvNorm', 'MultiClassSoftNMS', 'LibraBBoxAssigner', 'MultiClassMatrixNMS'
-=======
     'DeformConvNorm', 'MultiClassSoftNMS', 'MatrixNMS', 'LibraBBoxAssigner'
->>>>>>> 315fd738
 ]
 
-@register
-@serializable
-class MultiClassMatrixNMS(object):
-    __op__ = fluid.layers.matrix_nms
-    __append_doc__ = True
-
-    def __init__(self,
-                 score_threshold=.05,
-                 post_threshold=.01,
-                 nms_top_k=-1,
-                 keep_top_k=100,
-                 use_gaussian=False,
-                 gaussian_sigma=2.0,
-                 normalized=False,
-                 background_label=0):
-        super(MultiClassMatrixNMS, self).__init__()
-        self.score_threshold = score_threshold
-        self.nms_top_k = nms_top_k
-        self.keep_top_k = keep_top_k
-        self.score_threshold = score_threshold
-        self.post_threshold = post_threshold
-        self.use_gaussian = use_gaussian
-        self.normalized = normalized
-        self.background_label = background_label
 
 def _conv_offset(input, filter_size, stride, padding, act=None, name=None):
     out_channel = filter_size * filter_size * 3
