#   Copyright (c) 2020 PaddlePaddle Authors. All Rights Reserved.
#
# Licensed under the Apache License, Version 2.0 (the "License");
# you may not use this file except in compliance with the License.
# You may obtain a copy of the License at
#
#     http://www.apache.org/licenses/LICENSE-2.0
#
# Unless required by applicable law or agreed to in writing, software
# distributed under the License is distributed on an "AS IS" BASIS,
# WITHOUT WARRANTIES OR CONDITIONS OF ANY KIND, either express or implied.
# See the License for the specific language governing permissions and
# limitations under the License.

import paddle
import paddle.nn.functional as F
import paddle.nn as nn
from paddle import ParamAttr
from paddle.regularizer import L2Decay

from paddle.fluid.framework import Variable, in_dygraph_mode
from paddle.fluid import core
from paddle.fluid.layer_helper import LayerHelper
from paddle.fluid.dygraph import layers
from paddle.fluid.data_feeder import check_variable_and_dtype, check_type, check_dtype, convert_dtype
import math
import six
import numpy as np
from functools import reduce

__all__ = [
    'roi_pool',
    'roi_align',
    'prior_box',
    'anchor_generator',
    'generate_proposals',
    'iou_similarity',
    'box_coder',
    'yolo_box',
    'multiclass_nms',
    'distribute_fpn_proposals',
    'collect_fpn_proposals',
    'matrix_nms',
    'batch_norm',
]


def batch_norm(ch, norm_type='bn', name=None):
    bn_name = name + '.bn'
    if norm_type == 'sync_bn':
        batch_norm = nn.SyncBatchNorm
    else:
        batch_norm = nn.BatchNorm2D

    return batch_norm(
        ch,
        weight_attr=ParamAttr(
            name=bn_name + '.scale', regularizer=L2Decay(0.)),
        bias_attr=ParamAttr(
            name=bn_name + '.offset', regularizer=L2Decay(0.)))


@paddle.jit.not_to_static
def roi_pool(input,
             rois,
             output_size,
             spatial_scale=1.0,
             rois_num=None,
             name=None):
    """

    This operator implements the roi_pooling layer.
    Region of interest pooling (also known as RoI pooling) is to perform max pooling on inputs of nonuniform sizes to obtain fixed-size feature maps (e.g. 7*7).

    The operator has three steps:

        1. Dividing each region proposal into equal-sized sections with output_size(h, w);
        2. Finding the largest value in each section;
        3. Copying these max values to the output buffer.

    For more information, please refer to https://stackoverflow.com/questions/43430056/what-is-roi-layer-in-fast-rcnn

    Args:
        input (Tensor): Input feature, 4D-Tensor with the shape of [N,C,H,W], 
            where N is the batch size, C is the input channel, H is Height, W is weight. 
            The data type is float32 or float64.
        rois (Tensor): ROIs (Regions of Interest) to pool over. 
            2D-Tensor or 2D-LoDTensor with the shape of [num_rois,4], the lod level is 1. 
            Given as [[x1, y1, x2, y2], ...], (x1, y1) is the top left coordinates, 
            and (x2, y2) is the bottom right coordinates.
        output_size (int or tuple[int, int]): The pooled output size(h, w), data type is int32. If int, h and w are both equal to output_size.
        spatial_scale (float, optional): Multiplicative spatial scale factor to translate ROI coords from their input scale to the scale used when pooling. Default: 1.0
        rois_num (Tensor): The number of RoIs in each image. Default: None
        name(str, optional): For detailed information, please refer
            to :ref:`api_guide_Name`. Usually name is no need to set and
            None by default.


    Returns:
        Tensor: The pooled feature, 4D-Tensor with the shape of [num_rois, C, output_size[0], output_size[1]].


    Examples:

    ..  code-block:: python

        import paddle
        from ppdet.modeling import ops
        paddle.enable_static()

        x = paddle.static.data(
                name='data', shape=[None, 256, 32, 32], dtype='float32')
        rois = paddle.static.data(
                name='rois', shape=[None, 4], dtype='float32')
        rois_num = paddle.static.data(name='rois_num', shape=[None], dtype='int32')

        pool_out = ops.roi_pool(
                input=x,
                rois=rois,
                output_size=(1, 1),
                spatial_scale=1.0,
                rois_num=rois_num)
    """
    check_type(output_size, 'output_size', (int, tuple), 'roi_pool')
    if isinstance(output_size, int):
        output_size = (output_size, output_size)

    pooled_height, pooled_width = output_size
    if in_dygraph_mode():
        assert rois_num is not None, "rois_num should not be None in dygraph mode."
        pool_out, argmaxes = core.ops.roi_pool(
            input, rois, rois_num, "pooled_height", pooled_height,
            "pooled_width", pooled_width, "spatial_scale", spatial_scale)
        return pool_out, argmaxes

    else:
        check_variable_and_dtype(input, 'input', ['float32'], 'roi_pool')
        check_variable_and_dtype(rois, 'rois', ['float32'], 'roi_pool')
        helper = LayerHelper('roi_pool', **locals())
        dtype = helper.input_dtype()
        pool_out = helper.create_variable_for_type_inference(dtype)
        argmaxes = helper.create_variable_for_type_inference(dtype='int32')

        inputs = {
            "X": input,
            "ROIs": rois,
        }
        if rois_num is not None:
            inputs['RoisNum'] = rois_num
        helper.append_op(
            type="roi_pool",
            inputs=inputs,
            outputs={"Out": pool_out,
                     "Argmax": argmaxes},
            attrs={
                "pooled_height": pooled_height,
                "pooled_width": pooled_width,
                "spatial_scale": spatial_scale
            })
        return pool_out, argmaxes


@paddle.jit.not_to_static
def roi_align(input,
              rois,
              output_size,
              spatial_scale=1.0,
              sampling_ratio=-1,
              rois_num=None,
              name=None):
    """

    Region of interest align (also known as RoI align) is to perform
    bilinear interpolation on inputs of nonuniform sizes to obtain 
    fixed-size feature maps (e.g. 7*7)

    Dividing each region proposal into equal-sized sections with
    the pooled_width and pooled_height. Location remains the origin
    result.

    In each ROI bin, the value of the four regularly sampled locations 
    are computed directly through bilinear interpolation. The output is
    the mean of four locations.
    Thus avoid the misaligned problem. 

    Args:
        input (Tensor): Input feature, 4D-Tensor with the shape of [N,C,H,W], 
            where N is the batch size, C is the input channel, H is Height, W is weight. 
            The data type is float32 or float64.
        rois (Tensor): ROIs (Regions of Interest) to pool over.It should be
            a 2-D Tensor or 2-D LoDTensor of shape (num_rois, 4), the lod level is 1. 
            The data type is float32 or float64. Given as [[x1, y1, x2, y2], ...],
            (x1, y1) is the top left coordinates, and (x2, y2) is the bottom right coordinates.
        output_size (int or tuple[int, int]): The pooled output size(h, w), data type is int32. If int, h and w are both equal to output_size.
        spatial_scale (float32, optional): Multiplicative spatial scale factor to translate ROI coords 
            from their input scale to the scale used when pooling. Default: 1.0
        sampling_ratio(int32, optional): number of sampling points in the interpolation grid. 
            If <=0, then grid points are adaptive to roi_width and pooled_w, likewise for height. Default: -1
        rois_num (Tensor): The number of RoIs in each image. Default: None
        name(str, optional): For detailed information, please refer
            to :ref:`api_guide_Name`. Usually name is no need to set and
            None by default.

    Returns:
        Tensor:

        Output: The output of ROIAlignOp is a 4-D tensor with shape (num_rois, channels, pooled_h, pooled_w). The data type is float32 or float64.


    Examples:
        .. code-block:: python

            import paddle
            from ppdet.modeling import ops
            paddle.enable_static()

            x = paddle.static.data(
                name='data', shape=[None, 256, 32, 32], dtype='float32')
            rois = paddle.static.data(
                name='rois', shape=[None, 4], dtype='float32')
            rois_num = paddle.static.data(name='rois_num', shape=[None], dtype='int32')
            align_out = ops.roi_align(input=x,
                                               rois=rois,
                                               ouput_size=(7, 7),
                                               spatial_scale=0.5,
                                               sampling_ratio=-1,
                                               rois_num=rois_num)
    """
    check_type(output_size, 'output_size', (int, tuple), 'roi_align')
    if isinstance(output_size, int):
        output_size = (output_size, output_size)

    pooled_height, pooled_width = output_size

    if in_dygraph_mode():
        assert rois_num is not None, "rois_num should not be None in dygraph mode."
        align_out = core.ops.roi_align(
            input, rois, rois_num, "pooled_height", pooled_height,
            "pooled_width", pooled_width, "spatial_scale", spatial_scale,
            "sampling_ratio", sampling_ratio)
        return align_out

    else:
        check_variable_and_dtype(input, 'input', ['float32', 'float64'],
                                 'roi_align')
        check_variable_and_dtype(rois, 'rois', ['float32', 'float64'],
                                 'roi_align')
        helper = LayerHelper('roi_align', **locals())
        dtype = helper.input_dtype()
        align_out = helper.create_variable_for_type_inference(dtype)
        inputs = {
            "X": input,
            "ROIs": rois,
        }
        if rois_num is not None:
            inputs['RoisNum'] = rois_num
        helper.append_op(
            type="roi_align",
            inputs=inputs,
            outputs={"Out": align_out},
            attrs={
                "pooled_height": pooled_height,
                "pooled_width": pooled_width,
                "spatial_scale": spatial_scale,
                "sampling_ratio": sampling_ratio
            })
        return align_out


@paddle.jit.not_to_static
def iou_similarity(x, y, box_normalized=True, name=None):
    """
    Computes intersection-over-union (IOU) between two box lists.
    Box list 'X' should be a LoDTensor and 'Y' is a common Tensor,
    boxes in 'Y' are shared by all instance of the batched inputs of X.
    Given two boxes A and B, the calculation of IOU is as follows:

    $$
    IOU(A, B) = 
    \\frac{area(A\\cap B)}{area(A)+area(B)-area(A\\cap B)}
    $$

    Args:
        x (Tensor): Box list X is a 2-D Tensor with shape [N, 4] holds N 
             boxes, each box is represented as [xmin, ymin, xmax, ymax], 
             the shape of X is [N, 4]. [xmin, ymin] is the left top 
             coordinate of the box if the input is image feature map, they
             are close to the origin of the coordinate system. 
             [xmax, ymax] is the right bottom coordinate of the box.
             The data type is float32 or float64.
        y (Tensor): Box list Y holds M boxes, each box is represented as 
             [xmin, ymin, xmax, ymax], the shape of X is [N, 4]. 
             [xmin, ymin] is the left top coordinate of the box if the 
             input is image feature map, and [xmax, ymax] is the right 
             bottom coordinate of the box. The data type is float32 or float64.
        box_normalized(bool): Whether treat the priorbox as a normalized box.
            Set true by default.
        name(str, optional): For detailed information, please refer 
            to :ref:`api_guide_Name`. Usually name is no need to set and 
            None by default. 

    Returns:
        Tensor: The output of iou_similarity op, a tensor with shape [N, M] 
              representing pairwise iou scores. The data type is same with x.

    Examples:
        .. code-block:: python

            import paddle
            from ppdet.modeling import ops
            paddle.enable_static()

            x = paddle.static.data(name='x', shape=[None, 4], dtype='float32')
            y = paddle.static.data(name='y', shape=[None, 4], dtype='float32')
            iou = ops.iou_similarity(x=x, y=y)
    """

    if in_dygraph_mode():
        out = core.ops.iou_similarity(x, y, 'box_normalized', box_normalized)
        return out
    else:
        helper = LayerHelper("iou_similarity", **locals())
        out = helper.create_variable_for_type_inference(dtype=x.dtype)

        helper.append_op(
            type="iou_similarity",
            inputs={"X": x,
                    "Y": y},
            attrs={"box_normalized": box_normalized},
            outputs={"Out": out})
        return out


@paddle.jit.not_to_static
def collect_fpn_proposals(multi_rois,
                          multi_scores,
                          min_level,
                          max_level,
                          post_nms_top_n,
                          rois_num_per_level=None,
                          name=None):
    """
    
    **This OP only supports LoDTensor as input**. Concat multi-level RoIs 
    (Region of Interest) and select N RoIs with respect to multi_scores. 
    This operation performs the following steps:

    1. Choose num_level RoIs and scores as input: num_level = max_level - min_level
    2. Concat multi-level RoIs and scores
    3. Sort scores and select post_nms_top_n scores
    4. Gather RoIs by selected indices from scores
    5. Re-sort RoIs by corresponding batch_id

    Args:
        multi_rois(list): List of RoIs to collect. Element in list is 2-D 
            LoDTensor with shape [N, 4] and data type is float32 or float64, 
            N is the number of RoIs.
        multi_scores(list): List of scores of RoIs to collect. Element in list 
            is 2-D LoDTensor with shape [N, 1] and data type is float32 or
            float64, N is the number of RoIs.
        min_level(int): The lowest level of FPN layer to collect
        max_level(int): The highest level of FPN layer to collect
        post_nms_top_n(int): The number of selected RoIs
        rois_num_per_level(list, optional): The List of RoIs' numbers. 
            Each element is 1-D Tensor which contains the RoIs' number of each 
            image on each level and the shape is [B] and data type is 
            int32, B is the number of images. If it is not None then return 
            a 1-D Tensor contains the output RoIs' number of each image and 
            the shape is [B]. Default: None
        name(str, optional): For detailed information, please refer 
            to :ref:`api_guide_Name`. Usually name is no need to set and 
            None by default.

    Returns:
        Variable:

        fpn_rois(Variable): 2-D LoDTensor with shape [N, 4] and data type is 
        float32 or float64. Selected RoIs. 

        rois_num(Tensor): 1-D Tensor contains the RoIs's number of each 
        image. The shape is [B] and data type is int32. B is the number of 
        images. 

    Examples:
        .. code-block:: python
           
            import paddle
            from ppdet.modeling import ops
            paddle.enable_static()
            multi_rois = []
            multi_scores = []
            for i in range(4):
                multi_rois.append(paddle.static.data(
                    name='roi_'+str(i), shape=[None, 4], dtype='float32', lod_level=1))
            for i in range(4):
                multi_scores.append(paddle.static.data(
                    name='score_'+str(i), shape=[None, 1], dtype='float32', lod_level=1))

            fpn_rois = ops.collect_fpn_proposals(
                multi_rois=multi_rois, 
                multi_scores=multi_scores,
                min_level=2, 
                max_level=5, 
                post_nms_top_n=2000)
    """
    check_type(multi_rois, 'multi_rois', list, 'collect_fpn_proposals')
    check_type(multi_scores, 'multi_scores', list, 'collect_fpn_proposals')
    num_lvl = max_level - min_level + 1
    input_rois = multi_rois[:num_lvl]
    input_scores = multi_scores[:num_lvl]

    if in_dygraph_mode():
        assert rois_num_per_level is not None, "rois_num_per_level should not be None in dygraph mode."
        attrs = ('post_nms_topN', post_nms_top_n)
        output_rois, rois_num = core.ops.collect_fpn_proposals(
            input_rois, input_scores, rois_num_per_level, *attrs)
        return output_rois, rois_num

    else:
        helper = LayerHelper('collect_fpn_proposals', **locals())
        dtype = helper.input_dtype('multi_rois')
        check_dtype(dtype, 'multi_rois', ['float32', 'float64'],
                    'collect_fpn_proposals')
        output_rois = helper.create_variable_for_type_inference(dtype)
        output_rois.stop_gradient = True

        inputs = {
            'MultiLevelRois': input_rois,
            'MultiLevelScores': input_scores,
        }
        outputs = {'FpnRois': output_rois}
        if rois_num_per_level is not None:
            inputs['MultiLevelRoIsNum'] = rois_num_per_level
            rois_num = helper.create_variable_for_type_inference(dtype='int32')
            rois_num.stop_gradient = True
            outputs['RoisNum'] = rois_num
        helper.append_op(
            type='collect_fpn_proposals',
            inputs=inputs,
            outputs=outputs,
            attrs={'post_nms_topN': post_nms_top_n})
        return output_rois, rois_num


@paddle.jit.not_to_static
def distribute_fpn_proposals(fpn_rois,
                             min_level,
                             max_level,
                             refer_level,
                             refer_scale,
                             rois_num=None,
                             name=None):
    """
    
    **This op only takes LoDTensor as input.** In Feature Pyramid Networks 
    (FPN) models, it is needed to distribute all proposals into different FPN 
    level, with respect to scale of the proposals, the referring scale and the 
    referring level. Besides, to restore the order of proposals, we return an 
    array which indicates the original index of rois in current proposals. 
    To compute FPN level for each roi, the formula is given as follows:
    
    .. math::

        roi\_scale &= \sqrt{BBoxArea(fpn\_roi)}

        level = floor(&\log(\\frac{roi\_scale}{refer\_scale}) + refer\_level)

    where BBoxArea is a function to compute the area of each roi.

    Args:

        fpn_rois(Variable): 2-D Tensor with shape [N, 4] and data type is 
            float32 or float64. The input fpn_rois.
        min_level(int32): The lowest level of FPN layer where the proposals come 
            from.
        max_level(int32): The highest level of FPN layer where the proposals
            come from.
        refer_level(int32): The referring level of FPN layer with specified scale.
        refer_scale(int32): The referring scale of FPN layer with specified level.
        rois_num(Tensor): 1-D Tensor contains the number of RoIs in each image. 
            The shape is [B] and data type is int32. B is the number of images.
            If it is not None then return a list of 1-D Tensor. Each element 
            is the output RoIs' number of each image on the corresponding level
            and the shape is [B]. None by default.
        name(str, optional): For detailed information, please refer 
            to :ref:`api_guide_Name`. Usually name is no need to set and 
            None by default. 

    Returns:
        Tuple:

        multi_rois(List) : A list of 2-D LoDTensor with shape [M, 4] 
        and data type of float32 and float64. The length is 
        max_level-min_level+1. The proposals in each FPN level.

        restore_ind(Variable): A 2-D Tensor with shape [N, 1], N is 
        the number of total rois. The data type is int32. It is
        used to restore the order of fpn_rois.

        rois_num_per_level(List): A list of 1-D Tensor and each Tensor is 
        the RoIs' number in each image on the corresponding level. The shape 
        is [B] and data type of int32. B is the number of images


    Examples:
        .. code-block:: python

            import paddle
            from ppdet.modeling import ops
            paddle.enable_static()
            fpn_rois = paddle.static.data(
                name='data', shape=[None, 4], dtype='float32', lod_level=1)
            multi_rois, restore_ind = ops.distribute_fpn_proposals(
                fpn_rois=fpn_rois,
                min_level=2,
                max_level=5,
                refer_level=4,
                refer_scale=224)
    """
    num_lvl = max_level - min_level + 1

    if in_dygraph_mode():
        assert rois_num is not None, "rois_num should not be None in dygraph mode."
        attrs = ('min_level', min_level, 'max_level', max_level, 'refer_level',
                 refer_level, 'refer_scale', refer_scale)
        multi_rois, restore_ind, rois_num_per_level = core.ops.distribute_fpn_proposals(
            fpn_rois, rois_num, num_lvl, num_lvl, *attrs)
        return multi_rois, restore_ind, rois_num_per_level

    else:
        check_variable_and_dtype(fpn_rois, 'fpn_rois', ['float32', 'float64'],
                                 'distribute_fpn_proposals')
        helper = LayerHelper('distribute_fpn_proposals', **locals())
        dtype = helper.input_dtype('fpn_rois')
        multi_rois = [
            helper.create_variable_for_type_inference(dtype)
            for i in range(num_lvl)
        ]

        restore_ind = helper.create_variable_for_type_inference(dtype='int32')

        inputs = {'FpnRois': fpn_rois}
        outputs = {
            'MultiFpnRois': multi_rois,
            'RestoreIndex': restore_ind,
        }

        if rois_num is not None:
            inputs['RoisNum'] = rois_num
            rois_num_per_level = [
                helper.create_variable_for_type_inference(dtype='int32')
                for i in range(num_lvl)
            ]
            outputs['MultiLevelRoIsNum'] = rois_num_per_level

        helper.append_op(
            type='distribute_fpn_proposals',
            inputs=inputs,
            outputs=outputs,
            attrs={
                'min_level': min_level,
                'max_level': max_level,
                'refer_level': refer_level,
                'refer_scale': refer_scale
            })
        return multi_rois, restore_ind, rois_num_per_level


@paddle.jit.not_to_static
def yolo_box(
        x,
        origin_shape,
        anchors,
        class_num,
        conf_thresh,
        downsample_ratio,
        clip_bbox=True,
        scale_x_y=1.,
        name=None, ):
    """

    This operator generates YOLO detection boxes from output of YOLOv3 network.
     
     The output of previous network is in shape [N, C, H, W], while H and W
     should be the same, H and W specify the grid size, each grid point predict
     given number boxes, this given number, which following will be represented as S,
     is specified by the number of anchors. In the second dimension(the channel
     dimension), C should be equal to S * (5 + class_num), class_num is the object
     category number of source dataset(such as 80 in coco dataset), so the
     second(channel) dimension, apart from 4 box location coordinates x, y, w, h,
     also includes confidence score of the box and class one-hot key of each anchor
     box.
     Assume the 4 location coordinates are :math:`t_x, t_y, t_w, t_h`, the box
     predictions should be as follows:
     $$
     b_x = \\sigma(t_x) + c_x
     $$
     $$
     b_y = \\sigma(t_y) + c_y
     $$
     $$
     b_w = p_w e^{t_w}
     $$
     $$
     b_h = p_h e^{t_h}
     $$
     in the equation above, :math:`c_x, c_y` is the left top corner of current grid
     and :math:`p_w, p_h` is specified by anchors.
     The logistic regression value of the 5th channel of each anchor prediction boxes
     represents the confidence score of each prediction box, and the logistic
     regression value of the last :attr:`class_num` channels of each anchor prediction
     boxes represents the classifcation scores. Boxes with confidence scores less than
     :attr:`conf_thresh` should be ignored, and box final scores is the product of
     confidence scores and classification scores.
     $$
     score_{pred} = score_{conf} * score_{class}
     $$

    Args:
        x (Tensor): The input tensor of YoloBox operator is a 4-D tensor with shape of [N, C, H, W].
                    The second dimension(C) stores box locations, confidence score and
                    classification one-hot keys of each anchor box. Generally, X should be the output of YOLOv3 network.
                    The data type is float32 or float64.
        origin_shape (Tensor): The image size tensor of YoloBox operator, This is a 2-D tensor with shape of [N, 2].
                    This tensor holds height and width of each input image used for resizing output box in input image
                    scale. The data type is int32.
        anchors (list|tuple): The anchor width and height, it will be parsed pair by pair.
        class_num (int): The number of classes to predict.
        conf_thresh (float): The confidence scores threshold of detection boxes. Boxes with confidence scores
                    under threshold should be ignored.
        downsample_ratio (int): The downsample ratio from network input to YoloBox operator input,
                    so 32, 16, 8 should be set for the first, second, and thrid YoloBox operators.
        clip_bbox (bool): Whether clip output bonding box in Input(ImgSize) boundary. Default true.
        scale_x_y (float): Scale the center point of decoded bounding box. Default 1.0.
        name (string): The default value is None.  Normally there is no need
                       for user to set this property.  For more information,
                       please refer to :ref:`api_guide_Name`

    Returns:
        boxes Tensor: A 3-D tensor with shape [N, M, 4], the coordinates of boxes,  N is the batch num,
                    M is output box number, and the 3rd dimension stores [xmin, ymin, xmax, ymax] coordinates of boxes.
        scores Tensor: A 3-D tensor with shape [N, M, :attr:`class_num`], the coordinates of boxes,  N is the batch num,
                    M is output box number.
                    
    Raises:
        TypeError: Attr anchors of yolo box must be list or tuple
        TypeError: Attr class_num of yolo box must be an integer
        TypeError: Attr conf_thresh of yolo box must be a float number

    Examples:

    .. code-block:: python

        import paddle
        from ppdet.modeling import ops
        
        paddle.enable_static()
        x = paddle.static.data(name='x', shape=[None, 255, 13, 13], dtype='float32')
        img_size = paddle.static.data(name='img_size',shape=[None, 2],dtype='int64')
        anchors = [10, 13, 16, 30, 33, 23]
        boxes,scores = ops.yolo_box(x=x, img_size=img_size, class_num=80, anchors=anchors,
                                        conf_thresh=0.01, downsample_ratio=32)
    """
    helper = LayerHelper('yolo_box', **locals())

    if not isinstance(anchors, list) and not isinstance(anchors, tuple):
        raise TypeError("Attr anchors of yolo_box must be list or tuple")
    if not isinstance(class_num, int):
        raise TypeError("Attr class_num of yolo_box must be an integer")
    if not isinstance(conf_thresh, float):
        raise TypeError("Attr ignore_thresh of yolo_box must be a float number")

    if in_dygraph_mode():
        attrs = ('anchors', anchors, 'class_num', class_num, 'conf_thresh',
                 conf_thresh, 'downsample_ratio', downsample_ratio, 'clip_bbox',
                 clip_bbox, 'scale_x_y', scale_x_y)
        boxes, scores = core.ops.yolo_box(x, origin_shape, *attrs)
        return boxes, scores
    else:
        boxes = helper.create_variable_for_type_inference(dtype=x.dtype)
        scores = helper.create_variable_for_type_inference(dtype=x.dtype)

        attrs = {
            "anchors": anchors,
            "class_num": class_num,
            "conf_thresh": conf_thresh,
            "downsample_ratio": downsample_ratio,
            "clip_bbox": clip_bbox,
            "scale_x_y": scale_x_y,
        }

        helper.append_op(
            type='yolo_box',
            inputs={
                "X": x,
                "ImgSize": origin_shape,
            },
            outputs={
                'Boxes': boxes,
                'Scores': scores,
            },
            attrs=attrs)
        return boxes, scores


@paddle.jit.not_to_static
def prior_box(input,
              image,
              min_sizes,
              max_sizes=None,
              aspect_ratios=[1.],
              variance=[0.1, 0.1, 0.2, 0.2],
              flip=False,
              clip=False,
              steps=[0.0, 0.0],
              offset=0.5,
              min_max_aspect_ratios_order=False,
              name=None):
    """

    This op generates prior boxes for SSD(Single Shot MultiBox Detector) algorithm.
    Each position of the input produce N prior boxes, N is determined by
    the count of min_sizes, max_sizes and aspect_ratios, The size of the
    box is in range(min_size, max_size) interval, which is generated in
    sequence according to the aspect_ratios.

    Parameters:
       input(Tensor): 4-D tensor(NCHW), the data type should be float32 or float64.
       image(Tensor): 4-D tensor(NCHW), the input image data of PriorBoxOp,
            the data type should be float32 or float64.
       min_sizes(list|tuple|float): the min sizes of generated prior boxes.
       max_sizes(list|tuple|None): the max sizes of generated prior boxes.
            Default: None.
       aspect_ratios(list|tuple|float): the aspect ratios of generated
            prior boxes. Default: [1.].
       variance(list|tuple): the variances to be encoded in prior boxes.
            Default:[0.1, 0.1, 0.2, 0.2].
       flip(bool): Whether to flip aspect ratios. Default:False.
       clip(bool): Whether to clip out-of-boundary boxes. Default: False.
       step(list|tuple): Prior boxes step across width and height, If
            step[0] equals to 0.0 or step[1] equals to 0.0, the prior boxes step across
            height or weight of the input will be automatically calculated.
            Default: [0., 0.]
       offset(float): Prior boxes center offset. Default: 0.5
       min_max_aspect_ratios_order(bool): If set True, the output prior box is
            in order of [min, max, aspect_ratios], which is consistent with
            Caffe. Please note, this order affects the weights order of
            convolution layer followed by and does not affect the final
            detection results. Default: False.
       name(str, optional): The default value is None.  Normally there is no need for 
            user to set this property. For more information, please refer to :ref:`api_guide_Name`

    Returns:
        Tuple: A tuple with two Variable (boxes, variances)

        boxes(Tensor): the output prior boxes of PriorBox.
        4-D tensor, the layout is [H, W, num_priors, 4].
        H is the height of input, W is the width of input,
        num_priors is the total box count of each position of input.

        variances(Tensor): the expanded variances of PriorBox.
        4-D tensor, the layput is [H, W, num_priors, 4].
        H is the height of input, W is the width of input
        num_priors is the total box count of each position of input

    Examples:
        .. code-block:: python

        import paddle
        from ppdet.modeling import ops

        paddle.enable_static()
        input = paddle.static.data(name="input", shape=[None,3,6,9])
        image = paddle.static.data(name="image", shape=[None,3,9,12])
        box, var = ops.prior_box(
                    input=input,
                    image=image,
                    min_sizes=[100.],
                    clip=True,
                    flip=True)
    """
    helper = LayerHelper("prior_box", **locals())
    dtype = helper.input_dtype()
    check_variable_and_dtype(
        input, 'input', ['uint8', 'int8', 'float32', 'float64'], 'prior_box')

    def _is_list_or_tuple_(data):
        return (isinstance(data, list) or isinstance(data, tuple))

    if not _is_list_or_tuple_(min_sizes):
        min_sizes = [min_sizes]
    if not _is_list_or_tuple_(aspect_ratios):
        aspect_ratios = [aspect_ratios]
    if not (_is_list_or_tuple_(steps) and len(steps) == 2):
        raise ValueError('steps should be a list or tuple ',
                         'with length 2, (step_width, step_height).')

    min_sizes = list(map(float, min_sizes))
    aspect_ratios = list(map(float, aspect_ratios))
    steps = list(map(float, steps))

    cur_max_sizes = None
    if max_sizes is not None and len(max_sizes) > 0 and max_sizes[0] > 0:
        if not _is_list_or_tuple_(max_sizes):
            max_sizes = [max_sizes]
        cur_max_sizes = max_sizes

    if in_dygraph_mode():
        attrs = [
            'min_sizes', min_sizes, 'aspect_ratios', aspect_ratios, 'variances',
            variance, 'flip', flip, 'clip', clip, 'step_w', steps[0], 'step_h',
            steps[1], 'offset', offset, 'min_max_aspect_ratios_order',
            min_max_aspect_ratios_order
        ]
        if cur_max_sizes is not None:
            attrs.extend(['max_sizes', max_sizes])
        attrs = tuple(attrs)
        box, var = core.ops.prior_box(input, image, *attrs)
        return box, var
    else:
        attrs = {
            'min_sizes': min_sizes,
            'aspect_ratios': aspect_ratios,
            'variances': variance,
            'flip': flip,
            'clip': clip,
            'step_w': steps[0],
            'step_h': steps[1],
            'offset': offset,
            'min_max_aspect_ratios_order': min_max_aspect_ratios_order
        }

        if cur_max_sizes is not None:
            attrs['max_sizes'] = cur_max_sizes

        box = helper.create_variable_for_type_inference(dtype)
        var = helper.create_variable_for_type_inference(dtype)
        helper.append_op(
            type="prior_box",
            inputs={"Input": input,
                    "Image": image},
            outputs={"Boxes": box,
                     "Variances": var},
            attrs=attrs, )
        box.stop_gradient = True
        var.stop_gradient = True
        return box, var


@paddle.jit.not_to_static
def anchor_generator(input,
                     anchor_sizes=None,
                     aspect_ratios=None,
                     variance=[0.1, 0.1, 0.2, 0.2],
                     stride=None,
                     offset=0.5,
                     name=None):
    """

    This op generate anchors for Faster RCNN algorithm.
    Each position of the input produce N anchors, N =
    size(anchor_sizes) * size(aspect_ratios). The order of generated anchors
    is firstly aspect_ratios loop then anchor_sizes loop.

    Args:
       input(Tensor): 4-D Tensor with shape [N,C,H,W]. The input feature map.
       anchor_sizes(float32|list|tuple, optional): The anchor sizes of generated
          anchors, given in absolute pixels e.g. [64., 128., 256., 512.].
          For instance, the anchor size of 64 means the area of this anchor 
          equals to 64**2. None by default.
       aspect_ratios(float32|list|tuple, optional): The height / width ratios 
           of generated anchors, e.g. [0.5, 1.0, 2.0]. None by default.
       variance(list|tuple, optional): The variances to be used in box 
           regression deltas. The data type is float32, [0.1, 0.1, 0.2, 0.2] by 
           default.
       stride(list|tuple, optional): The anchors stride across width and height.
           The data type is float32. e.g. [16.0, 16.0]. None by default.
       offset(float32, optional): Prior boxes center offset. 0.5 by default.
       name(str, optional): For detailed information, please refer 
           to :ref:`api_guide_Name`. Usually name is no need to set and None 
           by default. 

    Returns:
        Tuple:

        Anchors(Tensor): The output anchors with a layout of [H, W, num_anchors, 4].
        H is the height of input, W is the width of input,
        num_anchors is the box count of each position. 
        Each anchor is in (xmin, ymin, xmax, ymax) format an unnormalized.

        Variances(Tensor): The expanded variances of anchors
        with a layout of [H, W, num_priors, 4].
        H is the height of input, W is the width of input
        num_anchors is the box count of each position.
        Each variance is in (xcenter, ycenter, w, h) format.


    Examples:

        .. code-block:: python

            import paddle
            from ppdet.modeling import ops

            paddle.enable_static()
            conv1 = paddle.static.data(name='input', shape=[None, 48, 16, 16], dtype='float32')
            anchor, var = ops.anchor_generator(
                input=conv1,
                anchor_sizes=[64, 128, 256, 512],
                aspect_ratios=[0.5, 1.0, 2.0],
                variance=[0.1, 0.1, 0.2, 0.2],
                stride=[16.0, 16.0],
                offset=0.5)
    """
    helper = LayerHelper("anchor_generator", **locals())
    dtype = helper.input_dtype()

    def _is_list_or_tuple_(data):
        return (isinstance(data, list) or isinstance(data, tuple))

    if not _is_list_or_tuple_(anchor_sizes):
        anchor_sizes = [anchor_sizes]
    if not _is_list_or_tuple_(aspect_ratios):
        aspect_ratios = [aspect_ratios]
    if not (_is_list_or_tuple_(stride) and len(stride) == 2):
        raise ValueError('stride should be a list or tuple ',
                         'with length 2, (stride_width, stride_height).')

    anchor_sizes = list(map(float, anchor_sizes))
    aspect_ratios = list(map(float, aspect_ratios))
    stride = list(map(float, stride))

    if in_dygraph_mode():
        attrs = ('anchor_sizes', anchor_sizes, 'aspect_ratios', aspect_ratios,
                 'variances', variance, 'stride', stride, 'offset', offset)
        anchor, var = core.ops.anchor_generator(input, *attrs)
        return anchor, var

    else:
        attrs = {
            'anchor_sizes': anchor_sizes,
            'aspect_ratios': aspect_ratios,
            'variances': variance,
            'stride': stride,
            'offset': offset
        }

        anchor = helper.create_variable_for_type_inference(dtype)
        var = helper.create_variable_for_type_inference(dtype)
        helper.append_op(
            type="anchor_generator",
            inputs={"Input": input},
            outputs={"Anchors": anchor,
                     "Variances": var},
            attrs=attrs, )
        anchor.stop_gradient = True
        var.stop_gradient = True
        return anchor, var


@paddle.jit.not_to_static
def multiclass_nms(bboxes,
                   scores,
                   score_threshold,
                   nms_top_k,
                   keep_top_k,
                   nms_threshold=0.3,
                   normalized=True,
                   nms_eta=1.,
                   background_label=0,
                   return_index=False,
                   return_rois_num=True,
                   rois_num=None,
                   name=None):
    """
    This operator is to do multi-class non maximum suppression (NMS) on
    boxes and scores.
    In the NMS step, this operator greedily selects a subset of detection bounding
    boxes that have high scores larger than score_threshold, if providing this
    threshold, then selects the largest nms_top_k confidences scores if nms_top_k
    is larger than -1. Then this operator pruns away boxes that have high IOU
    (intersection over union) overlap with already selected boxes by adaptive
    threshold NMS based on parameters of nms_threshold and nms_eta.
    Aftern NMS step, at most keep_top_k number of total bboxes are to be kept
    per image if keep_top_k is larger than -1.
    Args:
        bboxes (Tensor): Two types of bboxes are supported:
                           1. (Tensor) A 3-D Tensor with shape
                           [N, M, 4 or 8 16 24 32] represents the
                           predicted locations of M bounding bboxes,
                           N is the batch size. Each bounding box has four
                           coordinate values and the layout is
                           [xmin, ymin, xmax, ymax], when box size equals to 4.
                           2. (LoDTensor) A 3-D Tensor with shape [M, C, 4]
                           M is the number of bounding boxes, C is the
                           class number
        scores (Tensor): Two types of scores are supported:
                           1. (Tensor) A 3-D Tensor with shape [N, C, M]
                           represents the predicted confidence predictions.
                           N is the batch size, C is the class number, M is
                           number of bounding boxes. For each category there
                           are total M scores which corresponding M bounding
                           boxes. Please note, M is equal to the 2nd dimension
                           of BBoxes.
                           2. (LoDTensor) A 2-D LoDTensor with shape [M, C].
                           M is the number of bbox, C is the class number.
                           In this case, input BBoxes should be the second
                           case with shape [M, C, 4].
        background_label (int): The index of background label, the background
                                label will be ignored. If set to -1, then all
                                categories will be considered. Default: 0
        score_threshold (float): Threshold to filter out bounding boxes with
                                 low confidence score. If not provided,
                                 consider all boxes.
        nms_top_k (int): Maximum number of detections to be kept according to
                         the confidences after the filtering detections based
                         on score_threshold.
        nms_threshold (float): The threshold to be used in NMS. Default: 0.3
        nms_eta (float): The threshold to be used in NMS. Default: 1.0
        keep_top_k (int): Number of total bboxes to be kept per image after NMS
                          step. -1 means keeping all bboxes after NMS step.
        normalized (bool): Whether detections are normalized. Default: True
        return_index(bool): Whether return selected index. Default: False
        rois_num(Tensor): 1-D Tensor contains the number of RoIs in each image. 
            The shape is [B] and data type is int32. B is the number of images.
            If it is not None then return a list of 1-D Tensor. Each element 
            is the output RoIs' number of each image on the corresponding level
            and the shape is [B]. None by default.
        name(str): Name of the multiclass nms op. Default: None.
    Returns:
        A tuple with two Variables: (Out, Index) if return_index is True,
        otherwise, a tuple with one Variable(Out) is returned.
        Out: A 2-D LoDTensor with shape [No, 6] represents the detections.
        Each row has 6 values: [label, confidence, xmin, ymin, xmax, ymax]
        or A 2-D LoDTensor with shape [No, 10] represents the detections.
        Each row has 10 values: [label, confidence, x1, y1, x2, y2, x3, y3,
        x4, y4]. No is the total number of detections.
        If all images have not detected results, all elements in LoD will be
        0, and output tensor is empty (None).
        Index: Only return when return_index is True. A 2-D LoDTensor with
        shape [No, 1] represents the selected index which type is Integer.
        The index is the absolute value cross batches. No is the same number
        as Out. If the index is used to gather other attribute such as age,
        one needs to reshape the input(N, M, 1) to (N * M, 1) as first, where
        N is the batch size and M is the number of boxes.
    Examples:
        .. code-block:: python

            import paddle
            from ppdet.modeling import ops
            boxes = paddle.static.data(name='bboxes', shape=[81, 4],
                                      dtype='float32', lod_level=1)
            scores = paddle.static.data(name='scores', shape=[81],
                                      dtype='float32', lod_level=1)
            out, index = ops.multiclass_nms(bboxes=boxes,
                                            scores=scores,
                                            background_label=0,
                                            score_threshold=0.5,
                                            nms_top_k=400,
                                            nms_threshold=0.3,
                                            keep_top_k=200,
                                            normalized=False,
                                            return_index=True)
    """
    helper = LayerHelper('multiclass_nms3', **locals())

    if in_dygraph_mode():
        attrs = ('background_label', background_label, 'score_threshold',
                 score_threshold, 'nms_top_k', nms_top_k, 'nms_threshold',
                 nms_threshold, 'keep_top_k', keep_top_k, 'nms_eta', nms_eta,
                 'normalized', normalized)
        output, index, nms_rois_num = core.ops.multiclass_nms3(bboxes, scores,
                                                               rois_num, *attrs)
        if return_index:
            index = None
        return output, nms_rois_num, index

    else:
        output = helper.create_variable_for_type_inference(dtype=bboxes.dtype)
        index = helper.create_variable_for_type_inference(dtype='int')

        inputs = {'BBoxes': bboxes, 'Scores': scores}
        outputs = {'Out': output, 'Index': index}

        if rois_num is not None:
            inputs['RoisNum'] = rois_num

        if return_rois_num:
            nms_rois_num = helper.create_variable_for_type_inference(
                dtype='int32')
            outputs['NmsRoisNum'] = nms_rois_num

        helper.append_op(
            type="multiclass_nms3",
            inputs=inputs,
            attrs={
                'background_label': background_label,
                'score_threshold': score_threshold,
                'nms_top_k': nms_top_k,
                'nms_threshold': nms_threshold,
                'keep_top_k': keep_top_k,
                'nms_eta': nms_eta,
                'normalized': normalized
            },
            outputs=outputs)
        output.stop_gradient = True
        index.stop_gradient = True
        if not return_index:
            index = None
        if not return_rois_num:
            nms_rois_num = None

        return output, nms_rois_num, index


@paddle.jit.not_to_static
def matrix_nms(bboxes,
               scores,
               score_threshold,
               post_threshold,
               nms_top_k,
               keep_top_k,
               use_gaussian=False,
               gaussian_sigma=2.,
               background_label=0,
               normalized=True,
               return_index=False,
               return_rois_num=True,
               name=None):
    """
    **Matrix NMS**
    This operator does matrix non maximum suppression (NMS).
    First selects a subset of candidate bounding boxes that have higher scores
    than score_threshold (if provided), then the top k candidate is selected if
    nms_top_k is larger than -1. Score of the remaining candidate are then
    decayed according to the Matrix NMS scheme.
    Aftern NMS step, at most keep_top_k number of total bboxes are to be kept
    per image if keep_top_k is larger than -1.
    Args:
        bboxes (Tensor): A 3-D Tensor with shape [N, M, 4] represents the
                           predicted locations of M bounding bboxes,
                           N is the batch size. Each bounding box has four
                           coordinate values and the layout is
                           [xmin, ymin, xmax, ymax], when box size equals to 4.
                           The data type is float32 or float64.
        scores (Tensor): A 3-D Tensor with shape [N, C, M]
                           represents the predicted confidence predictions.
                           N is the batch size, C is the class number, M is
                           number of bounding boxes. For each category there
                           are total M scores which corresponding M bounding
                           boxes. Please note, M is equal to the 2nd dimension
                           of BBoxes. The data type is float32 or float64.
        score_threshold (float): Threshold to filter out bounding boxes with
                                 low confidence score.
        post_threshold (float): Threshold to filter out bounding boxes with
                                low confidence score AFTER decaying.
        nms_top_k (int): Maximum number of detections to be kept according to
                         the confidences after the filtering detections based
                         on score_threshold.
        keep_top_k (int): Number of total bboxes to be kept per image after NMS
                          step. -1 means keeping all bboxes after NMS step.
        use_gaussian (bool): Use Gaussian as the decay function. Default: False
        gaussian_sigma (float): Sigma for Gaussian decay function. Default: 2.0
        background_label (int): The index of background label, the background
                                label will be ignored. If set to -1, then all
                                categories will be considered. Default: 0
        normalized (bool): Whether detections are normalized. Default: True
        return_index(bool): Whether return selected index. Default: False
        return_rois_num(bool): whether return rois_num. Default: True
        name(str): Name of the matrix nms op. Default: None.
    Returns:
        A tuple with three Tensor: (Out, Index, RoisNum) if return_index is True,
        otherwise, a tuple with two Tensor (Out, RoisNum) is returned.
        Out (Tensor): A 2-D Tensor with shape [No, 6] containing the
             detection results.
             Each row has 6 values: [label, confidence, xmin, ymin, xmax, ymax]
             (After version 1.3, when no boxes detected, the lod is changed
             from {0} to {1})
        Index (Tensor): A 2-D Tensor with shape [No, 1] containing the
            selected indices, which are absolute values cross batches.
        rois_num (Tensor): A 1-D Tensor with shape [N] containing 
            the number of detected boxes in each image.
    Examples:
        .. code-block:: python
            import paddle
            from ppdet.modeling import ops
            boxes = paddle.static.data(name='bboxes', shape=[None,81, 4],
                                      dtype='float32', lod_level=1)
            scores = paddle.static.data(name='scores', shape=[None,81],
                                      dtype='float32', lod_level=1)
            out = ops.matrix_nms(bboxes=boxes, scores=scores, background_label=0,
                                 score_threshold=0.5, post_threshold=0.1,
                                 nms_top_k=400, keep_top_k=200, normalized=False)
    """
    check_variable_and_dtype(bboxes, 'BBoxes', ['float32', 'float64'],
                             'matrix_nms')
    check_variable_and_dtype(scores, 'Scores', ['float32', 'float64'],
                             'matrix_nms')
    check_type(score_threshold, 'score_threshold', float, 'matrix_nms')
    check_type(post_threshold, 'post_threshold', float, 'matrix_nms')
    check_type(nms_top_k, 'nums_top_k', int, 'matrix_nms')
    check_type(keep_top_k, 'keep_top_k', int, 'matrix_nms')
    check_type(normalized, 'normalized', bool, 'matrix_nms')
    check_type(use_gaussian, 'use_gaussian', bool, 'matrix_nms')
    check_type(gaussian_sigma, 'gaussian_sigma', float, 'matrix_nms')
    check_type(background_label, 'background_label', int, 'matrix_nms')

    if in_dygraph_mode():
        attrs = ('background_label', background_label, 'score_threshold',
                 score_threshold, 'post_threshold', post_threshold, 'nms_top_k',
                 nms_top_k, 'gaussian_sigma', gaussian_sigma, 'use_gaussian',
                 use_gaussian, 'keep_top_k', keep_top_k, 'normalized',
                 normalized)
        out, index, rois_num = core.ops.matrix_nms(bboxes, scores, *attrs)
        if return_index:
            if return_rois_num:
                return out, index, rois_num
            return out, index
        if return_rois_num:
            return out, rois_num
        return out
    else:
        helper = LayerHelper('matrix_nms', **locals())
        output = helper.create_variable_for_type_inference(dtype=bboxes.dtype)
        index = helper.create_variable_for_type_inference(dtype='int')
        outputs = {'Out': output, 'Index': index}
        if return_rois_num:
            rois_num = helper.create_variable_for_type_inference(dtype='int')
            outputs['RoisNum'] = rois_num

        helper.append_op(
            type="matrix_nms",
            inputs={'BBoxes': bboxes,
                    'Scores': scores},
            attrs={
                'background_label': background_label,
                'score_threshold': score_threshold,
                'post_threshold': post_threshold,
                'nms_top_k': nms_top_k,
                'gaussian_sigma': gaussian_sigma,
                'use_gaussian': use_gaussian,
                'keep_top_k': keep_top_k,
                'normalized': normalized
            },
            outputs=outputs)
        output.stop_gradient = True

        if return_index:
            if return_rois_num:
                return output, index, rois_num
            return output, index
        if return_rois_num:
            return output, rois_num
        return output


@paddle.jit.not_to_static
def box_coder(prior_box,
              prior_box_var,
              target_box,
              code_type="encode_center_size",
              box_normalized=True,
              axis=0,
              name=None):
    """
    **Box Coder Layer**
    Encode/Decode the target bounding box with the priorbox information.
    
    The Encoding schema described below:
    .. math::
        ox = (tx - px) / pw / pxv
        oy = (ty - py) / ph / pyv
        ow = \log(\abs(tw / pw)) / pwv 
        oh = \log(\abs(th / ph)) / phv 
    The Decoding schema described below:
    
    .. math::
  
        ox = (pw * pxv * tx * + px) - tw / 2
        oy = (ph * pyv * ty * + py) - th / 2
        ow = \exp(pwv * tw) * pw + tw / 2
        oh = \exp(phv * th) * ph + th / 2   
    where `tx`, `ty`, `tw`, `th` denote the target box's center coordinates, 
    width and height respectively. Similarly, `px`, `py`, `pw`, `ph` denote 
    the priorbox's (anchor) center coordinates, width and height. `pxv`, 
    `pyv`, `pwv`, `phv` denote the variance of the priorbox and `ox`, `oy`, 
    `ow`, `oh` denote the encoded/decoded coordinates, width and height. 
    During Box Decoding, two modes for broadcast are supported. Say target 
    box has shape [N, M, 4], and the shape of prior box can be [N, 4] or 
    [M, 4]. Then prior box will broadcast to target box along the 
    assigned axis. 

    Args:
        prior_box(Tensor): Box list prior_box is a 2-D Tensor with shape 
            [M, 4] holds M boxes and data type is float32 or float64. Each box
            is represented as [xmin, ymin, xmax, ymax], [xmin, ymin] is the 
            left top coordinate of the anchor box, if the input is image feature
            map, they are close to the origin of the coordinate system. 
            [xmax, ymax] is the right bottom coordinate of the anchor box.       
        prior_box_var(List|Tensor|None): prior_box_var supports three types 
            of input. One is Tensor with shape [M, 4] which holds M group and 
            data type is float32 or float64. The second is list consist of 
            4 elements shared by all boxes and data type is float32 or float64. 
            Other is None and not involved in calculation. 
        target_box(Tensor): This input can be a 2-D LoDTensor with shape 
            [N, 4] when code_type is 'encode_center_size'. This input also can 
            be a 3-D Tensor with shape [N, M, 4] when code_type is 
            'decode_center_size'. Each box is represented as 
            [xmin, ymin, xmax, ymax]. The data type is float32 or float64. 
        code_type(str): The code type used with the target box. It can be
            `encode_center_size` or `decode_center_size`. `encode_center_size` 
            by default.
        box_normalized(bool): Whether treat the priorbox as a normalized box.
            Set true by default.
        axis(int): Which axis in PriorBox to broadcast for box decode, 
            for example, if axis is 0 and TargetBox has shape [N, M, 4] and 
            PriorBox has shape [M, 4], then PriorBox will broadcast to [N, M, 4]
            for decoding. It is only valid when code type is 
            `decode_center_size`. Set 0 by default. 
        name(str, optional): For detailed information, please refer 
            to :ref:`api_guide_Name`. Usually name is no need to set and 
            None by default. 

    Returns:
        Tensor:
        output_box(Tensor): When code_type is 'encode_center_size', the 
        output tensor of box_coder_op with shape [N, M, 4] representing the 
        result of N target boxes encoded with M Prior boxes and variances. 
        When code_type is 'decode_center_size', N represents the batch size 
        and M represents the number of decoded boxes.

    Examples:
 
        .. code-block:: python
 
            import paddle
            from ppdet.modeling import ops
            paddle.enable_static()
            # For encode
            prior_box_encode = paddle.static.data(name='prior_box_encode',
                                  shape=[512, 4],
                                  dtype='float32')
            target_box_encode = paddle.static.data(name='target_box_encode',
                                   shape=[81, 4],
                                   dtype='float32')
            output_encode = ops.box_coder(prior_box=prior_box_encode,
                                    prior_box_var=[0.1,0.1,0.2,0.2],
                                    target_box=target_box_encode,
                                    code_type="encode_center_size")
            # For decode
            prior_box_decode = paddle.static.data(name='prior_box_decode',
                                  shape=[512, 4],
                                  dtype='float32')
            target_box_decode = paddle.static.data(name='target_box_decode',
                                   shape=[512, 81, 4],
                                   dtype='float32')
            output_decode = ops.box_coder(prior_box=prior_box_decode,
                                    prior_box_var=[0.1,0.1,0.2,0.2],
                                    target_box=target_box_decode,
                                    code_type="decode_center_size",
                                    box_normalized=False,
                                    axis=1)
    """
    check_variable_and_dtype(prior_box, 'prior_box', ['float32', 'float64'],
                             'box_coder')
    check_variable_and_dtype(target_box, 'target_box', ['float32', 'float64'],
                             'box_coder')

    if in_dygraph_mode():
        if isinstance(prior_box_var, Variable):
            output_box = core.ops.box_coder(
                prior_box, prior_box_var, target_box, "code_type", code_type,
                "box_normalized", box_normalized, "axis", axis)

        elif isinstance(prior_box_var, list):
            output_box = core.ops.box_coder(
                prior_box, None, target_box, "code_type", code_type,
                "box_normalized", box_normalized, "axis", axis, "variance",
                prior_box_var)
        else:
            raise TypeError(
                "Input variance of box_coder must be Variable or list")
        return output_box
    else:
        helper = LayerHelper("box_coder", **locals())

        output_box = helper.create_variable_for_type_inference(
            dtype=prior_box.dtype)

        inputs = {"PriorBox": prior_box, "TargetBox": target_box}
        attrs = {
            "code_type": code_type,
            "box_normalized": box_normalized,
            "axis": axis
        }
        if isinstance(prior_box_var, Variable):
            inputs['PriorBoxVar'] = prior_box_var
        elif isinstance(prior_box_var, list):
            attrs['variance'] = prior_box_var
        else:
            raise TypeError(
                "Input variance of box_coder must be Variable or list")
        helper.append_op(
            type="box_coder",
            inputs=inputs,
            attrs=attrs,
            outputs={"OutputBox": output_box})
        return output_box


<<<<<<< HEAD
def bipartite_match(dist_matrix,
                    match_type=None,
                    dist_threshold=None,
                    name=None):
    """

    This operator implements a greedy bipartite matching algorithm, which is
    used to obtain the matching with the maximum distance based on the input
    distance matrix. For input 2D matrix, the bipartite matching algorithm can
    find the matched column for each row (matched means the largest distance),
    also can find the matched row for each column. And this operator only
    calculate matched indices from column to row. For each instance,
    the number of matched indices is the column number of the input distance
    matrix. **The OP only supports CPU**.

    There are two outputs, matched indices and distance.
    A simple description, this algorithm matched the best (maximum distance)
    row entity to the column entity and the matched indices are not duplicated
    in each row of ColToRowMatchIndices. If the column entity is not matched
    any row entity, set -1 in ColToRowMatchIndices.

    NOTE: the input DistMat can be LoDTensor (with LoD) or Tensor.
    If LoDTensor with LoD, the height of ColToRowMatchIndices is batch size.
    If Tensor, the height of ColToRowMatchIndices is 1.

    NOTE: This API is a very low level API. It is used by :code:`ssd_loss`
    layer. Please consider to use :code:`ssd_loss` instead.

    Args:
        dist_matrix(Tensor): This input is a 2-D LoDTensor with shape
            [K, M]. The data type is float32 or float64. It is pair-wise 
            distance matrix between the entities represented by each row and 
            each column. For example, assumed one entity is A with shape [K], 
            another entity is B with shape [M]. The dist_matrix[i][j] is the 
            distance between A[i] and B[j]. The bigger the distance is, the 
            better matching the pairs are. NOTE: This tensor can contain LoD 
            information to represent a batch of inputs. One instance of this 
            batch can contain different numbers of entities.
        match_type(str, optional): The type of matching method, should be
           'bipartite' or 'per_prediction'. None ('bipartite') by default.
        dist_threshold(float32, optional): If `match_type` is 'per_prediction',
            this threshold is to determine the extra matching bboxes based
            on the maximum distance, 0.5 by default.
        name(str, optional): For detailed information, please refer 
            to :ref:`api_guide_Name`. Usually name is no need to set and 
            None by default.
 
    Returns:
        Tuple:

        matched_indices(Tensor): A 2-D Tensor with shape [N, M]. The data
        type is int32. N is the batch size. If match_indices[i][j] is -1, it
        means B[j] does not match any entity in i-th instance.
        Otherwise, it means B[j] is matched to row
        match_indices[i][j] in i-th instance. The row number of
        i-th instance is saved in match_indices[i][j].

        matched_distance(Tensor): A 2-D Tensor with shape [N, M]. The data
        type is float32. N is batch size. If match_indices[i][j] is -1,
        match_distance[i][j] is also -1.0. Otherwise, assumed
        match_distance[i][j] = d, and the row offsets of each instance
        are called LoD. Then match_distance[i][j] =
        dist_matrix[d+LoD[i]][j].

    Examples:

        .. code-block:: python
            import paddle
            from ppdet.modeling import ops
            from ppdet.modeling.utils import iou_similarity

            paddle.enable_static()

            x = paddle.static.data(name='x', shape=[None, 4], dtype='float32')
            y = paddle.static.data(name='y', shape=[None, 4], dtype='float32')
            iou = iou_similarity(x=x, y=y)
            matched_indices, matched_dist = ops.bipartite_match(iou)
    """
    check_variable_and_dtype(dist_matrix, 'dist_matrix',
                             ['float32', 'float64'], 'bipartite_match')

    if in_dygraph_mode():
        match_indices, match_distance = core.ops.bipartite_match(
            dist_matrix, "match_type", match_type, "dist_threshold",
            dist_threshold)
        return match_indices, match_distance

    helper = LayerHelper('bipartite_match', **locals())
    match_indices = helper.create_variable_for_type_inference(dtype='int32')
    match_distance = helper.create_variable_for_type_inference(
        dtype=dist_matrix.dtype)
    helper.append_op(
        type='bipartite_match',
        inputs={'DistMat': dist_matrix},
        attrs={
            'match_type': match_type,
            'dist_threshold': dist_threshold,
        },
        outputs={
            'ColToRowMatchIndices': match_indices,
            'ColToRowMatchDist': match_distance
        })
    return match_indices, match_distance


def label_target_assign(gt_label,
                        matched_indices,
                        neg_mask=None,
                        mismatch_value=0):
    gt_label = gt_label.numpy()
    matched_indices = matched_indices.numpy()
    if neg_mask is not None:
        neg_mask = neg_mask.numpy()

    batch_size, num_priors = matched_indices.shape
    trg_lbl = np.ones((batch_size, num_priors, 1)).astype('int32')
    trg_lbl *= mismatch_value
    trg_lbl_wt = np.zeros((batch_size, num_priors, 1)).astype('float32')

    for i in range(batch_size):
        col_ids = np.where(matched_indices[i] > -1)
        col_val = matched_indices[i][col_ids]
        trg_lbl[i][col_ids] = gt_label[i][col_val]
        trg_lbl_wt[i][col_ids] = 1.0

    if neg_mask is not None:
        trg_lbl_wt += neg_mask[:, :, np.newaxis]

    return paddle.to_tensor(trg_lbl), paddle.to_tensor(trg_lbl_wt)


def bbox_target_assign(encoded_box, matched_indices):
    encoded_box = encoded_box.numpy()
    matched_indices = matched_indices.numpy()

    batch_size, num_priors = matched_indices.shape
    trg_bbox = np.zeros((batch_size, num_priors, 4)).astype('float32')
    trg_bbox_wt = np.zeros((batch_size, num_priors, 1)).astype('float32')

    for i in range(batch_size):
        col_ids = np.where(matched_indices[i] > -1)
        col_val = matched_indices[i][col_ids]
        for v, c in zip(col_val.tolist(), col_ids[0]):
            trg_bbox[i][c] = encoded_box[i][v][c]
        trg_bbox_wt[i][col_ids] = 1.0

    return paddle.to_tensor(trg_bbox), paddle.to_tensor(trg_bbox_wt)


def mine_hard_example(conf_loss,
                      matched_indices,
                      matched_dist,
                      neg_pos_ratio=3.0,
                      neg_overlap=0.5):
    pos = (matched_indices > -1).astype(conf_loss.dtype)
    num_pos = pos.sum(axis=1, keepdim=True)
    neg = (matched_dist < neg_overlap).astype(conf_loss.dtype)

    conf_loss = conf_loss * (1.0 - pos) * neg
    loss_idx = conf_loss.argsort(axis=1, descending=True)
    idx_rank = loss_idx.argsort(axis=1)
    num_negs = []
    for i in range(matched_indices.shape[0]):
        cur_idx = loss_idx[i]
        cur_num_pos = num_pos[i]
        num_neg = paddle.clip(cur_num_pos * neg_pos_ratio, max=pos.shape[1])
        num_negs.append(num_neg)
    num_neg = paddle.stack(num_negs, axis=0).expand_as(idx_rank)
    neg_mask = (idx_rank < num_neg).astype(conf_loss.dtype)
    return neg_mask


=======
@paddle.jit.not_to_static
>>>>>>> 7257a364
def generate_proposals(scores,
                       bbox_deltas,
                       im_shape,
                       anchors,
                       variances,
                       pre_nms_top_n=6000,
                       post_nms_top_n=1000,
                       nms_thresh=0.5,
                       min_size=0.1,
                       eta=1.0,
                       return_rois_num=False,
                       name=None):
    """
    **Generate proposal Faster-RCNN**
    This operation proposes RoIs according to each box with their
    probability to be a foreground object and 
    the box can be calculated by anchors. Bbox_deltais and scores
    to be an object are the output of RPN. Final proposals
    could be used to train detection net.
    For generating proposals, this operation performs following steps:
    1. Transposes and resizes scores and bbox_deltas in size of
       (H*W*A, 1) and (H*W*A, 4)
    2. Calculate box locations as proposals candidates. 
    3. Clip boxes to image
    4. Remove predicted boxes with small area. 
    5. Apply NMS to get final proposals as output.
    Args:
        scores(Tensor): A 4-D Tensor with shape [N, A, H, W] represents
            the probability for each box to be an object.
            N is batch size, A is number of anchors, H and W are height and
            width of the feature map. The data type must be float32.
        bbox_deltas(Tensor): A 4-D Tensor with shape [N, 4*A, H, W]
            represents the difference between predicted box location and
            anchor location. The data type must be float32.
        im_shape(Tensor): A 2-D Tensor with shape [N, 2] represents H, W, the
            origin image size or input size. The data type can be float32 or 
            float64.
        anchors(Tensor):   A 4-D Tensor represents the anchors with a layout
            of [H, W, A, 4]. H and W are height and width of the feature map,
            num_anchors is the box count of each position. Each anchor is
            in (xmin, ymin, xmax, ymax) format an unnormalized. The data type must be float32.
        variances(Tensor): A 4-D Tensor. The expanded variances of anchors with a layout of
            [H, W, num_priors, 4]. Each variance is in
            (xcenter, ycenter, w, h) format. The data type must be float32.
        pre_nms_top_n(float): Number of total bboxes to be kept per
            image before NMS. The data type must be float32. `6000` by default.
        post_nms_top_n(float): Number of total bboxes to be kept per
            image after NMS. The data type must be float32. `1000` by default.
        nms_thresh(float): Threshold in NMS. The data type must be float32. `0.5` by default.
        min_size(float): Remove predicted boxes with either height or
            width < min_size. The data type must be float32. `0.1` by default.
        eta(float): Apply in adaptive NMS, if adaptive `threshold > 0.5`,
            `adaptive_threshold = adaptive_threshold * eta` in each iteration.
        return_rois_num(bool): When setting True, it will return a 1D Tensor with shape [N, ] that includes Rois's 
            num of each image in one batch. The N is the image's num. For example, the tensor has values [4,5] that represents
            the first image has 4 Rois, the second image has 5 Rois. It only used in rcnn model. 
            'False' by default. 
        name(str, optional): For detailed information, please refer 
            to :ref:`api_guide_Name`. Usually name is no need to set and 
            None by default. 

    Returns:
        tuple:
        A tuple with format ``(rpn_rois, rpn_roi_probs)``.
        - **rpn_rois**: The generated RoIs. 2-D Tensor with shape ``[N, 4]`` while ``N`` is the number of RoIs. The data type is the same as ``scores``.
        - **rpn_roi_probs**: The scores of generated RoIs. 2-D Tensor with shape ``[N, 1]`` while ``N`` is the number of RoIs. The data type is the same as ``scores``.

    Examples:
        .. code-block:: python
        
            import paddle
            from ppdet.modeling import ops
            paddle.enable_static()
            scores = paddle.static.data(name='scores', shape=[None, 4, 5, 5], dtype='float32')
            bbox_deltas = paddle.static.data(name='bbox_deltas', shape=[None, 16, 5, 5], dtype='float32')
            im_shape = paddle.static.data(name='im_shape', shape=[None, 2], dtype='float32')
            anchors = paddle.static.data(name='anchors', shape=[None, 5, 4, 4], dtype='float32')
            variances = paddle.static.data(name='variances', shape=[None, 5, 10, 4], dtype='float32')
            rois, roi_probs = ops.generate_proposals(scores, bbox_deltas,
                         im_shape, anchors, variances)
    """
    if in_dygraph_mode():
        assert return_rois_num, "return_rois_num should be True in dygraph mode."
        attrs = ('pre_nms_topN', pre_nms_top_n, 'post_nms_topN', post_nms_top_n,
                 'nms_thresh', nms_thresh, 'min_size', min_size, 'eta', eta)
        rpn_rois, rpn_roi_probs, rpn_rois_num = core.ops.generate_proposals_v2(
            scores, bbox_deltas, im_shape, anchors, variances, *attrs)
        return rpn_rois, rpn_roi_probs, rpn_rois_num

    else:
        helper = LayerHelper('generate_proposals_v2', **locals())

        check_variable_and_dtype(scores, 'scores', ['float32'],
                                 'generate_proposals_v2')
        check_variable_and_dtype(bbox_deltas, 'bbox_deltas', ['float32'],
                                 'generate_proposals_v2')
        check_variable_and_dtype(im_shape, 'im_shape', ['float32', 'float64'],
                                 'generate_proposals_v2')
        check_variable_and_dtype(anchors, 'anchors', ['float32'],
                                 'generate_proposals_v2')
        check_variable_and_dtype(variances, 'variances', ['float32'],
                                 'generate_proposals_v2')

        rpn_rois = helper.create_variable_for_type_inference(
            dtype=bbox_deltas.dtype)
        rpn_roi_probs = helper.create_variable_for_type_inference(
            dtype=scores.dtype)
        outputs = {
            'RpnRois': rpn_rois,
            'RpnRoiProbs': rpn_roi_probs,
        }
        if return_rois_num:
            rpn_rois_num = helper.create_variable_for_type_inference(
                dtype='int32')
            rpn_rois_num.stop_gradient = True
            outputs['RpnRoisNum'] = rpn_rois_num

        helper.append_op(
            type="generate_proposals_v2",
            inputs={
                'Scores': scores,
                'BboxDeltas': bbox_deltas,
                'ImShape': im_shape,
                'Anchors': anchors,
                'Variances': variances
            },
            attrs={
                'pre_nms_topN': pre_nms_top_n,
                'post_nms_topN': post_nms_top_n,
                'nms_thresh': nms_thresh,
                'min_size': min_size,
                'eta': eta
            },
            outputs=outputs)
        rpn_rois.stop_gradient = True
        rpn_roi_probs.stop_gradient = True

        return rpn_rois, rpn_roi_probs, rpn_rois_num


def sigmoid_cross_entropy_with_logits(input,
                                      label,
                                      ignore_index=-100,
                                      normalize=False):
    output = F.binary_cross_entropy_with_logits(input, label, reduction='none')
    mask_tensor = paddle.cast(label != ignore_index, 'float32')
    output = paddle.multiply(output, mask_tensor)
    output = paddle.reshape(output, shape=[output.shape[0], -1])
    if normalize:
        sum_valid_mask = paddle.sum(mask_tensor)
        output = output / sum_valid_mask
    return output


def smooth_l1(input, label, inside_weight=None, outside_weight=None,
              sigma=None):
    input_new = paddle.multiply(input, inside_weight)
    label_new = paddle.multiply(label, inside_weight)
    delta = 1 / (sigma * sigma)
    out = F.smooth_l1_loss(input_new, label_new, reduction='none', delta=delta)
    out = paddle.multiply(out, outside_weight)
    out = out / delta
    out = paddle.reshape(out, shape=[out.shape[0], -1])
    out = paddle.sum(out, axis=1)
    return out<|MERGE_RESOLUTION|>--- conflicted
+++ resolved
@@ -1254,6 +1254,178 @@
         return output
 
 
+def bipartite_match(dist_matrix,
+                    match_type=None,
+                    dist_threshold=None,
+                    name=None):
+    """
+
+    This operator implements a greedy bipartite matching algorithm, which is
+    used to obtain the matching with the maximum distance based on the input
+    distance matrix. For input 2D matrix, the bipartite matching algorithm can
+    find the matched column for each row (matched means the largest distance),
+    also can find the matched row for each column. And this operator only
+    calculate matched indices from column to row. For each instance,
+    the number of matched indices is the column number of the input distance
+    matrix. **The OP only supports CPU**.
+
+    There are two outputs, matched indices and distance.
+    A simple description, this algorithm matched the best (maximum distance)
+    row entity to the column entity and the matched indices are not duplicated
+    in each row of ColToRowMatchIndices. If the column entity is not matched
+    any row entity, set -1 in ColToRowMatchIndices.
+
+    NOTE: the input DistMat can be LoDTensor (with LoD) or Tensor.
+    If LoDTensor with LoD, the height of ColToRowMatchIndices is batch size.
+    If Tensor, the height of ColToRowMatchIndices is 1.
+
+    NOTE: This API is a very low level API. It is used by :code:`ssd_loss`
+    layer. Please consider to use :code:`ssd_loss` instead.
+
+    Args:
+        dist_matrix(Tensor): This input is a 2-D LoDTensor with shape
+            [K, M]. The data type is float32 or float64. It is pair-wise 
+            distance matrix between the entities represented by each row and 
+            each column. For example, assumed one entity is A with shape [K], 
+            another entity is B with shape [M]. The dist_matrix[i][j] is the 
+            distance between A[i] and B[j]. The bigger the distance is, the 
+            better matching the pairs are. NOTE: This tensor can contain LoD 
+            information to represent a batch of inputs. One instance of this 
+            batch can contain different numbers of entities.
+        match_type(str, optional): The type of matching method, should be
+           'bipartite' or 'per_prediction'. None ('bipartite') by default.
+        dist_threshold(float32, optional): If `match_type` is 'per_prediction',
+            this threshold is to determine the extra matching bboxes based
+            on the maximum distance, 0.5 by default.
+        name(str, optional): For detailed information, please refer 
+            to :ref:`api_guide_Name`. Usually name is no need to set and 
+            None by default.
+ 
+    Returns:
+        Tuple:
+
+        matched_indices(Tensor): A 2-D Tensor with shape [N, M]. The data
+        type is int32. N is the batch size. If match_indices[i][j] is -1, it
+        means B[j] does not match any entity in i-th instance.
+        Otherwise, it means B[j] is matched to row
+        match_indices[i][j] in i-th instance. The row number of
+        i-th instance is saved in match_indices[i][j].
+
+        matched_distance(Tensor): A 2-D Tensor with shape [N, M]. The data
+        type is float32. N is batch size. If match_indices[i][j] is -1,
+        match_distance[i][j] is also -1.0. Otherwise, assumed
+        match_distance[i][j] = d, and the row offsets of each instance
+        are called LoD. Then match_distance[i][j] =
+        dist_matrix[d+LoD[i]][j].
+
+    Examples:
+
+        .. code-block:: python
+            import paddle
+            from ppdet.modeling import ops
+            from ppdet.modeling.utils import iou_similarity
+
+            paddle.enable_static()
+
+            x = paddle.static.data(name='x', shape=[None, 4], dtype='float32')
+            y = paddle.static.data(name='y', shape=[None, 4], dtype='float32')
+            iou = iou_similarity(x=x, y=y)
+            matched_indices, matched_dist = ops.bipartite_match(iou)
+    """
+    check_variable_and_dtype(dist_matrix, 'dist_matrix',
+                             ['float32', 'float64'], 'bipartite_match')
+
+    if in_dygraph_mode():
+        match_indices, match_distance = core.ops.bipartite_match(
+            dist_matrix, "match_type", match_type, "dist_threshold",
+            dist_threshold)
+        return match_indices, match_distance
+
+    helper = LayerHelper('bipartite_match', **locals())
+    match_indices = helper.create_variable_for_type_inference(dtype='int32')
+    match_distance = helper.create_variable_for_type_inference(
+        dtype=dist_matrix.dtype)
+    helper.append_op(
+        type='bipartite_match',
+        inputs={'DistMat': dist_matrix},
+        attrs={
+            'match_type': match_type,
+            'dist_threshold': dist_threshold,
+        },
+        outputs={
+            'ColToRowMatchIndices': match_indices,
+            'ColToRowMatchDist': match_distance
+        })
+    return match_indices, match_distance
+
+
+def label_target_assign(gt_label,
+                        matched_indices,
+                        neg_mask=None,
+                        mismatch_value=0):
+    gt_label = gt_label.numpy()
+    matched_indices = matched_indices.numpy()
+    if neg_mask is not None:
+        neg_mask = neg_mask.numpy()
+
+    batch_size, num_priors = matched_indices.shape
+    trg_lbl = np.ones((batch_size, num_priors, 1)).astype('int32')
+    trg_lbl *= mismatch_value
+    trg_lbl_wt = np.zeros((batch_size, num_priors, 1)).astype('float32')
+
+    for i in range(batch_size):
+        col_ids = np.where(matched_indices[i] > -1)
+        col_val = matched_indices[i][col_ids]
+        trg_lbl[i][col_ids] = gt_label[i][col_val]
+        trg_lbl_wt[i][col_ids] = 1.0
+
+    if neg_mask is not None:
+        trg_lbl_wt += neg_mask[:, :, np.newaxis]
+
+    return paddle.to_tensor(trg_lbl), paddle.to_tensor(trg_lbl_wt)
+
+
+def bbox_target_assign(encoded_box, matched_indices):
+    encoded_box = encoded_box.numpy()
+    matched_indices = matched_indices.numpy()
+
+    batch_size, num_priors = matched_indices.shape
+    trg_bbox = np.zeros((batch_size, num_priors, 4)).astype('float32')
+    trg_bbox_wt = np.zeros((batch_size, num_priors, 1)).astype('float32')
+
+    for i in range(batch_size):
+        col_ids = np.where(matched_indices[i] > -1)
+        col_val = matched_indices[i][col_ids]
+        for v, c in zip(col_val.tolist(), col_ids[0]):
+            trg_bbox[i][c] = encoded_box[i][v][c]
+        trg_bbox_wt[i][col_ids] = 1.0
+
+    return paddle.to_tensor(trg_bbox), paddle.to_tensor(trg_bbox_wt)
+
+
+def mine_hard_example(conf_loss,
+                      matched_indices,
+                      matched_dist,
+                      neg_pos_ratio=3.0,
+                      neg_overlap=0.5):
+    pos = (matched_indices > -1).astype(conf_loss.dtype)
+    num_pos = pos.sum(axis=1, keepdim=True)
+    neg = (matched_dist < neg_overlap).astype(conf_loss.dtype)
+
+    conf_loss = conf_loss * (1.0 - pos) * neg
+    loss_idx = conf_loss.argsort(axis=1, descending=True)
+    idx_rank = loss_idx.argsort(axis=1)
+    num_negs = []
+    for i in range(matched_indices.shape[0]):
+        cur_idx = loss_idx[i]
+        cur_num_pos = num_pos[i]
+        num_neg = paddle.clip(cur_num_pos * neg_pos_ratio, max=pos.shape[1])
+        num_negs.append(num_neg)
+    num_neg = paddle.stack(num_negs, axis=0).expand_as(idx_rank)
+    neg_mask = (idx_rank < num_neg).astype(conf_loss.dtype)
+    return neg_mask
+
+
 @paddle.jit.not_to_static
 def box_coder(prior_box,
               prior_box_var,
@@ -1408,182 +1580,7 @@
         return output_box
 
 
-<<<<<<< HEAD
-def bipartite_match(dist_matrix,
-                    match_type=None,
-                    dist_threshold=None,
-                    name=None):
-    """
-
-    This operator implements a greedy bipartite matching algorithm, which is
-    used to obtain the matching with the maximum distance based on the input
-    distance matrix. For input 2D matrix, the bipartite matching algorithm can
-    find the matched column for each row (matched means the largest distance),
-    also can find the matched row for each column. And this operator only
-    calculate matched indices from column to row. For each instance,
-    the number of matched indices is the column number of the input distance
-    matrix. **The OP only supports CPU**.
-
-    There are two outputs, matched indices and distance.
-    A simple description, this algorithm matched the best (maximum distance)
-    row entity to the column entity and the matched indices are not duplicated
-    in each row of ColToRowMatchIndices. If the column entity is not matched
-    any row entity, set -1 in ColToRowMatchIndices.
-
-    NOTE: the input DistMat can be LoDTensor (with LoD) or Tensor.
-    If LoDTensor with LoD, the height of ColToRowMatchIndices is batch size.
-    If Tensor, the height of ColToRowMatchIndices is 1.
-
-    NOTE: This API is a very low level API. It is used by :code:`ssd_loss`
-    layer. Please consider to use :code:`ssd_loss` instead.
-
-    Args:
-        dist_matrix(Tensor): This input is a 2-D LoDTensor with shape
-            [K, M]. The data type is float32 or float64. It is pair-wise 
-            distance matrix between the entities represented by each row and 
-            each column. For example, assumed one entity is A with shape [K], 
-            another entity is B with shape [M]. The dist_matrix[i][j] is the 
-            distance between A[i] and B[j]. The bigger the distance is, the 
-            better matching the pairs are. NOTE: This tensor can contain LoD 
-            information to represent a batch of inputs. One instance of this 
-            batch can contain different numbers of entities.
-        match_type(str, optional): The type of matching method, should be
-           'bipartite' or 'per_prediction'. None ('bipartite') by default.
-        dist_threshold(float32, optional): If `match_type` is 'per_prediction',
-            this threshold is to determine the extra matching bboxes based
-            on the maximum distance, 0.5 by default.
-        name(str, optional): For detailed information, please refer 
-            to :ref:`api_guide_Name`. Usually name is no need to set and 
-            None by default.
- 
-    Returns:
-        Tuple:
-
-        matched_indices(Tensor): A 2-D Tensor with shape [N, M]. The data
-        type is int32. N is the batch size. If match_indices[i][j] is -1, it
-        means B[j] does not match any entity in i-th instance.
-        Otherwise, it means B[j] is matched to row
-        match_indices[i][j] in i-th instance. The row number of
-        i-th instance is saved in match_indices[i][j].
-
-        matched_distance(Tensor): A 2-D Tensor with shape [N, M]. The data
-        type is float32. N is batch size. If match_indices[i][j] is -1,
-        match_distance[i][j] is also -1.0. Otherwise, assumed
-        match_distance[i][j] = d, and the row offsets of each instance
-        are called LoD. Then match_distance[i][j] =
-        dist_matrix[d+LoD[i]][j].
-
-    Examples:
-
-        .. code-block:: python
-            import paddle
-            from ppdet.modeling import ops
-            from ppdet.modeling.utils import iou_similarity
-
-            paddle.enable_static()
-
-            x = paddle.static.data(name='x', shape=[None, 4], dtype='float32')
-            y = paddle.static.data(name='y', shape=[None, 4], dtype='float32')
-            iou = iou_similarity(x=x, y=y)
-            matched_indices, matched_dist = ops.bipartite_match(iou)
-    """
-    check_variable_and_dtype(dist_matrix, 'dist_matrix',
-                             ['float32', 'float64'], 'bipartite_match')
-
-    if in_dygraph_mode():
-        match_indices, match_distance = core.ops.bipartite_match(
-            dist_matrix, "match_type", match_type, "dist_threshold",
-            dist_threshold)
-        return match_indices, match_distance
-
-    helper = LayerHelper('bipartite_match', **locals())
-    match_indices = helper.create_variable_for_type_inference(dtype='int32')
-    match_distance = helper.create_variable_for_type_inference(
-        dtype=dist_matrix.dtype)
-    helper.append_op(
-        type='bipartite_match',
-        inputs={'DistMat': dist_matrix},
-        attrs={
-            'match_type': match_type,
-            'dist_threshold': dist_threshold,
-        },
-        outputs={
-            'ColToRowMatchIndices': match_indices,
-            'ColToRowMatchDist': match_distance
-        })
-    return match_indices, match_distance
-
-
-def label_target_assign(gt_label,
-                        matched_indices,
-                        neg_mask=None,
-                        mismatch_value=0):
-    gt_label = gt_label.numpy()
-    matched_indices = matched_indices.numpy()
-    if neg_mask is not None:
-        neg_mask = neg_mask.numpy()
-
-    batch_size, num_priors = matched_indices.shape
-    trg_lbl = np.ones((batch_size, num_priors, 1)).astype('int32')
-    trg_lbl *= mismatch_value
-    trg_lbl_wt = np.zeros((batch_size, num_priors, 1)).astype('float32')
-
-    for i in range(batch_size):
-        col_ids = np.where(matched_indices[i] > -1)
-        col_val = matched_indices[i][col_ids]
-        trg_lbl[i][col_ids] = gt_label[i][col_val]
-        trg_lbl_wt[i][col_ids] = 1.0
-
-    if neg_mask is not None:
-        trg_lbl_wt += neg_mask[:, :, np.newaxis]
-
-    return paddle.to_tensor(trg_lbl), paddle.to_tensor(trg_lbl_wt)
-
-
-def bbox_target_assign(encoded_box, matched_indices):
-    encoded_box = encoded_box.numpy()
-    matched_indices = matched_indices.numpy()
-
-    batch_size, num_priors = matched_indices.shape
-    trg_bbox = np.zeros((batch_size, num_priors, 4)).astype('float32')
-    trg_bbox_wt = np.zeros((batch_size, num_priors, 1)).astype('float32')
-
-    for i in range(batch_size):
-        col_ids = np.where(matched_indices[i] > -1)
-        col_val = matched_indices[i][col_ids]
-        for v, c in zip(col_val.tolist(), col_ids[0]):
-            trg_bbox[i][c] = encoded_box[i][v][c]
-        trg_bbox_wt[i][col_ids] = 1.0
-
-    return paddle.to_tensor(trg_bbox), paddle.to_tensor(trg_bbox_wt)
-
-
-def mine_hard_example(conf_loss,
-                      matched_indices,
-                      matched_dist,
-                      neg_pos_ratio=3.0,
-                      neg_overlap=0.5):
-    pos = (matched_indices > -1).astype(conf_loss.dtype)
-    num_pos = pos.sum(axis=1, keepdim=True)
-    neg = (matched_dist < neg_overlap).astype(conf_loss.dtype)
-
-    conf_loss = conf_loss * (1.0 - pos) * neg
-    loss_idx = conf_loss.argsort(axis=1, descending=True)
-    idx_rank = loss_idx.argsort(axis=1)
-    num_negs = []
-    for i in range(matched_indices.shape[0]):
-        cur_idx = loss_idx[i]
-        cur_num_pos = num_pos[i]
-        num_neg = paddle.clip(cur_num_pos * neg_pos_ratio, max=pos.shape[1])
-        num_negs.append(num_neg)
-    num_neg = paddle.stack(num_negs, axis=0).expand_as(idx_rank)
-    neg_mask = (idx_rank < num_neg).astype(conf_loss.dtype)
-    return neg_mask
-
-
-=======
 @paddle.jit.not_to_static
->>>>>>> 7257a364
 def generate_proposals(scores,
                        bbox_deltas,
                        im_shape,
