# Copyright (c) 2020 PaddlePaddle Authors. All Rights Reserved. 
#   
# Licensed under the Apache License, Version 2.0 (the "License");   
# you may not use this file except in compliance with the License.  
# You may obtain a copy of the License at   
#   
#     http://www.apache.org/licenses/LICENSE-2.0    
#   
# Unless required by applicable law or agreed to in writing, software   
# distributed under the License is distributed on an "AS IS" BASIS, 
# WITHOUT WARRANTIES OR CONDITIONS OF ANY KIND, either express or implied.  
# See the License for the specific language governing permissions and   
# limitations under the License.

import paddle
import paddle.nn.functional as F
from paddle import ParamAttr
from paddle.nn import Layer, Sequential
from paddle.nn import Conv2D, Conv2DTranspose, ReLU
from paddle.nn.initializer import KaimingNormal
from paddle.regularizer import L2Decay
from ppdet.core.workspace import register
from ppdet.modeling import ops


@register
class MaskFeat(Layer):
    __inject__ = ['mask_roi_extractor']

    def __init__(self,
                 mask_roi_extractor=None,
                 num_convs=0,
                 feat_in=2048,
                 feat_out=256,
                 mask_num_stages=1,
                 share_bbox_feat=False):
        super(MaskFeat, self).__init__()
        self.num_convs = num_convs
        self.feat_in = feat_in
        self.feat_out = feat_out
        self.mask_roi_extractor = mask_roi_extractor
        self.mask_num_stages = mask_num_stages
        self.share_bbox_feat = share_bbox_feat
        self.upsample_module = []
        fan_conv = feat_out * 3 * 3
        fan_deconv = feat_out * 2 * 2
        for i in range(self.mask_num_stages):
            name = 'stage_{}'.format(i)
            mask_conv = Sequential()
            for j in range(self.num_convs):
                conv_name = 'mask_inter_feat_{}'.format(j + 1)
                mask_conv.add_sublayer(
                    conv_name,
                    Conv2D(
                        in_channels=feat_in if j == 0 else feat_out,
                        out_channels=feat_out,
                        kernel_size=3,
                        padding=1,
                        weight_attr=ParamAttr(
                            initializer=KaimingNormal(fan_in=fan_conv)),
                        bias_attr=ParamAttr(
                            learning_rate=2., regularizer=L2Decay(0.))))
                mask_conv.add_sublayer(conv_name + 'act', ReLU())
            mask_conv.add_sublayer(
                'conv5_mask',
                Conv2DTranspose(
                    in_channels=self.feat_in,
                    out_channels=self.feat_out,
                    kernel_size=2,
                    stride=2,
                    weight_attr=ParamAttr(
                        initializer=KaimingNormal(fan_in=fan_deconv)),
                    bias_attr=ParamAttr(
                        learning_rate=2., regularizer=L2Decay(0.))))
            mask_conv.add_sublayer('conv5_mask' + 'act', ReLU())
            upsample = self.add_sublayer(name, mask_conv)
            self.upsample_module.append(upsample)

    def forward(self,
                body_feats,
                bboxes,
                bbox_feat,
                mask_index,
                spatial_scale,
                stage=0,
                bbox_head_feat_func=None,
                mode='train'):
        if self.share_bbox_feat and mask_index:
            rois_feat = paddle.gather(bbox_feat, mask_index)
        else:
            rois_feat = self.mask_roi_extractor(body_feats, bboxes,
                                                spatial_scale)
        if bbox_head_feat_func is not None and mode == 'infer':
            rois_feat = bbox_head_feat_func(rois_feat)
        # upsample 
        mask_feat = self.upsample_module[stage](rois_feat)
        return mask_feat


@register
class MaskHead(Layer):
    __shared__ = ['num_classes', 'mask_num_stages']
    __inject__ = ['mask_feat']

    def __init__(self,
                 mask_feat,
                 feat_in=256,
                 num_classes=81,
                 mask_num_stages=1):
        super(MaskHead, self).__init__()
        self.mask_feat = mask_feat
        self.feat_in = feat_in
        self.num_classes = num_classes
        self.mask_num_stages = mask_num_stages
        self.mask_fcn_logits = []
        for i in range(self.mask_num_stages):
            name = 'mask_fcn_logits_{}'.format(i)
            self.mask_fcn_logits.append(
                self.add_sublayer(
                    name,
                    Conv2D(
                        in_channels=self.feat_in,
                        out_channels=self.num_classes,
                        kernel_size=1,
                        weight_attr=ParamAttr(initializer=KaimingNormal(
                            fan_in=self.num_classes)),
                        bias_attr=ParamAttr(
                            learning_rate=2., regularizer=L2Decay(0.0)))))

    def forward_train(self,
                      body_feats,
                      bboxes,
                      bbox_feat,
                      mask_index,
                      spatial_scale,
                      stage=0):
        # feat
        mask_feat = self.mask_feat(
            body_feats,
            bboxes,
            bbox_feat,
            mask_index,
            spatial_scale,
            stage,
            mode='train')
        # logits
        mask_head_out = self.mask_fcn_logits[stage](mask_feat)
        return mask_head_out

    def forward_test(self,
                     scale_factor,
                     body_feats,
                     bboxes,
                     bbox_feat,
                     mask_index,
                     spatial_scale,
                     stage=0,
                     bbox_head_feat_func=None):
        bbox, bbox_num = bboxes

        if bbox.shape[0] == 0:
            mask_head_out = bbox
        else:
            scale_factor_list = []
            for idx, num in enumerate(bbox_num):
                for n in range(num):
<<<<<<< HEAD
                    im_info_expand.append(im_info[idx, -1])
            im_info_expand = paddle.concat(im_info_expand)
            im_info_expand = paddle.reshape(im_info_expand, shape=[-1, 1])
            scaled_bbox = paddle.multiply(bbox[:, 2:], im_info_expand)
=======
                    scale_factor_list.append(scale_factor[idx, 0])
            scale_factor_list = paddle.cast(
                paddle.concat(scale_factor_list), 'float32')
            scale_factor_list = paddle.reshape(scale_factor_list, shape=[-1, 1])
            scaled_bbox = paddle.multiply(bbox[:, 2:], scale_factor_list)
>>>>>>> e61ab3d8
            scaled_bboxes = (scaled_bbox, bbox_num)
            mask_feat = self.mask_feat(
                body_feats,
                scaled_bboxes,
                bbox_feat,
                mask_index,
                spatial_scale,
                stage,
                bbox_head_feat_func,
                mode='infer')
            mask_logit = self.mask_fcn_logits[stage](mask_feat)
            mask_head_out = F.sigmoid(mask_logit)
        return mask_head_out

    def forward(self,
                inputs,
                body_feats,
                bboxes,
                bbox_feat,
                mask_index,
                spatial_scale,
                bbox_head_feat_func=None,
                stage=0):
        if inputs['mode'] == 'train':
            mask_head_out = self.forward_train(body_feats, bboxes, bbox_feat,
                                               mask_index, spatial_scale, stage)
        else:
            scale_factor = inputs['scale_factor']
            mask_head_out = self.forward_test(
                scale_factor, body_feats, bboxes, bbox_feat, mask_index,
                spatial_scale, stage, bbox_head_feat_func)
        return mask_head_out

    def get_loss(self, mask_head_out, mask_target):
        mask_logits = paddle.flatten(mask_head_out, start_axis=1, stop_axis=-1)
        mask_label = paddle.cast(x=mask_target, dtype='float32')
        mask_label.stop_gradient = True
        loss_mask = ops.sigmoid_cross_entropy_with_logits(
            input=mask_logits,
            label=mask_label,
            ignore_index=-1,
            normalize=True)
        loss_mask = paddle.sum(loss_mask)

        return {'loss_mask': loss_mask}<|MERGE_RESOLUTION|>--- conflicted
+++ resolved
@@ -164,18 +164,11 @@
             scale_factor_list = []
             for idx, num in enumerate(bbox_num):
                 for n in range(num):
-<<<<<<< HEAD
-                    im_info_expand.append(im_info[idx, -1])
-            im_info_expand = paddle.concat(im_info_expand)
-            im_info_expand = paddle.reshape(im_info_expand, shape=[-1, 1])
-            scaled_bbox = paddle.multiply(bbox[:, 2:], im_info_expand)
-=======
                     scale_factor_list.append(scale_factor[idx, 0])
             scale_factor_list = paddle.cast(
                 paddle.concat(scale_factor_list), 'float32')
             scale_factor_list = paddle.reshape(scale_factor_list, shape=[-1, 1])
             scaled_bbox = paddle.multiply(bbox[:, 2:], scale_factor_list)
->>>>>>> e61ab3d8
             scaled_bboxes = (scaled_bbox, bbox_num)
             mask_feat = self.mask_feat(
                 body_feats,
