--- conflicted
+++ resolved
@@ -209,19 +209,13 @@
             cls_logit = self.pred_cls[i](self.stem_cls[i](feat, avg_feat) +
                                          feat)
             reg_dist = self.pred_reg[i](self.stem_reg[i](feat, avg_feat))
-<<<<<<< HEAD
             reg_dist = reg_dist.reshape(
                 [-1, 4, self.reg_channels, l]).transpose([0, 2, 3, 1])
-            reg_dist = self.proj_conv(F.softmax(reg_dist, axis=1)).squeeze(1)
-=======
-            reg_dist = reg_dist.reshape([-1, 4, self.reg_max + 1, l]).transpose(
-                [0, 2, 3, 1])
             if self.use_shared_conv:
                 reg_dist = self.proj_conv(F.softmax(
                     reg_dist, axis=1)).squeeze(1)
             else:
                 reg_dist = F.softmax(reg_dist, axis=1)
->>>>>>> 975e8d4f
             # cls and reg
             cls_score = F.sigmoid(cls_logit)
             cls_score_list.append(cls_score.reshape([-1, self.num_classes, l]))
