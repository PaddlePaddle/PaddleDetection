# Copyright (c) 2020 PaddlePaddle Authors. All Rights Reserved. 
#   
# Licensed under the Apache License, Version 2.0 (the "License");   
# you may not use this file except in compliance with the License.  
# You may obtain a copy of the License at   
#   
#     http://www.apache.org/licenses/LICENSE-2.0    
#   
# Unless required by applicable law or agreed to in writing, software   
# distributed under the License is distributed on an "AS IS" BASIS, 
# WITHOUT WARRANTIES OR CONDITIONS OF ANY KIND, either express or implied.  
# See the License for the specific language governing permissions and   
# limitations under the License.

import numpy as np

import paddle
import paddle.nn as nn
import paddle.nn.functional as F
from paddle.nn.initializer import Normal, XavierUniform, KaimingNormal
from paddle.regularizer import L2Decay

from ppdet.core.workspace import register, create
from .roi_extractor import RoIAlign
from ..shape_spec import ShapeSpec
from ..bbox_utils import bbox2delta
from ..cls_utils import _get_class_default_kwargs
from ppdet.modeling.layers import ConvNormLayer

__all__ = ['TwoFCHead', 'XConvNormHead', 'BBoxHead']


@register
class TwoFCHead(nn.Layer):
    """
    RCNN bbox head with Two fc layers to extract feature

    Args:
        in_channel (int): Input channel which can be derived by from_config
        out_channel (int): Output channel
        resolution (int): Resolution of input feature map, default 7
    """

    def __init__(self, in_channel=256, out_channel=1024, resolution=7):
        super(TwoFCHead, self).__init__()
        self.in_channel = in_channel
        self.out_channel = out_channel
        fan = in_channel * resolution * resolution
        self.fc6 = nn.Linear(
            in_channel * resolution * resolution,
            out_channel,
            weight_attr=paddle.ParamAttr(
                initializer=XavierUniform(fan_out=fan)))
        self.fc6.skip_quant = True

        self.fc7 = nn.Linear(
            out_channel,
            out_channel,
            weight_attr=paddle.ParamAttr(initializer=XavierUniform()))
        self.fc7.skip_quant = True

    @classmethod
    def from_config(cls, cfg, input_shape):
        s = input_shape
        s = s[0] if isinstance(s, (list, tuple)) else s
        return {'in_channel': s.channels}

    @property
    def out_shape(self):
        return [ShapeSpec(channels=self.out_channel, )]

    def forward(self, rois_feat):
        rois_feat = paddle.flatten(rois_feat, start_axis=1, stop_axis=-1)
        fc6 = self.fc6(rois_feat)
        fc6 = F.relu(fc6)
        fc7 = self.fc7(fc6)
        fc7 = F.relu(fc7)
        return fc7


@register
class XConvNormHead(nn.Layer):
    __shared__ = ['norm_type', 'freeze_norm']
    """
    RCNN bbox head with serveral convolution layers

    Args:
        in_channel (int): Input channels which can be derived by from_config
        num_convs (int): The number of conv layers
        conv_dim (int): The number of channels for the conv layers
        out_channel (int): Output channels
        resolution (int): Resolution of input feature map
        norm_type (string): Norm type, bn, gn, sync_bn are available, 
            default `gn`
        freeze_norm (bool): Whether to freeze the norm
        stage_name (string): Prefix name for conv layer,  '' by default
    """

    def __init__(self,
                 in_channel=256,
                 num_convs=4,
                 conv_dim=256,
                 out_channel=1024,
                 resolution=7,
                 norm_type='gn',
                 freeze_norm=False,
                 stage_name=''):
        super(XConvNormHead, self).__init__()
        self.in_channel = in_channel
        self.num_convs = num_convs
        self.conv_dim = conv_dim
        self.out_channel = out_channel
        self.norm_type = norm_type
        self.freeze_norm = freeze_norm

        self.bbox_head_convs = []
        fan = conv_dim * 3 * 3
        initializer = KaimingNormal(fan_in=fan)
        for i in range(self.num_convs):
            in_c = in_channel if i == 0 else conv_dim
            head_conv_name = stage_name + 'bbox_head_conv{}'.format(i)
            head_conv = self.add_sublayer(
                head_conv_name,
                ConvNormLayer(
                    ch_in=in_c,
                    ch_out=conv_dim,
                    filter_size=3,
                    stride=1,
                    norm_type=self.norm_type,
                    freeze_norm=self.freeze_norm,
                    initializer=initializer))
            self.bbox_head_convs.append(head_conv)

        fan = conv_dim * resolution * resolution
        self.fc6 = nn.Linear(
            conv_dim * resolution * resolution,
            out_channel,
            weight_attr=paddle.ParamAttr(
                initializer=XavierUniform(fan_out=fan)),
            bias_attr=paddle.ParamAttr(
                learning_rate=2., regularizer=L2Decay(0.)))

    @classmethod
    def from_config(cls, cfg, input_shape):
        s = input_shape
        s = s[0] if isinstance(s, (list, tuple)) else s
        return {'in_channel': s.channels}

    @property
    def out_shape(self):
        return [ShapeSpec(channels=self.out_channel, )]

    def forward(self, rois_feat):
        for i in range(self.num_convs):
            rois_feat = F.relu(self.bbox_head_convs[i](rois_feat))
        rois_feat = paddle.flatten(rois_feat, start_axis=1, stop_axis=-1)
        fc6 = F.relu(self.fc6(rois_feat))
        return fc6


@register
class BBoxHead(nn.Layer):
    __shared__ = ['num_classes', 'use_cot']
    __inject__ = ['bbox_assigner', 'bbox_loss', 'loss_cot']
    """
    RCNN bbox head

    Args:
        head (nn.Layer): Extract feature in bbox head
        in_channel (int): Input channel after RoI extractor
        roi_extractor (object): The module of RoI Extractor
        bbox_assigner (object): The module of Box Assigner, label and sample the 
            box.
        with_pool (bool): Whether to use pooling for the RoI feature.
        num_classes (int): The number of classes
        bbox_weight (List[float]): The weight to get the decode box
        cot_classes (int): The number of base classes
        loss_cot (object): The module of Label-cotuning
        use_cot(bool): whether to use Label-cotuning 
    """

    def __init__(self,
                 head,
                 in_channel,
                 roi_extractor=_get_class_default_kwargs(RoIAlign),
                 bbox_assigner='BboxAssigner',
                 with_pool=False,
                 num_classes=80,
                 bbox_weight=[10., 10., 5., 5.],
                 bbox_loss=None,
<<<<<<< HEAD
                 loss_normalize_pos=False):
=======
                 loss_normalize_pos=False,
                 cot_classes=None,
                 loss_cot='COTLoss',
                 use_cot=False):
>>>>>>> b036ecb1
        super(BBoxHead, self).__init__()
        self.head = head
        self.roi_extractor = roi_extractor
        if isinstance(roi_extractor, dict):
            self.roi_extractor = RoIAlign(**roi_extractor)
        self.bbox_assigner = bbox_assigner

        self.with_pool = with_pool
        self.num_classes = num_classes
        self.bbox_weight = bbox_weight
        self.bbox_loss = bbox_loss
        self.loss_normalize_pos = loss_normalize_pos

<<<<<<< HEAD
        self.bbox_score = nn.Linear(
            in_channel,
            self.num_classes + 1,
            weight_attr=paddle.ParamAttr(initializer=Normal(
                mean=0.0, std=0.01)))
=======
        self.loss_cot = loss_cot
        self.cot_relation = None
        self.cot_classes = cot_classes
        self.use_cot = use_cot
        if use_cot:
            self.cot_bbox_score = nn.Linear(
                in_channel,
                self.num_classes + 1,
                weight_attr=paddle.ParamAttr(initializer=Normal(
                    mean=0.0, std=0.01)))
            
            self.bbox_score = nn.Linear(
                in_channel,
                self.cot_classes + 1,
                weight_attr=paddle.ParamAttr(initializer=Normal(
                    mean=0.0, std=0.01)))
            self.cot_bbox_score.skip_quant = True
        else:
            self.bbox_score = nn.Linear(
                in_channel,
                self.num_classes + 1,
                weight_attr=paddle.ParamAttr(initializer=Normal(
                    mean=0.0, std=0.01)))
>>>>>>> b036ecb1
        self.bbox_score.skip_quant = True

        self.bbox_delta = nn.Linear(
            in_channel,
            4 * self.num_classes,
            weight_attr=paddle.ParamAttr(initializer=Normal(
                mean=0.0, std=0.001)))
        self.bbox_delta.skip_quant = True
        self.assigned_label = None
        self.assigned_rois = None

    def init_cot_head(self, relationship):
        self.cot_relation = relationship
        
    @classmethod
    def from_config(cls, cfg, input_shape):
        roi_pooler = cfg['roi_extractor']
        assert isinstance(roi_pooler, dict)
        kwargs = RoIAlign.from_config(cfg, input_shape)
        roi_pooler.update(kwargs)
        kwargs = {'input_shape': input_shape}
        head = create(cfg['head'], **kwargs)
        return {
            'roi_extractor': roi_pooler,
            'head': head,
            'in_channel': head.out_shape[0].channels
        }

    def forward(self, body_feats=None, rois=None, rois_num=None, inputs=None, cot=False):
        """
        body_feats (list[Tensor]): Feature maps from backbone
        rois (list[Tensor]): RoIs generated from RPN module
        rois_num (Tensor): The number of RoIs in each image
        inputs (dict{Tensor}): The ground-truth of image
        """
        if self.training:
            rois, rois_num, targets = self.bbox_assigner(rois, rois_num, inputs)
            self.assigned_rois = (rois, rois_num)
            self.assigned_targets = targets

        rois_feat = self.roi_extractor(body_feats, rois, rois_num)
        bbox_feat = self.head(rois_feat)
        if self.with_pool:
            feat = F.adaptive_avg_pool2d(bbox_feat, output_size=1)
            feat = paddle.squeeze(feat, axis=[2, 3])
        else:
            feat = bbox_feat
        if self.use_cot:
            scores = self.cot_bbox_score(feat)
            cot_scores = self.bbox_score(feat)
        else:
            scores = self.bbox_score(feat)
        deltas = self.bbox_delta(feat)

        if self.training:
            loss = self.get_loss(
                scores,
                deltas,
                targets,
                rois,
                self.bbox_weight,
                loss_normalize_pos=self.loss_normalize_pos)
<<<<<<< HEAD
=======
            
            if self.cot_relation is not None:
                loss_cot = self.loss_cot(cot_scores, targets, self.cot_relation)
                loss.update(loss_cot)
>>>>>>> b036ecb1
            return loss, bbox_feat
        else:
            if cot:
                pred = self.get_prediction(cot_scores, deltas)
            else:
                pred = self.get_prediction(scores, deltas)
            return pred, self.head


    def get_loss(self,
                 scores,
                 deltas,
                 targets,
                 rois,
                 bbox_weight,
                 loss_normalize_pos=False):
        """
        scores (Tensor): scores from bbox head outputs
        deltas (Tensor): deltas from bbox head outputs
        targets (list[List[Tensor]]): bbox targets containing tgt_labels, tgt_bboxes and tgt_gt_inds
        rois (List[Tensor]): RoIs generated in each batch
        """
        cls_name = 'loss_bbox_cls'
        reg_name = 'loss_bbox_reg'
        loss_bbox = {}

        # TODO: better pass args
        tgt_labels, tgt_bboxes, tgt_gt_inds = targets

        # bbox cls
        tgt_labels = paddle.concat(tgt_labels) if len(
            tgt_labels) > 1 else tgt_labels[0]
        valid_inds = paddle.nonzero(tgt_labels >= 0).flatten()
        if valid_inds.shape[0] == 0:
            loss_bbox[cls_name] = paddle.zeros([1], dtype='float32')
        else:
            tgt_labels = tgt_labels.cast('int64')
            tgt_labels.stop_gradient = True

            if not loss_normalize_pos:
                loss_bbox_cls = F.cross_entropy(
                    input=scores, label=tgt_labels, reduction='mean')
            else:
                loss_bbox_cls = F.cross_entropy(
                    input=scores, label=tgt_labels,
                    reduction='none').sum() / (tgt_labels.shape[0] + 1e-7)

            loss_bbox[cls_name] = loss_bbox_cls

        # bbox reg

        cls_agnostic_bbox_reg = deltas.shape[1] == 4

        fg_inds = paddle.nonzero(
            paddle.logical_and(tgt_labels >= 0, tgt_labels <
                               self.num_classes)).flatten()

        if fg_inds.numel() == 0:
            loss_bbox[reg_name] = paddle.zeros([1], dtype='float32')
            return loss_bbox

        if cls_agnostic_bbox_reg:
            reg_delta = paddle.gather(deltas, fg_inds)
        else:
            fg_gt_classes = paddle.gather(tgt_labels, fg_inds)

            reg_row_inds = paddle.arange(fg_gt_classes.shape[0]).unsqueeze(1)
            reg_row_inds = paddle.tile(reg_row_inds, [1, 4]).reshape([-1, 1])

            reg_col_inds = 4 * fg_gt_classes.unsqueeze(1) + paddle.arange(4)

            reg_col_inds = reg_col_inds.reshape([-1, 1])
            reg_inds = paddle.concat([reg_row_inds, reg_col_inds], axis=1)

            reg_delta = paddle.gather(deltas, fg_inds)
            reg_delta = paddle.gather_nd(reg_delta, reg_inds).reshape([-1, 4])
        rois = paddle.concat(rois) if len(rois) > 1 else rois[0]
        tgt_bboxes = paddle.concat(tgt_bboxes) if len(
            tgt_bboxes) > 1 else tgt_bboxes[0]

        reg_target = bbox2delta(rois, tgt_bboxes, bbox_weight)
        reg_target = paddle.gather(reg_target, fg_inds)
        reg_target.stop_gradient = True

        if self.bbox_loss is not None:
            reg_delta = self.bbox_transform(reg_delta)
            reg_target = self.bbox_transform(reg_target)

            if not loss_normalize_pos:
                loss_bbox_reg = self.bbox_loss(
                    reg_delta, reg_target).sum() / tgt_labels.shape[0]
                loss_bbox_reg *= self.num_classes

            else:
                loss_bbox_reg = self.bbox_loss(
                    reg_delta, reg_target).sum() / (tgt_labels.shape[0] + 1e-7)

        else:
            loss_bbox_reg = paddle.abs(reg_delta - reg_target).sum(
            ) / tgt_labels.shape[0]

        loss_bbox[reg_name] = loss_bbox_reg

        return loss_bbox

    def bbox_transform(self, deltas, weights=[0.1, 0.1, 0.2, 0.2]):
        wx, wy, ww, wh = weights

        deltas = paddle.reshape(deltas, shape=(0, -1, 4))

        dx = paddle.slice(deltas, axes=[2], starts=[0], ends=[1]) * wx
        dy = paddle.slice(deltas, axes=[2], starts=[1], ends=[2]) * wy
        dw = paddle.slice(deltas, axes=[2], starts=[2], ends=[3]) * ww
        dh = paddle.slice(deltas, axes=[2], starts=[3], ends=[4]) * wh

        dw = paddle.clip(dw, -1.e10, np.log(1000. / 16))
        dh = paddle.clip(dh, -1.e10, np.log(1000. / 16))

        pred_ctr_x = dx
        pred_ctr_y = dy
        pred_w = paddle.exp(dw)
        pred_h = paddle.exp(dh)

        x1 = pred_ctr_x - 0.5 * pred_w
        y1 = pred_ctr_y - 0.5 * pred_h
        x2 = pred_ctr_x + 0.5 * pred_w
        y2 = pred_ctr_y + 0.5 * pred_h

        x1 = paddle.reshape(x1, shape=(-1, ))
        y1 = paddle.reshape(y1, shape=(-1, ))
        x2 = paddle.reshape(x2, shape=(-1, ))
        y2 = paddle.reshape(y2, shape=(-1, ))

        return paddle.concat([x1, y1, x2, y2])

    def get_prediction(self, score, delta):
        bbox_prob = F.softmax(score)
        return delta, bbox_prob

    def get_head(self, ):
        return self.head

    def get_assigned_targets(self, ):
        return self.assigned_targets

    def get_assigned_rois(self, ):
        return self.assigned_rois<|MERGE_RESOLUTION|>--- conflicted
+++ resolved
@@ -188,14 +188,10 @@
                  num_classes=80,
                  bbox_weight=[10., 10., 5., 5.],
                  bbox_loss=None,
-<<<<<<< HEAD
-                 loss_normalize_pos=False):
-=======
                  loss_normalize_pos=False,
                  cot_classes=None,
                  loss_cot='COTLoss',
                  use_cot=False):
->>>>>>> b036ecb1
         super(BBoxHead, self).__init__()
         self.head = head
         self.roi_extractor = roi_extractor
@@ -209,13 +205,6 @@
         self.bbox_loss = bbox_loss
         self.loss_normalize_pos = loss_normalize_pos
 
-<<<<<<< HEAD
-        self.bbox_score = nn.Linear(
-            in_channel,
-            self.num_classes + 1,
-            weight_attr=paddle.ParamAttr(initializer=Normal(
-                mean=0.0, std=0.01)))
-=======
         self.loss_cot = loss_cot
         self.cot_relation = None
         self.cot_classes = cot_classes
@@ -239,7 +228,6 @@
                 self.num_classes + 1,
                 weight_attr=paddle.ParamAttr(initializer=Normal(
                     mean=0.0, std=0.01)))
->>>>>>> b036ecb1
         self.bbox_score.skip_quant = True
 
         self.bbox_delta = nn.Linear(
@@ -302,13 +290,10 @@
                 rois,
                 self.bbox_weight,
                 loss_normalize_pos=self.loss_normalize_pos)
-<<<<<<< HEAD
-=======
             
             if self.cot_relation is not None:
                 loss_cot = self.loss_cot(cot_scores, targets, self.cot_relation)
                 loss.update(loss_cot)
->>>>>>> b036ecb1
             return loss, bbox_feat
         else:
             if cot:
