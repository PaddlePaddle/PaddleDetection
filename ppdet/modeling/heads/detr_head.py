--- conflicted
+++ resolved
@@ -24,14 +24,10 @@
 from ..initializer import linear_init_, constant_, xavier_uniform_, bias_init_with_prob
 from ..transformers.utils import inverse_sigmoid
 
-<<<<<<< HEAD
 import math
 import copy
 
-__all__ = ['DETRHead', 'DeformableDETRHead', 'DINOHead', 'OVDeformableDETRHead']
-=======
-__all__ = ['DETRHead', 'DeformableDETRHead', 'DINOHead', 'MaskDINOHead']
->>>>>>> eeebef9f
+__all__ = ['DETRHead', 'DeformableDETRHead', 'DINOHead', 'MaskDINOHead', 'OVDeformableDETRHead']
 
 
 class MLP(nn.Layer):
@@ -467,7 +463,79 @@
         else:
             return (dec_out_bboxes[-1], dec_out_logits[-1], None)
 
-<<<<<<< HEAD
+
+@register
+class MaskDINOHead(nn.Layer):
+    __inject__ = ['loss']
+
+    def __init__(self, loss='DINOLoss'):
+        super(MaskDINOHead, self).__init__()
+        self.loss = loss
+
+    def forward(self, out_transformer, body_feats, inputs=None):
+        (dec_out_logits, dec_out_bboxes, dec_out_masks, enc_out, init_out,
+         dn_meta) = out_transformer
+        if self.training:
+            assert inputs is not None
+            assert 'gt_bbox' in inputs and 'gt_class' in inputs
+            assert 'gt_segm' in inputs
+
+            if dn_meta is not None:
+                dn_out_logits, dec_out_logits = paddle.split(
+                    dec_out_logits, dn_meta['dn_num_split'], axis=2)
+                dn_out_bboxes, dec_out_bboxes = paddle.split(
+                    dec_out_bboxes, dn_meta['dn_num_split'], axis=2)
+                dn_out_masks, dec_out_masks = paddle.split(
+                    dec_out_masks, dn_meta['dn_num_split'], axis=2)
+                if init_out is not None:
+                    init_out_logits, init_out_bboxes, init_out_masks = init_out
+                    init_out_logits_dn, init_out_logits = paddle.split(
+                        init_out_logits, dn_meta['dn_num_split'], axis=1)
+                    init_out_bboxes_dn, init_out_bboxes = paddle.split(
+                        init_out_bboxes, dn_meta['dn_num_split'], axis=1)
+                    init_out_masks_dn, init_out_masks = paddle.split(
+                        init_out_masks, dn_meta['dn_num_split'], axis=1)
+
+                    dec_out_logits = paddle.concat(
+                        [init_out_logits.unsqueeze(0), dec_out_logits])
+                    dec_out_bboxes = paddle.concat(
+                        [init_out_bboxes.unsqueeze(0), dec_out_bboxes])
+                    dec_out_masks = paddle.concat(
+                        [init_out_masks.unsqueeze(0), dec_out_masks])
+
+                    dn_out_logits = paddle.concat(
+                        [init_out_logits_dn.unsqueeze(0), dn_out_logits])
+                    dn_out_bboxes = paddle.concat(
+                        [init_out_bboxes_dn.unsqueeze(0), dn_out_bboxes])
+                    dn_out_masks = paddle.concat(
+                        [init_out_masks_dn.unsqueeze(0), dn_out_masks])
+            else:
+                dn_out_bboxes, dn_out_logits = None, None
+                dn_out_masks = None
+
+            enc_out_logits, enc_out_bboxes, enc_out_masks = enc_out
+            out_logits = paddle.concat(
+                [enc_out_logits.unsqueeze(0), dec_out_logits])
+            out_bboxes = paddle.concat(
+                [enc_out_bboxes.unsqueeze(0), dec_out_bboxes])
+            out_masks = paddle.concat(
+                [enc_out_masks.unsqueeze(0), dec_out_masks])
+
+            return self.loss(
+                out_bboxes,
+                out_logits,
+                inputs['gt_bbox'],
+                inputs['gt_class'],
+                masks=out_masks,
+                gt_mask=inputs['gt_segm'],
+                dn_out_logits=dn_out_logits,
+                dn_out_bboxes=dn_out_bboxes,
+                dn_out_masks=dn_out_masks,
+                dn_meta=dn_meta)
+        else:
+            return (dec_out_bboxes[-1], dec_out_logits[-1], dec_out_masks[-1])
+
+
 @register
 class OVDeformableDETRHead(nn.Layer):
     __shared__ = ['num_classes', 'hidden_dim']
@@ -627,77 +695,4 @@
 
 
 def _get_clones(module, N):
-    return nn.LayerList([copy.deepcopy(module) for i in range(N)])
-=======
-
-@register
-class MaskDINOHead(nn.Layer):
-    __inject__ = ['loss']
-
-    def __init__(self, loss='DINOLoss'):
-        super(MaskDINOHead, self).__init__()
-        self.loss = loss
-
-    def forward(self, out_transformer, body_feats, inputs=None):
-        (dec_out_logits, dec_out_bboxes, dec_out_masks, enc_out, init_out,
-         dn_meta) = out_transformer
-        if self.training:
-            assert inputs is not None
-            assert 'gt_bbox' in inputs and 'gt_class' in inputs
-            assert 'gt_segm' in inputs
-
-            if dn_meta is not None:
-                dn_out_logits, dec_out_logits = paddle.split(
-                    dec_out_logits, dn_meta['dn_num_split'], axis=2)
-                dn_out_bboxes, dec_out_bboxes = paddle.split(
-                    dec_out_bboxes, dn_meta['dn_num_split'], axis=2)
-                dn_out_masks, dec_out_masks = paddle.split(
-                    dec_out_masks, dn_meta['dn_num_split'], axis=2)
-                if init_out is not None:
-                    init_out_logits, init_out_bboxes, init_out_masks = init_out
-                    init_out_logits_dn, init_out_logits = paddle.split(
-                        init_out_logits, dn_meta['dn_num_split'], axis=1)
-                    init_out_bboxes_dn, init_out_bboxes = paddle.split(
-                        init_out_bboxes, dn_meta['dn_num_split'], axis=1)
-                    init_out_masks_dn, init_out_masks = paddle.split(
-                        init_out_masks, dn_meta['dn_num_split'], axis=1)
-
-                    dec_out_logits = paddle.concat(
-                        [init_out_logits.unsqueeze(0), dec_out_logits])
-                    dec_out_bboxes = paddle.concat(
-                        [init_out_bboxes.unsqueeze(0), dec_out_bboxes])
-                    dec_out_masks = paddle.concat(
-                        [init_out_masks.unsqueeze(0), dec_out_masks])
-
-                    dn_out_logits = paddle.concat(
-                        [init_out_logits_dn.unsqueeze(0), dn_out_logits])
-                    dn_out_bboxes = paddle.concat(
-                        [init_out_bboxes_dn.unsqueeze(0), dn_out_bboxes])
-                    dn_out_masks = paddle.concat(
-                        [init_out_masks_dn.unsqueeze(0), dn_out_masks])
-            else:
-                dn_out_bboxes, dn_out_logits = None, None
-                dn_out_masks = None
-
-            enc_out_logits, enc_out_bboxes, enc_out_masks = enc_out
-            out_logits = paddle.concat(
-                [enc_out_logits.unsqueeze(0), dec_out_logits])
-            out_bboxes = paddle.concat(
-                [enc_out_bboxes.unsqueeze(0), dec_out_bboxes])
-            out_masks = paddle.concat(
-                [enc_out_masks.unsqueeze(0), dec_out_masks])
-
-            return self.loss(
-                out_bboxes,
-                out_logits,
-                inputs['gt_bbox'],
-                inputs['gt_class'],
-                masks=out_masks,
-                gt_mask=inputs['gt_segm'],
-                dn_out_logits=dn_out_logits,
-                dn_out_bboxes=dn_out_bboxes,
-                dn_out_masks=dn_out_masks,
-                dn_meta=dn_meta)
-        else:
-            return (dec_out_bboxes[-1], dec_out_logits[-1], dec_out_masks[-1])
->>>>>>> eeebef9f
+    return nn.LayerList([copy.deepcopy(module) for i in range(N)])