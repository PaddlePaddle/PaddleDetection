# Copyright (c) 2021 PaddlePaddle Authors. All Rights Reserved.
#
# Licensed under the Apache License, Version 2.0 (the "License");
# you may not use this file except in compliance with the License.
# You may obtain a copy of the License at
#
#     http://www.apache.org/licenses/LICENSE-2.0
#
# Unless required by applicable law or agreed to in writing, software
# distributed under the License is distributed on an "AS IS" BASIS,
# WITHOUT WARRANTIES OR CONDITIONS OF ANY KIND, either express or implied.
# See the License for the specific language governing permissions and
# limitations under the License.

# The code is based on:
# https://github.com/open-mmlab/mmdetection/blob/master/mmdet/models/dense_heads/yolox_head.py

from __future__ import absolute_import
from __future__ import division
from __future__ import print_function

import math
from functools import partial
import numpy as np
import paddle
import paddle.nn as nn
import paddle.nn.functional as F
from paddle import ParamAttr
from paddle.nn.initializer import Normal, Constant

from ppdet.core.workspace import register

from ppdet.modeling.bbox_utils import distance2bbox, bbox2distance
from ppdet.data.transform.atss_assigner import bbox_overlaps

from .gfl_head import GFLHead


@register
class OTAHead(GFLHead):
    """
    OTAHead
    Args:
        conv_feat (object): Instance of 'FCOSFeat'
        num_classes (int): Number of classes
        fpn_stride (list): The stride of each FPN Layer
        prior_prob (float): Used to set the bias init for the class prediction layer
        loss_qfl (object): Instance of QualityFocalLoss.
        loss_dfl (object): Instance of DistributionFocalLoss.
        loss_bbox (object): Instance of bbox loss.
        assigner (object): Instance of label assigner.
        reg_max: Max value of integral set :math: `{0, ..., reg_max}`
                n QFL setting. Default: 16.
    """
    __inject__ = [
        'conv_feat', 'dgqp_module', 'loss_class', 'loss_dfl', 'loss_bbox',
        'assigner', 'nms'
    ]
    __shared__ = ['num_classes']

    def __init__(self,
                 conv_feat='FCOSFeat',
                 dgqp_module=None,
                 num_classes=80,
                 fpn_stride=[8, 16, 32, 64, 128],
                 prior_prob=0.01,
                 loss_class='QualityFocalLoss',
                 loss_dfl='DistributionFocalLoss',
                 loss_bbox='GIoULoss',
                 assigner='SimOTAAssigner',
                 reg_max=16,
                 feat_in_chan=256,
                 nms=None,
                 nms_pre=1000,
                 cell_offset=0):
        super(OTAHead, self).__init__(
            conv_feat=conv_feat,
            dgqp_module=dgqp_module,
            num_classes=num_classes,
            fpn_stride=fpn_stride,
            prior_prob=prior_prob,
            loss_class=loss_class,
            loss_dfl=loss_dfl,
            loss_bbox=loss_bbox,
            reg_max=reg_max,
            feat_in_chan=feat_in_chan,
            nms=nms,
            nms_pre=nms_pre,
            cell_offset=cell_offset)
        self.conv_feat = conv_feat
        self.dgqp_module = dgqp_module
        self.num_classes = num_classes
        self.fpn_stride = fpn_stride
        self.prior_prob = prior_prob
        self.loss_qfl = loss_class
        self.loss_dfl = loss_dfl
        self.loss_bbox = loss_bbox
        self.reg_max = reg_max
        self.feat_in_chan = feat_in_chan
        self.nms = nms
        self.nms_pre = nms_pre
        self.cell_offset = cell_offset
        self.use_sigmoid = self.loss_qfl.use_sigmoid

        self.assigner = assigner

    def _get_target_single(self, flatten_cls_pred, flatten_center_and_stride,
                           flatten_bbox, gt_bboxes, gt_labels):
        """Compute targets for priors in a single image.
        """
        pos_num, label, label_weight, bbox_target = self.assigner(
            F.sigmoid(flatten_cls_pred), flatten_center_and_stride,
            flatten_bbox, gt_bboxes, gt_labels)

        return (pos_num, label, label_weight, bbox_target)

    def get_loss(self, head_outs, gt_meta):
        cls_scores, bbox_preds = head_outs
        num_level_anchors = [
            featmap.shape[-2] * featmap.shape[-1] for featmap in cls_scores
        ]
        num_imgs = gt_meta['im_id'].shape[0]
        featmap_sizes = [[featmap.shape[-2], featmap.shape[-1]]
                         for featmap in cls_scores]

        decode_bbox_preds = []
        center_and_strides = []
        for featmap_size, stride, bbox_pred in zip(featmap_sizes,
                                                   self.fpn_stride, bbox_preds):

            # center in origin image
            yy, xx = self.get_single_level_center_point(featmap_size, stride,
                                                        self.cell_offset)

            center_and_stride = paddle.stack([xx, yy, stride, stride], -1).tile(
                [num_imgs, 1, 1])
            center_and_strides.append(center_and_stride)
            center_in_feature = center_and_stride.reshape(
                [-1, 4])[:, :-2] / stride
            bbox_pred = bbox_pred.transpose([0, 2, 3, 1]).reshape(
                [num_imgs, -1, 4 * (self.reg_max + 1)])
            pred_distances = self.distribution_project(bbox_pred)
            decode_bbox_pred_wo_stride = distance2bbox(
                center_in_feature, pred_distances).reshape([num_imgs, -1, 4])
            decode_bbox_preds.append(decode_bbox_pred_wo_stride * stride)

        flatten_cls_preds = [
            cls_pred.transpose([0, 2, 3, 1]).reshape(
                [num_imgs, -1, self.cls_out_channels])
            for cls_pred in cls_scores
        ]
        flatten_cls_preds = paddle.concat(flatten_cls_preds, axis=1)
        flatten_bboxes = paddle.concat(decode_bbox_preds, axis=1)
        flatten_center_and_strides = paddle.concat(center_and_strides, axis=1)

        gt_boxes, gt_labels = gt_meta['gt_bbox'], gt_meta['gt_class']
        pos_num_l, label_l, label_weight_l, bbox_target_l = [], [], [], []
        for flatten_cls_pred,flatten_center_and_stride,flatten_bbox,gt_box, gt_label \
            in zip(flatten_cls_preds.detach(),flatten_center_and_strides.detach(), \
                   flatten_bboxes.detach(),gt_boxes, gt_labels):
            pos_num, label, label_weight, bbox_target = self._get_target_single(
                flatten_cls_pred, flatten_center_and_stride, flatten_bbox,
                gt_box, gt_label)
            pos_num_l.append(pos_num)
            label_l.append(label)
            label_weight_l.append(label_weight)
            bbox_target_l.append(bbox_target)

        labels = paddle.to_tensor(np.stack(label_l, axis=0))
        label_weights = paddle.to_tensor(np.stack(label_weight_l, axis=0))
        bbox_targets = paddle.to_tensor(np.stack(bbox_target_l, axis=0))

        center_and_strides_list = self._images_to_levels(
            flatten_center_and_strides, num_level_anchors)
        labels_list = self._images_to_levels(labels, num_level_anchors)
        label_weights_list = self._images_to_levels(label_weights,
                                                    num_level_anchors)
        bbox_targets_list = self._images_to_levels(bbox_targets,
                                                   num_level_anchors)
        num_total_pos = sum(pos_num_l)
        try:
            paddle.distributed.all_reduce(num_total_pos)
<<<<<<< HEAD
            num_total_pos = num_total_pos / paddle.distributed.get_world_size()
=======
            num_total_pos = paddle.clip(
                num_total_pos / paddle.distributed.get_world_size(), min=1.)
>>>>>>> b036ecb1
        except:
            num_total_pos = max(num_total_pos, 1)

        loss_bbox_list, loss_dfl_list, loss_qfl_list, avg_factor = [], [], [], []
        for cls_score, bbox_pred, center_and_strides, labels, label_weights, bbox_targets, stride in zip(
                cls_scores, bbox_preds, center_and_strides_list, labels_list,
                label_weights_list, bbox_targets_list, self.fpn_stride):
            center_and_strides = center_and_strides.reshape([-1, 4])
            cls_score = cls_score.transpose([0, 2, 3, 1]).reshape(
                [-1, self.cls_out_channels])
            bbox_pred = bbox_pred.transpose([0, 2, 3, 1]).reshape(
                [-1, 4 * (self.reg_max + 1)])
            bbox_targets = bbox_targets.reshape([-1, 4])
            labels = labels.reshape([-1])
            label_weights = label_weights.reshape([-1])

            bg_class_ind = self.num_classes
            pos_inds = paddle.nonzero(
                paddle.logical_and((labels >= 0), (labels < bg_class_ind)),
                as_tuple=False).squeeze(1)
            score = np.zeros(labels.shape)

            if len(pos_inds) > 0:
                pos_bbox_targets = paddle.gather(bbox_targets, pos_inds, axis=0)
                pos_bbox_pred = paddle.gather(bbox_pred, pos_inds, axis=0)
                pos_centers = paddle.gather(
                    center_and_strides[:, :-2], pos_inds, axis=0) / stride

                weight_targets = F.sigmoid(cls_score.detach())
                weight_targets = paddle.gather(
                    weight_targets.max(axis=1, keepdim=True), pos_inds, axis=0)
                pos_bbox_pred_corners = self.distribution_project(pos_bbox_pred)
                pos_decode_bbox_pred = distance2bbox(pos_centers,
                                                     pos_bbox_pred_corners)
                pos_decode_bbox_targets = pos_bbox_targets / stride
                bbox_iou = bbox_overlaps(
                    pos_decode_bbox_pred.detach().numpy(),
                    pos_decode_bbox_targets.detach().numpy(),
                    is_aligned=True)
                score[pos_inds.numpy()] = bbox_iou

                pred_corners = pos_bbox_pred.reshape([-1, self.reg_max + 1])
                target_corners = bbox2distance(pos_centers,
                                               pos_decode_bbox_targets,
                                               self.reg_max).reshape([-1])
                # regression loss
                loss_bbox = paddle.sum(
                    self.loss_bbox(pos_decode_bbox_pred,
                                   pos_decode_bbox_targets) * weight_targets)

                # dfl loss
                loss_dfl = self.loss_dfl(
                    pred_corners,
                    target_corners,
                    weight=weight_targets.expand([-1, 4]).reshape([-1]),
                    avg_factor=4.0)
            else:
                loss_bbox = bbox_pred.sum() * 0
                loss_dfl = bbox_pred.sum() * 0
                weight_targets = paddle.to_tensor([0], dtype='float32')

            # qfl loss
            score = paddle.to_tensor(score)
            loss_qfl = self.loss_qfl(
                cls_score, (labels, score),
                weight=label_weights,
                avg_factor=num_total_pos)
            loss_bbox_list.append(loss_bbox)
            loss_dfl_list.append(loss_dfl)
            loss_qfl_list.append(loss_qfl)
            avg_factor.append(weight_targets.sum())

        avg_factor = sum(avg_factor)
        try:
            paddle.distributed.all_reduce(avg_factor)
            avg_factor = paddle.clip(
                avg_factor / paddle.distributed.get_world_size(), min=1)
        except:
            avg_factor = max(avg_factor.item(), 1)
        if avg_factor <= 0:
            loss_qfl = paddle.to_tensor(0, dtype='float32', stop_gradient=False)
            loss_bbox = paddle.to_tensor(
                0, dtype='float32', stop_gradient=False)
            loss_dfl = paddle.to_tensor(0, dtype='float32', stop_gradient=False)
        else:
            losses_bbox = list(map(lambda x: x / avg_factor, loss_bbox_list))
            losses_dfl = list(map(lambda x: x / avg_factor, loss_dfl_list))
            loss_qfl = sum(loss_qfl_list)
            loss_bbox = sum(losses_bbox)
            loss_dfl = sum(losses_dfl)

        loss_states = dict(
            loss_qfl=loss_qfl, loss_bbox=loss_bbox, loss_dfl=loss_dfl)

        return loss_states


@register
class OTAVFLHead(OTAHead):
    __inject__ = [
        'conv_feat', 'dgqp_module', 'loss_class', 'loss_dfl', 'loss_bbox',
        'assigner', 'nms'
    ]
    __shared__ = ['num_classes']

    def __init__(self,
                 conv_feat='FCOSFeat',
                 dgqp_module=None,
                 num_classes=80,
                 fpn_stride=[8, 16, 32, 64, 128],
                 prior_prob=0.01,
                 loss_class='VarifocalLoss',
                 loss_dfl='DistributionFocalLoss',
                 loss_bbox='GIoULoss',
                 assigner='SimOTAAssigner',
                 reg_max=16,
                 feat_in_chan=256,
                 nms=None,
                 nms_pre=1000,
                 cell_offset=0):
        super(OTAVFLHead, self).__init__(
            conv_feat=conv_feat,
            dgqp_module=dgqp_module,
            num_classes=num_classes,
            fpn_stride=fpn_stride,
            prior_prob=prior_prob,
            loss_class=loss_class,
            loss_dfl=loss_dfl,
            loss_bbox=loss_bbox,
            reg_max=reg_max,
            feat_in_chan=feat_in_chan,
            nms=nms,
            nms_pre=nms_pre,
            cell_offset=cell_offset)
        self.conv_feat = conv_feat
        self.dgqp_module = dgqp_module
        self.num_classes = num_classes
        self.fpn_stride = fpn_stride
        self.prior_prob = prior_prob
        self.loss_vfl = loss_class
        self.loss_dfl = loss_dfl
        self.loss_bbox = loss_bbox
        self.reg_max = reg_max
        self.feat_in_chan = feat_in_chan
        self.nms = nms
        self.nms_pre = nms_pre
        self.cell_offset = cell_offset
        self.use_sigmoid = self.loss_vfl.use_sigmoid

        self.assigner = assigner

    def get_loss(self, head_outs, gt_meta):
        cls_scores, bbox_preds = head_outs
        num_level_anchors = [
            featmap.shape[-2] * featmap.shape[-1] for featmap in cls_scores
        ]
        num_imgs = gt_meta['im_id'].shape[0]
        featmap_sizes = [[featmap.shape[-2], featmap.shape[-1]]
                         for featmap in cls_scores]

        decode_bbox_preds = []
        center_and_strides = []
        for featmap_size, stride, bbox_pred in zip(featmap_sizes,
                                                   self.fpn_stride, bbox_preds):
            # center in origin image
            yy, xx = self.get_single_level_center_point(featmap_size, stride,
                                                        self.cell_offset)
            strides = paddle.full((len(xx), ), stride)
            center_and_stride = paddle.stack([xx, yy, strides, strides],
                                             -1).tile([num_imgs, 1, 1])
            center_and_strides.append(center_and_stride)
            center_in_feature = center_and_stride.reshape(
                [-1, 4])[:, :-2] / stride
            bbox_pred = bbox_pred.transpose([0, 2, 3, 1]).reshape(
                [num_imgs, -1, 4 * (self.reg_max + 1)])
            pred_distances = self.distribution_project(bbox_pred)
            decode_bbox_pred_wo_stride = distance2bbox(
                center_in_feature, pred_distances).reshape([num_imgs, -1, 4])
            decode_bbox_preds.append(decode_bbox_pred_wo_stride * stride)

        flatten_cls_preds = [
            cls_pred.transpose([0, 2, 3, 1]).reshape(
                [num_imgs, -1, self.cls_out_channels])
            for cls_pred in cls_scores
        ]
        flatten_cls_preds = paddle.concat(flatten_cls_preds, axis=1)
        flatten_bboxes = paddle.concat(decode_bbox_preds, axis=1)
        flatten_center_and_strides = paddle.concat(center_and_strides, axis=1)

        gt_boxes, gt_labels = gt_meta['gt_bbox'], gt_meta['gt_class']
        pos_num_l, label_l, label_weight_l, bbox_target_l = [], [], [], []
        for flatten_cls_pred, flatten_center_and_stride, flatten_bbox,gt_box,gt_label \
                in zip(flatten_cls_preds.detach(), flatten_center_and_strides.detach(), \
                       flatten_bboxes.detach(),gt_boxes,gt_labels):
            pos_num, label, label_weight, bbox_target = self._get_target_single(
                flatten_cls_pred, flatten_center_and_stride, flatten_bbox,
                gt_box, gt_label)
            pos_num_l.append(pos_num)
            label_l.append(label)
            label_weight_l.append(label_weight)
            bbox_target_l.append(bbox_target)

        labels = paddle.to_tensor(np.stack(label_l, axis=0))
        label_weights = paddle.to_tensor(np.stack(label_weight_l, axis=0))
        bbox_targets = paddle.to_tensor(np.stack(bbox_target_l, axis=0))

        center_and_strides_list = self._images_to_levels(
            flatten_center_and_strides, num_level_anchors)
        labels_list = self._images_to_levels(labels, num_level_anchors)
        label_weights_list = self._images_to_levels(label_weights,
                                                    num_level_anchors)
        bbox_targets_list = self._images_to_levels(bbox_targets,
                                                   num_level_anchors)
        num_total_pos = sum(pos_num_l)
        try:
            paddle.distributed.all_reduce(num_total_pos)
<<<<<<< HEAD
            num_total_pos = num_total_pos / paddle.distributed.get_world_size()
=======
            num_total_pos = paddle.clip(
                num_total_pos / paddle.distributed.get_world_size(), min=1.)
>>>>>>> b036ecb1
        except:
            num_total_pos = max(num_total_pos, 1)

        loss_bbox_list, loss_dfl_list, loss_vfl_list, avg_factor = [], [], [], []
        for cls_score, bbox_pred, center_and_strides, labels, label_weights, bbox_targets, stride in zip(
                cls_scores, bbox_preds, center_and_strides_list, labels_list,
                label_weights_list, bbox_targets_list, self.fpn_stride):
            center_and_strides = center_and_strides.reshape([-1, 4])
            cls_score = cls_score.transpose([0, 2, 3, 1]).reshape(
                [-1, self.cls_out_channels])
            bbox_pred = bbox_pred.transpose([0, 2, 3, 1]).reshape(
                [-1, 4 * (self.reg_max + 1)])
            bbox_targets = bbox_targets.reshape([-1, 4])
            labels = labels.reshape([-1])

            bg_class_ind = self.num_classes
            pos_inds = paddle.nonzero(
                paddle.logical_and((labels >= 0), (labels < bg_class_ind)),
                as_tuple=False).squeeze(1)
            # vfl
            vfl_score = np.zeros(cls_score.shape)

            if len(pos_inds) > 0:
                pos_bbox_targets = paddle.gather(bbox_targets, pos_inds, axis=0)
                pos_bbox_pred = paddle.gather(bbox_pred, pos_inds, axis=0)
                pos_centers = paddle.gather(
                    center_and_strides[:, :-2], pos_inds, axis=0) / stride

                weight_targets = F.sigmoid(cls_score.detach())
                weight_targets = paddle.gather(
                    weight_targets.max(axis=1, keepdim=True), pos_inds, axis=0)
                pos_bbox_pred_corners = self.distribution_project(pos_bbox_pred)
                pos_decode_bbox_pred = distance2bbox(pos_centers,
                                                     pos_bbox_pred_corners)
                pos_decode_bbox_targets = pos_bbox_targets / stride
                bbox_iou = bbox_overlaps(
                    pos_decode_bbox_pred.detach().numpy(),
                    pos_decode_bbox_targets.detach().numpy(),
                    is_aligned=True)

                # vfl
                pos_labels = paddle.gather(labels, pos_inds, axis=0)
                vfl_score[pos_inds.numpy(), pos_labels] = bbox_iou

                pred_corners = pos_bbox_pred.reshape([-1, self.reg_max + 1])
                target_corners = bbox2distance(pos_centers,
                                               pos_decode_bbox_targets,
                                               self.reg_max).reshape([-1])
                # regression loss
                loss_bbox = paddle.sum(
                    self.loss_bbox(pos_decode_bbox_pred,
                                   pos_decode_bbox_targets) * weight_targets)

                # dfl loss
                loss_dfl = self.loss_dfl(
                    pred_corners,
                    target_corners,
                    weight=weight_targets.expand([-1, 4]).reshape([-1]),
                    avg_factor=4.0)
            else:
                loss_bbox = bbox_pred.sum() * 0
                loss_dfl = bbox_pred.sum() * 0
                weight_targets = paddle.to_tensor([0], dtype='float32')

            # vfl loss
            num_pos_avg_per_gpu = num_total_pos
            vfl_score = paddle.to_tensor(vfl_score)
            loss_vfl = self.loss_vfl(
                cls_score, vfl_score, avg_factor=num_pos_avg_per_gpu)

            loss_bbox_list.append(loss_bbox)
            loss_dfl_list.append(loss_dfl)
            loss_vfl_list.append(loss_vfl)
            avg_factor.append(weight_targets.sum())

        avg_factor = sum(avg_factor)
        try:
            paddle.distributed.all_reduce(avg_factor)
            avg_factor = paddle.clip(
                avg_factor / paddle.distributed.get_world_size(), min=1)
        except:
            avg_factor = max(avg_factor.item(), 1)
        if avg_factor <= 0:
            loss_vfl = paddle.to_tensor(0, dtype='float32', stop_gradient=False)
            loss_bbox = paddle.to_tensor(
                0, dtype='float32', stop_gradient=False)
            loss_dfl = paddle.to_tensor(0, dtype='float32', stop_gradient=False)
        else:
            losses_bbox = list(map(lambda x: x / avg_factor, loss_bbox_list))
            losses_dfl = list(map(lambda x: x / avg_factor, loss_dfl_list))
            loss_vfl = sum(loss_vfl_list)
            loss_bbox = sum(losses_bbox)
            loss_dfl = sum(losses_dfl)

        loss_states = dict(
            loss_vfl=loss_vfl, loss_bbox=loss_bbox, loss_dfl=loss_dfl)

        return loss_states<|MERGE_RESOLUTION|>--- conflicted
+++ resolved
@@ -180,12 +180,8 @@
         num_total_pos = sum(pos_num_l)
         try:
             paddle.distributed.all_reduce(num_total_pos)
-<<<<<<< HEAD
-            num_total_pos = num_total_pos / paddle.distributed.get_world_size()
-=======
             num_total_pos = paddle.clip(
                 num_total_pos / paddle.distributed.get_world_size(), min=1.)
->>>>>>> b036ecb1
         except:
             num_total_pos = max(num_total_pos, 1)
 
@@ -402,12 +398,8 @@
         num_total_pos = sum(pos_num_l)
         try:
             paddle.distributed.all_reduce(num_total_pos)
-<<<<<<< HEAD
-            num_total_pos = num_total_pos / paddle.distributed.get_world_size()
-=======
             num_total_pos = paddle.clip(
                 num_total_pos / paddle.distributed.get_world_size(), min=1.)
->>>>>>> b036ecb1
         except:
             num_total_pos = max(num_total_pos, 1)
 
