# Copyright (c) 2020 PaddlePaddle Authors. All Rights Reserved.
#
# Licensed under the Apache License, Version 2.0 (the "License");
# you may not use this file except in compliance with the License.
# You may obtain a copy of the License at
#
#     http://www.apache.org/licenses/LICENSE-2.0
#
# Unless required by applicable law or agreed to in writing, software
# distributed under the License is distributed on an "AS IS" BASIS,
# WITHOUT WARRANTIES OR CONDITIONS OF ANY KIND, either express or implied.
# See the License for the specific language governing permissions and
# limitations under the License.

from . import bbox_head
from . import mask_head
from . import yolo_head
from . import roi_extractor
from . import ssd_head
from . import fcos_head
from . import solov2_head
from . import ttf_head
from . import cascade_head
from . import face_head
from . import s2anet_head
from . import keypoint_hrhrnet_head
from . import centernet_head
from . import gfl_head
from . import simota_head
from . import pico_head
from . import detr_head
from . import sparsercnn_head
from . import tood_head
from . import retina_head
from . import ppyoloe_head
from . import fcosr_head
from . import ppyoloe_r_head
from . import yolof_head
from . import ppyoloe_contrast_head
from . import centertrack_head
from . import sparse_roi_head
<<<<<<< HEAD
from . import vitpose_head
=======
from . import clrnet_head
>>>>>>> c595ffa8

from .bbox_head import *
from .mask_head import *
from .yolo_head import *
from .roi_extractor import *
from .ssd_head import *
from .fcos_head import *
from .solov2_head import *
from .ttf_head import *
from .cascade_head import *
from .face_head import *
from .s2anet_head import *
from .keypoint_hrhrnet_head import *
from .centernet_head import *
from .gfl_head import *
from .simota_head import *
from .pico_head import *
from .detr_head import *
from .sparsercnn_head import *
from .tood_head import *
from .retina_head import *
from .ppyoloe_head import *
from .fcosr_head import *
from .ppyoloe_r_head import *
from .yolof_head import *
from .ppyoloe_contrast_head import *
from .centertrack_head import *
from .sparse_roi_head import *
from .petr_head import *
<<<<<<< HEAD
from .vitpose_head import *
=======
from .clrnet_head import *
>>>>>>> c595ffa8
<|MERGE_RESOLUTION|>--- conflicted
+++ resolved
@@ -39,11 +39,8 @@
 from . import ppyoloe_contrast_head
 from . import centertrack_head
 from . import sparse_roi_head
-<<<<<<< HEAD
 from . import vitpose_head
-=======
 from . import clrnet_head
->>>>>>> c595ffa8
 
 from .bbox_head import *
 from .mask_head import *
@@ -73,8 +70,5 @@
 from .centertrack_head import *
 from .sparse_roi_head import *
 from .petr_head import *
-<<<<<<< HEAD
 from .vitpose_head import *
-=======
-from .clrnet_head import *
->>>>>>> c595ffa8
+from .clrnet_head import *