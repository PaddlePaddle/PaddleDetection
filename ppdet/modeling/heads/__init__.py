# Copyright (c) 2020 PaddlePaddle Authors. All Rights Reserved.
#
# Licensed under the Apache License, Version 2.0 (the "License");
# you may not use this file except in compliance with the License.
# You may obtain a copy of the License at
#
#     http://www.apache.org/licenses/LICENSE-2.0
#
# Unless required by applicable law or agreed to in writing, software
# distributed under the License is distributed on an "AS IS" BASIS,
# WITHOUT WARRANTIES OR CONDITIONS OF ANY KIND, either express or implied.
# See the License for the specific language governing permissions and
# limitations under the License.

from . import bbox_head
from . import mask_head
from . import yolo_head
from . import roi_extractor
from . import ssd_head
from . import fcos_head
from . import solov2_head
from . import ttf_head
from . import cascade_head
from . import face_head
from . import s2anet_head
from . import keypoint_hrhrnet_head
from . import centernet_head
from . import gfl_head
from . import simota_head
from . import pico_head
from . import detr_head
from . import sparsercnn_head
from . import tood_head
from . import retina_head
from . import ppyoloe_head
from . import fcosr_head
from . import ppyoloe_r_head
from . import ld_gfl_head
from . import yolof_head
from . import ppyoloe_contrast_head
<<<<<<< HEAD
from . import sparse_roi_head
=======
from . import centertrack_head
>>>>>>> 772d1801

from .bbox_head import *
from .mask_head import *
from .yolo_head import *
from .roi_extractor import *
from .ssd_head import *
from .fcos_head import *
from .solov2_head import *
from .ttf_head import *
from .cascade_head import *
from .face_head import *
from .s2anet_head import *
from .keypoint_hrhrnet_head import *
from .centernet_head import *
from .gfl_head import *
from .simota_head import *
from .pico_head import *
from .detr_head import *
from .sparsercnn_head import *
from .tood_head import *
from .retina_head import *
from .ppyoloe_head import *
from .fcosr_head import *
from .ld_gfl_head import *
from .ppyoloe_r_head import *
from .yolof_head import *
from .ppyoloe_contrast_head import *
<<<<<<< HEAD
from .sparse_roi_head import *
=======
from .centertrack_head import *
>>>>>>> 772d1801
<|MERGE_RESOLUTION|>--- conflicted
+++ resolved
@@ -38,11 +38,8 @@
 from . import ld_gfl_head
 from . import yolof_head
 from . import ppyoloe_contrast_head
-<<<<<<< HEAD
+from . import centertrack_head
 from . import sparse_roi_head
-=======
-from . import centertrack_head
->>>>>>> 772d1801
 
 from .bbox_head import *
 from .mask_head import *
@@ -70,8 +67,5 @@
 from .ppyoloe_r_head import *
 from .yolof_head import *
 from .ppyoloe_contrast_head import *
-<<<<<<< HEAD
-from .sparse_roi_head import *
-=======
 from .centertrack_head import *
->>>>>>> 772d1801
+from .sparse_roi_head import *