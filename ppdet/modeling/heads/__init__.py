# Copyright (c) 2020 PaddlePaddle Authors. All Rights Reserved.
#
# Licensed under the Apache License, Version 2.0 (the "License");
# you may not use this file except in compliance with the License.
# You may obtain a copy of the License at
#
#     http://www.apache.org/licenses/LICENSE-2.0
#
# Unless required by applicable law or agreed to in writing, software
# distributed under the License is distributed on an "AS IS" BASIS,
# WITHOUT WARRANTIES OR CONDITIONS OF ANY KIND, either express or implied.
# See the License for the specific language governing permissions and
# limitations under the License.

from . import bbox_head
from . import mask_head
from . import yolo_head
from . import roi_extractor
from . import ssd_head
from . import fcos_head
from . import solov2_head
from . import ttf_head
from . import cascade_head
from . import face_head
from . import s2anet_head
from . import keypoint_hrhrnet_head
from . import centernet_head
from . import gfl_head
from . import simota_head
from . import pico_head
from . import detr_head
from . import sparsercnn_head
from . import tood_head
from . import retina_head
from . import ppyoloe_head

from .bbox_head import *
from .mask_head import *
from .yolo_head import *
from .roi_extractor import *
from .ssd_head import *
from .fcos_head import *
from .solov2_head import *
from .ttf_head import *
from .cascade_head import *
from .face_head import *
from .s2anet_head import *
from .keypoint_hrhrnet_head import *
from .centernet_head import *
from .gfl_head import *
from .simota_head import *
from .pico_head import *
from .detr_head import *
from .sparsercnn_head import *
from .tood_head import *
from .retina_head import *
<<<<<<< HEAD
from .scrfd_head import *
=======
from .ppyoloe_head import *
>>>>>>> dba0d225
<|MERGE_RESOLUTION|>--- conflicted
+++ resolved
@@ -54,8 +54,5 @@
 from .sparsercnn_head import *
 from .tood_head import *
 from .retina_head import *
-<<<<<<< HEAD
 from .scrfd_head import *
-=======
-from .ppyoloe_head import *
->>>>>>> dba0d225
+from .ppyoloe_head import *