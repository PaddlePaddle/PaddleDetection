# Copyright (c) 2020 PaddlePaddle Authors. All Rights Reserved.
#
# Licensed under the Apache License, Version 2.0 (the "License");
# you may not use this file except in compliance with the License.
# You may obtain a copy of the License at
#
#     http://www.apache.org/licenses/LICENSE-2.0
#
# Unless required by applicable law or agreed to in writing, software
# distributed under the License is distributed on an "AS IS" BASIS,
# WITHOUT WARRANTIES OR CONDITIONS OF ANY KIND, either express or implied.
# See the License for the specific language governing permissions and
# limitations under the License.

from . import bbox_head
from . import mask_head
from . import yolo_head
from . import roi_extractor
from . import ssd_head
from . import fcos_head
from . import solov2_head
from . import ttf_head
from . import cascade_head
from . import face_head
from . import s2anet_head
from . import keypoint_hrhrnet_head
from . import centernet_head
from . import gfl_head
from . import simota_head
from . import pico_head
from . import detr_head
from . import sparsercnn_head
from . import tood_head
from . import retina_head
from . import ppyoloe_head
from . import fcosr_head
from . import ppyoloe_r_head
from . import ld_gfl_head
from . import yolof_head
<<<<<<< HEAD
from . import centertrack_head
=======
from . import ppyoloe_contrast_head
>>>>>>> 996694b5

from .bbox_head import *
from .mask_head import *
from .yolo_head import *
from .roi_extractor import *
from .ssd_head import *
from .fcos_head import *
from .solov2_head import *
from .ttf_head import *
from .cascade_head import *
from .face_head import *
from .s2anet_head import *
from .keypoint_hrhrnet_head import *
from .centernet_head import *
from .gfl_head import *
from .simota_head import *
from .pico_head import *
from .detr_head import *
from .sparsercnn_head import *
from .tood_head import *
from .retina_head import *
from .ppyoloe_head import *
from .fcosr_head import *
from .ld_gfl_head import *
from .ppyoloe_r_head import *
from .yolof_head import *
<<<<<<< HEAD
from .centertrack_head import *
=======
from .ppyoloe_contrast_head import *
>>>>>>> 996694b5
<|MERGE_RESOLUTION|>--- conflicted
+++ resolved
@@ -37,11 +37,8 @@
 from . import ppyoloe_r_head
 from . import ld_gfl_head
 from . import yolof_head
-<<<<<<< HEAD
+from . import ppyoloe_contrast_head
 from . import centertrack_head
-=======
-from . import ppyoloe_contrast_head
->>>>>>> 996694b5
 
 from .bbox_head import *
 from .mask_head import *
@@ -68,8 +65,5 @@
 from .ld_gfl_head import *
 from .ppyoloe_r_head import *
 from .yolof_head import *
-<<<<<<< HEAD
-from .centertrack_head import *
-=======
 from .ppyoloe_contrast_head import *
->>>>>>> 996694b5
+from .centertrack_head import *