# Copyright (c) 2020 PaddlePaddle Authors. All Rights Reserved.
#
# Licensed under the Apache License, Version 2.0 (the "License");
# you may not use this file except in compliance with the License.
# You may obtain a copy of the License at
#
#     http://www.apache.org/licenses/LICENSE-2.0
#
# Unless required by applicable law or agreed to in writing, software
# distributed under the License is distributed on an "AS IS" BASIS,
# WITHOUT WARRANTIES OR CONDITIONS OF ANY KIND, either express or implied.
# See the License for the specific language governing permissions and
# limitations under the License.

from . import bbox_head
from . import mask_head
from . import yolo_head
from . import roi_extractor
from . import ssd_head
from . import fcos_head
from . import solov2_head
from . import ttf_head
from . import cascade_head
from . import face_head
from . import s2anet_head
from . import keypoint_hrhrnet_head
from . import centernet_head
<<<<<<< HEAD
from . import gfl_head
from . import nano_head
=======
from . import detr_head
from . import sparsercnn_head
>>>>>>> 1f6087ad

from .bbox_head import *
from .mask_head import *
from .yolo_head import *
from .roi_extractor import *
from .ssd_head import *
from .fcos_head import *
from .solov2_head import *
from .ttf_head import *
from .cascade_head import *
from .face_head import *
from .s2anet_head import *
from .keypoint_hrhrnet_head import *
from .centernet_head import *
<<<<<<< HEAD
from .gfl_head import *
from .nano_head import *
=======
from .detr_head import *
from .sparsercnn_head import *
>>>>>>> 1f6087ad
<|MERGE_RESOLUTION|>--- conflicted
+++ resolved
@@ -25,13 +25,10 @@
 from . import s2anet_head
 from . import keypoint_hrhrnet_head
 from . import centernet_head
-<<<<<<< HEAD
 from . import gfl_head
-from . import nano_head
-=======
+from . import pico_head
 from . import detr_head
 from . import sparsercnn_head
->>>>>>> 1f6087ad
 
 from .bbox_head import *
 from .mask_head import *
@@ -46,10 +43,7 @@
 from .s2anet_head import *
 from .keypoint_hrhrnet_head import *
 from .centernet_head import *
-<<<<<<< HEAD
 from .gfl_head import *
-from .nano_head import *
-=======
+from .pico_head import *
 from .detr_head import *
-from .sparsercnn_head import *
->>>>>>> 1f6087ad
+from .sparsercnn_head import *