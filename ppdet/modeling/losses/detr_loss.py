# Copyright (c) 2021 PaddlePaddle Authors. All Rights Reserved.
#
# Licensed under the Apache License, Version 2.0 (the "License");
# you may not use this file except in compliance with the License.
# You may obtain a copy of the License at
#
#     http://www.apache.org/licenses/LICENSE-2.0
#
# Unless required by applicable law or agreed to in writing, software
# distributed under the License is distributed on an "AS IS" BASIS,
# WITHOUT WARRANTIES OR CONDITIONS OF ANY KIND, either express or implied.
# See the License for the specific language governing permissions and
# limitations under the License.

from __future__ import absolute_import
from __future__ import division
from __future__ import print_function

import paddle
import paddle.nn as nn
import paddle.nn.functional as F
from ppdet.core.workspace import register
from .iou_loss import GIoULoss
from ..transformers import bbox_cxcywh_to_xyxy, sigmoid_focal_loss, varifocal_loss_with_logits
from ..bbox_utils import bbox_iou

__all__ = ['DETRLoss', 'DINOLoss']


@register
class DETRLoss(nn.Layer):
    __shared__ = ['num_classes', 'use_focal_loss']
    __inject__ = ['matcher']

    def __init__(self,
                 num_classes=80,
                 matcher='HungarianMatcher',
                 loss_coeff={
                     'class': 1,
                     'bbox': 5,
                     'giou': 2,
                     'no_object': 0.1,
                     'mask': 1,
                     'dice': 1
                 },
                 aux_loss=True,
                 use_focal_loss=False,
                 use_vfl=False,
                 use_uni_match=False,
                 uni_match_ind=0):
        r"""
        Args:
            num_classes (int): The number of classes.
            matcher (HungarianMatcher): It computes an assignment between the targets
                and the predictions of the network.
            loss_coeff (dict): The coefficient of loss.
            aux_loss (bool): If 'aux_loss = True', loss at each decoder layer are to be used.
            use_focal_loss (bool): Use focal loss or not.
        """
        super(DETRLoss, self).__init__()

        self.num_classes = num_classes
        self.matcher = matcher
        self.loss_coeff = loss_coeff
        self.aux_loss = aux_loss
        self.use_focal_loss = use_focal_loss
        self.use_vfl = use_vfl
        self.use_uni_match = use_uni_match
        self.uni_match_ind = uni_match_ind

        if not self.use_focal_loss:
            self.loss_coeff['class'] = paddle.full([num_classes + 1],
                                                   loss_coeff['class'])
            self.loss_coeff['class'][-1] = loss_coeff['no_object']
        self.giou_loss = GIoULoss()

    def _get_loss_class(self,
                        logits,
                        gt_class,
                        match_indices,
                        bg_index,
                        num_gts,
                        postfix="",
<<<<<<< HEAD
                        iou_score=None,
                        gt_score=None):
=======
                        iou_score=None):
>>>>>>> 22778048
        # logits: [b, query, num_classes], gt_class: list[[n, 1]]
        name_class = "loss_class" + postfix

        target_label = paddle.full(logits.shape[:2], bg_index, dtype='int64')
        bs, num_query_objects = target_label.shape
        num_gt = sum(len(a) for a in gt_class)
        if num_gt > 0:
            index, updates = self._get_index_updates(num_query_objects,
                                                     gt_class, match_indices)
            target_label = paddle.scatter(
                target_label.reshape([-1, 1]), index, updates.astype('int64'))
            target_label = target_label.reshape([bs, num_query_objects])
        if self.use_focal_loss:
            target_label = F.one_hot(target_label,
                                     self.num_classes + 1)[..., :-1]
            if iou_score is not None and self.use_vfl:
<<<<<<< HEAD
                    if gt_score is not None:
                        target_score = paddle.zeros([bs, num_query_objects])
                        target_score = paddle.scatter(
                            target_score.reshape([-1, 1]), index, gt_score)
                        target_score = target_score.reshape(
                            [bs, num_query_objects, 1]) * target_label
                        
                        target_score_iou = paddle.zeros([bs, num_query_objects])
                        target_score_iou = paddle.scatter(
                            target_score_iou.reshape([-1, 1]), index, iou_score)
                        target_score_iou = target_score_iou.reshape(
                            [bs, num_query_objects, 1]) * target_label
                        target_score=paddle.multiply(target_score,target_score_iou)
                        loss_ = self.loss_coeff['class'] * varifocal_loss_with_logits(
                            logits, target_score, target_label,
                            num_gts / num_query_objects)     
                    else:
                        target_score = paddle.zeros([bs, num_query_objects])
                        if num_gt > 0:
                            target_score = paddle.scatter(
                                target_score.reshape([-1, 1]), index, iou_score)
                        target_score = target_score.reshape(
                            [bs, num_query_objects, 1]) * target_label
                        loss_ = self.loss_coeff['class'] * varifocal_loss_with_logits(
                            logits, target_score, target_label,
                            num_gts / num_query_objects)
=======
                target_score = paddle.zeros([bs, num_query_objects])
                if num_gt > 0:
                    target_score = paddle.scatter(
                        target_score.reshape([-1, 1]), index, iou_score)
                target_score = target_score.reshape(
                    [bs, num_query_objects, 1]) * target_label
                loss_ = self.loss_coeff['class'] * varifocal_loss_with_logits(
                    logits, target_score, target_label,
                    num_gts / num_query_objects)
>>>>>>> 22778048
            else:
                loss_ = self.loss_coeff['class'] * sigmoid_focal_loss(
                    logits, target_label, num_gts / num_query_objects)
        else:
            loss_ = F.cross_entropy(
                logits, target_label, weight=self.loss_coeff['class'])
        return {name_class: loss_}

    def _get_loss_bbox(self, boxes, gt_bbox, match_indices, num_gts,
                       postfix=""):
        # boxes: [b, query, 4], gt_bbox: list[[n, 4]]
        name_bbox = "loss_bbox" + postfix
        name_giou = "loss_giou" + postfix

        loss = dict()
        if sum(len(a) for a in gt_bbox) == 0:
            loss[name_bbox] = paddle.to_tensor([0.])
            loss[name_giou] = paddle.to_tensor([0.])
            return loss

        src_bbox, target_bbox = self._get_src_target_assign(boxes, gt_bbox,
                                                            match_indices)
        loss[name_bbox] = self.loss_coeff['bbox'] * F.l1_loss(
            src_bbox, target_bbox, reduction='sum') / num_gts
        loss[name_giou] = self.giou_loss(
            bbox_cxcywh_to_xyxy(src_bbox), bbox_cxcywh_to_xyxy(target_bbox))
        loss[name_giou] = loss[name_giou].sum() / num_gts
        loss[name_giou] = self.loss_coeff['giou'] * loss[name_giou]
        return loss

    def _get_loss_mask(self, masks, gt_mask, match_indices, num_gts,
                       postfix=""):
        # masks: [b, query, h, w], gt_mask: list[[n, H, W]]
        name_mask = "loss_mask" + postfix
        name_dice = "loss_dice" + postfix

        loss = dict()
        if sum(len(a) for a in gt_mask) == 0:
            loss[name_mask] = paddle.to_tensor([0.])
            loss[name_dice] = paddle.to_tensor([0.])
            return loss

        src_masks, target_masks = self._get_src_target_assign(masks, gt_mask,
                                                              match_indices)
        src_masks = F.interpolate(
            src_masks.unsqueeze(0),
            size=target_masks.shape[-2:],
            mode="bilinear")[0]
        loss[name_mask] = self.loss_coeff['mask'] * F.sigmoid_focal_loss(
            src_masks,
            target_masks,
            paddle.to_tensor(
                [num_gts], dtype='float32'))
        loss[name_dice] = self.loss_coeff['dice'] * self._dice_loss(
            src_masks, target_masks, num_gts)
        return loss

    def _dice_loss(self, inputs, targets, num_gts):
        inputs = F.sigmoid(inputs)
        inputs = inputs.flatten(1)
        targets = targets.flatten(1)
        numerator = 2 * (inputs * targets).sum(1)
        denominator = inputs.sum(-1) + targets.sum(-1)
        loss = 1 - (numerator + 1) / (denominator + 1)
        return loss.sum() / num_gts

    def _get_loss_aux(self,
                      boxes,
                      logits,
                      gt_bbox,
                      gt_class,
                      bg_index,
                      num_gts,
                      dn_match_indices=None,
                      postfix="",
                      masks=None,
                      gt_mask=None,
                      gt_score=None):
        loss_class = []
        loss_bbox, loss_giou = [], []
        loss_mask, loss_dice = [], []
        if dn_match_indices is not None:
            match_indices = dn_match_indices
        elif self.use_uni_match:
            match_indices = self.matcher(
                boxes[self.uni_match_ind],
                logits[self.uni_match_ind],
                gt_bbox,
                gt_class,
                masks=masks[self.uni_match_ind] if masks is not None else None,
                gt_mask=gt_mask)
        for i, (aux_boxes, aux_logits) in enumerate(zip(boxes, logits)):
            aux_masks = masks[i] if masks is not None else None
            if not self.use_uni_match and dn_match_indices is None:
                match_indices = self.matcher(
                    aux_boxes,
                    aux_logits,
                    gt_bbox,
                    gt_class,
                    masks=aux_masks,
                    gt_mask=gt_mask)
            if self.use_vfl:
                if sum(len(a) for a in gt_bbox) > 0:
                    src_bbox, target_bbox = self._get_src_target_assign(
                        aux_boxes.detach(), gt_bbox, match_indices)
                    iou_score = bbox_iou(
                        bbox_cxcywh_to_xyxy(src_bbox).split(4, -1),
<<<<<<< HEAD
                        bbox_cxcywh_to_xyxy(target_bbox).split(4, -1))                
                else:
                    iou_score = None
                if  gt_score is not None:
                    _, target_score = self._get_src_target_assign(
                        logits[-1].detach(), gt_score, match_indices)
=======
                        bbox_cxcywh_to_xyxy(target_bbox).split(4, -1))
                else:
                    iou_score = None
>>>>>>> 22778048
            else:
                iou_score = None
            loss_class.append(
                self._get_loss_class(aux_logits, gt_class, match_indices,
<<<<<<< HEAD
                                     bg_index, num_gts, postfix, iou_score,gt_score=target_score if gt_score is not None else None)[
=======
                                     bg_index, num_gts, postfix, iou_score)[
>>>>>>> 22778048
                                         'loss_class' + postfix])
            loss_ = self._get_loss_bbox(aux_boxes, gt_bbox, match_indices,
                                        num_gts, postfix)
            loss_bbox.append(loss_['loss_bbox' + postfix])
            loss_giou.append(loss_['loss_giou' + postfix])
            if masks is not None and gt_mask is not None:
                loss_ = self._get_loss_mask(aux_masks, gt_mask, match_indices,
                                            num_gts, postfix)
                loss_mask.append(loss_['loss_mask' + postfix])
                loss_dice.append(loss_['loss_dice' + postfix])
        loss = {
            "loss_class_aux" + postfix: paddle.add_n(loss_class),
            "loss_bbox_aux" + postfix: paddle.add_n(loss_bbox),
            "loss_giou_aux" + postfix: paddle.add_n(loss_giou)
        }
        if masks is not None and gt_mask is not None:
            loss["loss_mask_aux" + postfix] = paddle.add_n(loss_mask)
            loss["loss_dice_aux" + postfix] = paddle.add_n(loss_dice)
        return loss

    def _get_index_updates(self, num_query_objects, target, match_indices):
        batch_idx = paddle.concat([
            paddle.full_like(src, i) for i, (src, _) in enumerate(match_indices)
        ])
        src_idx = paddle.concat([src for (src, _) in match_indices])
        src_idx += (batch_idx * num_query_objects)
        target_assign = paddle.concat([
            paddle.gather(
                t, dst, axis=0) for t, (_, dst) in zip(target, match_indices)
        ])
        return src_idx, target_assign

    def _get_src_target_assign(self, src, target, match_indices):
        src_assign = paddle.concat([
            paddle.gather(
                t, I, axis=0) if len(I) > 0 else paddle.zeros([0, t.shape[-1]])
            for t, (I, _) in zip(src, match_indices)
        ])
        target_assign = paddle.concat([
            paddle.gather(
                t, J, axis=0) if len(J) > 0 else paddle.zeros([0, t.shape[-1]])
            for t, (_, J) in zip(target, match_indices)
        ])
        return src_assign, target_assign

    def _get_num_gts(self, targets, dtype="float32"):
        num_gts = sum(len(a) for a in targets)
        num_gts = paddle.to_tensor([num_gts], dtype=dtype)
        if paddle.distributed.get_world_size() > 1:
            paddle.distributed.all_reduce(num_gts)
            num_gts /= paddle.distributed.get_world_size()
        num_gts = paddle.clip(num_gts, min=1.)
        return num_gts

    def _get_prediction_loss(self,
                             boxes,
                             logits,
                             gt_bbox,
                             gt_class,
                             masks=None,
                             gt_mask=None,
                             postfix="",
                             dn_match_indices=None,
                             num_gts=1,
                             gt_score=None):
        if dn_match_indices is None:
            match_indices = self.matcher(
                boxes, logits, gt_bbox, gt_class, masks=masks, gt_mask=gt_mask)
        else:
            match_indices = dn_match_indices

        if self.use_vfl:
            if sum(len(a) for a in gt_bbox) > 0:
                src_bbox, target_bbox = self._get_src_target_assign(
                    boxes.detach(), gt_bbox, match_indices)
                iou_score = bbox_iou(
                    bbox_cxcywh_to_xyxy(src_bbox).split(4, -1),
                    bbox_cxcywh_to_xyxy(target_bbox).split(4, -1))
<<<<<<< HEAD
            if  gt_score is not None:#ssod
                _, target_score = self._get_src_target_assign(
                    logits[-1].detach(), gt_score, match_indices)
=======
>>>>>>> 22778048
            else:
                iou_score = None
        else:
            iou_score = None

        loss = dict()
        loss.update(
            self._get_loss_class(logits, gt_class, match_indices,
<<<<<<< HEAD
                                 self.num_classes, num_gts, postfix, iou_score,gt_score=target_score if gt_score is not None else None))
=======
                                 self.num_classes, num_gts, postfix, iou_score))
>>>>>>> 22778048
        loss.update(
            self._get_loss_bbox(boxes, gt_bbox, match_indices, num_gts,
                                postfix))
        if masks is not None and gt_mask is not None:
            loss.update(
                self._get_loss_mask(masks, gt_mask, match_indices, num_gts,
                                    postfix))
        return loss

    def forward(self,
                boxes,
                logits,
                gt_bbox,
                gt_class,
                masks=None,
                gt_mask=None,
                postfix="",
                gt_score=None,
                **kwargs):
        r"""
        Args:
            boxes (Tensor): [l, b, query, 4]
            logits (Tensor): [l, b, query, num_classes]
            gt_bbox (List(Tensor)): list[[n, 4]]
            gt_class (List(Tensor)): list[[n, 1]]
            masks (Tensor, optional): [l, b, query, h, w]
            gt_mask (List(Tensor), optional): list[[n, H, W]]
            postfix (str): postfix of loss name
        """

        dn_match_indices = kwargs.get("dn_match_indices", None)
        num_gts = kwargs.get("num_gts", None)
        if num_gts is None:
            num_gts = self._get_num_gts(gt_class)

        total_loss = self._get_prediction_loss(
            boxes[-1],
            logits[-1],
            gt_bbox,
            gt_class,
            masks=masks[-1] if masks is not None else None,
            gt_mask=gt_mask,
            postfix=postfix,
            dn_match_indices=dn_match_indices,
            num_gts=num_gts,
            gt_score=gt_score if gt_score is not None else None)

        if self.aux_loss:
            total_loss.update(
                self._get_loss_aux(
                    boxes[:-1],
                    logits[:-1],
                    gt_bbox,
                    gt_class,
                    self.num_classes,
                    num_gts,
                    dn_match_indices,
                    postfix,
                    masks=masks[:-1] if masks is not None else None,
                    gt_mask=gt_mask,
                    gt_score=gt_score if gt_score is not None else None))

        return total_loss


@register
class DINOLoss(DETRLoss):
    def forward(self,
                boxes,
                logits,
                gt_bbox,
                gt_class,
                masks=None,
                gt_mask=None,
                postfix="",
                dn_out_bboxes=None,
                dn_out_logits=None,
                dn_meta=None,
                gt_score=None,
                **kwargs):
        num_gts = self._get_num_gts(gt_class)
        total_loss = super(DINOLoss, self).forward(
            boxes, logits, gt_bbox, gt_class, num_gts=num_gts,gt_score=gt_score)

        if dn_meta is not None:
            dn_positive_idx, dn_num_group = \
                dn_meta["dn_positive_idx"], dn_meta["dn_num_group"]
            assert len(gt_class) == len(dn_positive_idx)

            # denoising match indices
            dn_match_indices = self.get_dn_match_indices(
                gt_class, dn_positive_idx, dn_num_group)

            # compute denoising training loss
            num_gts *= dn_num_group
            dn_loss = super(DINOLoss, self).forward(
                dn_out_bboxes,
                dn_out_logits,
                gt_bbox,
                gt_class,
                postfix="_dn",
                dn_match_indices=dn_match_indices,
                num_gts=num_gts,
                gt_score=gt_score)
            total_loss.update(dn_loss)
        else:
            total_loss.update(
                {k + '_dn': paddle.to_tensor([0.])
                 for k in total_loss.keys()})

        return total_loss

    @staticmethod
    def get_dn_match_indices(labels, dn_positive_idx, dn_num_group):
        dn_match_indices = []
        for i in range(len(labels)):
            num_gt = len(labels[i])
            if num_gt > 0:
                gt_idx = paddle.arange(end=num_gt, dtype="int64")
                gt_idx = gt_idx.tile([dn_num_group])
                assert len(dn_positive_idx[i]) == len(gt_idx)
                dn_match_indices.append((dn_positive_idx[i], gt_idx))
            else:
                dn_match_indices.append((paddle.zeros(
                    [0], dtype="int64"), paddle.zeros(
                        [0], dtype="int64")))
        return dn_match_indices


@register
class MaskDINOLoss(DETRLoss):
    __shared__ = ['num_classes', 'use_focal_loss', 'num_sample_points']
    __inject__ = ['matcher']

    def __init__(self,
                 num_classes=80,
                 matcher='HungarianMatcher',
                 loss_coeff={
                     'class': 4,
                     'bbox': 5,
                     'giou': 2,
                     'mask': 5,
                     'dice': 5
                 },
                 aux_loss=True,
                 use_focal_loss=False,
                 num_sample_points=12544,
                 oversample_ratio=3.0,
                 important_sample_ratio=0.75):
        super(MaskDINOLoss, self).__init__(num_classes, matcher, loss_coeff,
                                           aux_loss, use_focal_loss)
        assert oversample_ratio >= 1
        assert important_sample_ratio <= 1 and important_sample_ratio >= 0

        self.num_sample_points = num_sample_points
        self.oversample_ratio = oversample_ratio
        self.important_sample_ratio = important_sample_ratio
        self.num_oversample_points = int(num_sample_points * oversample_ratio)
        self.num_important_points = int(num_sample_points *
                                        important_sample_ratio)
        self.num_random_points = num_sample_points - self.num_important_points

    def forward(self,
                boxes,
                logits,
                gt_bbox,
                gt_class,
                masks=None,
                gt_mask=None,
                postfix="",
                dn_out_bboxes=None,
                dn_out_logits=None,
                dn_out_masks=None,
                dn_meta=None,
                **kwargs):
        num_gts = self._get_num_gts(gt_class)
        total_loss = super(MaskDINOLoss, self).forward(
            boxes,
            logits,
            gt_bbox,
            gt_class,
            masks=masks,
            gt_mask=gt_mask,
            num_gts=num_gts)

        if dn_meta is not None:
            dn_positive_idx, dn_num_group = \
                dn_meta["dn_positive_idx"], dn_meta["dn_num_group"]
            assert len(gt_class) == len(dn_positive_idx)

            # denoising match indices
            dn_match_indices = DINOLoss.get_dn_match_indices(
                gt_class, dn_positive_idx, dn_num_group)

            # compute denoising training loss
            num_gts *= dn_num_group
            dn_loss = super(MaskDINOLoss, self).forward(
                dn_out_bboxes,
                dn_out_logits,
                gt_bbox,
                gt_class,
                masks=dn_out_masks,
                gt_mask=gt_mask,
                postfix="_dn",
                dn_match_indices=dn_match_indices,
                num_gts=num_gts)
            total_loss.update(dn_loss)
        else:
            total_loss.update(
                {k + '_dn': paddle.to_tensor([0.])
                 for k in total_loss.keys()})

        return total_loss

    def _get_loss_mask(self, masks, gt_mask, match_indices, num_gts,
                       postfix=""):
        # masks: [b, query, h, w], gt_mask: list[[n, H, W]]
        name_mask = "loss_mask" + postfix
        name_dice = "loss_dice" + postfix

        loss = dict()
        if sum(len(a) for a in gt_mask) == 0:
            loss[name_mask] = paddle.to_tensor([0.])
            loss[name_dice] = paddle.to_tensor([0.])
            return loss

        src_masks, target_masks = self._get_src_target_assign(masks, gt_mask,
                                                              match_indices)
        # sample points
        sample_points = self._get_point_coords_by_uncertainty(src_masks)
        sample_points = 2.0 * sample_points.unsqueeze(1) - 1.0

        src_masks = F.grid_sample(
            src_masks.unsqueeze(1), sample_points,
            align_corners=False).squeeze([1, 2])

        target_masks = F.grid_sample(
            target_masks.unsqueeze(1), sample_points,
            align_corners=False).squeeze([1, 2]).detach()

        loss[name_mask] = self.loss_coeff[
            'mask'] * F.binary_cross_entropy_with_logits(
                src_masks, target_masks,
                reduction='none').mean(1).sum() / num_gts
        loss[name_dice] = self.loss_coeff['dice'] * self._dice_loss(
            src_masks, target_masks, num_gts)
        return loss

    def _get_point_coords_by_uncertainty(self, masks):
        # Sample points based on their uncertainty.
        masks = masks.detach()
        num_masks = masks.shape[0]
        sample_points = paddle.rand(
            [num_masks, 1, self.num_oversample_points, 2])

        out_mask = F.grid_sample(
            masks.unsqueeze(1), 2.0 * sample_points - 1.0,
            align_corners=False).squeeze([1, 2])
        out_mask = -paddle.abs(out_mask)

        _, topk_ind = paddle.topk(out_mask, self.num_important_points, axis=1)
        batch_ind = paddle.arange(end=num_masks, dtype=topk_ind.dtype)
        batch_ind = batch_ind.unsqueeze(-1).tile([1, self.num_important_points])
        topk_ind = paddle.stack([batch_ind, topk_ind], axis=-1)

        sample_points = paddle.gather_nd(sample_points.squeeze(1), topk_ind)
        if self.num_random_points > 0:
            sample_points = paddle.concat(
                [
                    sample_points,
                    paddle.rand([num_masks, self.num_random_points, 2])
                ],
                axis=1)
        return sample_points<|MERGE_RESOLUTION|>--- conflicted
+++ resolved
@@ -81,12 +81,8 @@
                         bg_index,
                         num_gts,
                         postfix="",
-<<<<<<< HEAD
                         iou_score=None,
                         gt_score=None):
-=======
-                        iou_score=None):
->>>>>>> 22778048
         # logits: [b, query, num_classes], gt_class: list[[n, 1]]
         name_class = "loss_class" + postfix
 
@@ -103,44 +99,35 @@
             target_label = F.one_hot(target_label,
                                      self.num_classes + 1)[..., :-1]
             if iou_score is not None and self.use_vfl:
-<<<<<<< HEAD
-                    if gt_score is not None:
-                        target_score = paddle.zeros([bs, num_query_objects])
-                        target_score = paddle.scatter(
-                            target_score.reshape([-1, 1]), index, gt_score)
-                        target_score = target_score.reshape(
-                            [bs, num_query_objects, 1]) * target_label
-                        
-                        target_score_iou = paddle.zeros([bs, num_query_objects])
-                        target_score_iou = paddle.scatter(
-                            target_score_iou.reshape([-1, 1]), index, iou_score)
-                        target_score_iou = target_score_iou.reshape(
-                            [bs, num_query_objects, 1]) * target_label
-                        target_score=paddle.multiply(target_score,target_score_iou)
-                        loss_ = self.loss_coeff['class'] * varifocal_loss_with_logits(
-                            logits, target_score, target_label,
-                            num_gts / num_query_objects)     
-                    else:
-                        target_score = paddle.zeros([bs, num_query_objects])
-                        if num_gt > 0:
-                            target_score = paddle.scatter(
-                                target_score.reshape([-1, 1]), index, iou_score)
-                        target_score = target_score.reshape(
-                            [bs, num_query_objects, 1]) * target_label
-                        loss_ = self.loss_coeff['class'] * varifocal_loss_with_logits(
+                if gt_score is not None:
+                    target_score = paddle.zeros([bs, num_query_objects])
+                    target_score = paddle.scatter(
+                        target_score.reshape([-1, 1]), index, gt_score)
+                    target_score = target_score.reshape(
+                        [bs, num_query_objects, 1]) * target_label
+
+                    target_score_iou = paddle.zeros([bs, num_query_objects])
+                    target_score_iou = paddle.scatter(
+                        target_score_iou.reshape([-1, 1]), index, iou_score)
+                    target_score_iou = target_score_iou.reshape(
+                        [bs, num_query_objects, 1]) * target_label
+                    target_score = paddle.multiply(target_score,
+                                                   target_score_iou)
+                    loss_ = self.loss_coeff[
+                        'class'] * varifocal_loss_with_logits(
                             logits, target_score, target_label,
                             num_gts / num_query_objects)
-=======
-                target_score = paddle.zeros([bs, num_query_objects])
-                if num_gt > 0:
-                    target_score = paddle.scatter(
-                        target_score.reshape([-1, 1]), index, iou_score)
-                target_score = target_score.reshape(
-                    [bs, num_query_objects, 1]) * target_label
-                loss_ = self.loss_coeff['class'] * varifocal_loss_with_logits(
-                    logits, target_score, target_label,
-                    num_gts / num_query_objects)
->>>>>>> 22778048
+                else:
+                    target_score = paddle.zeros([bs, num_query_objects])
+                    if num_gt > 0:
+                        target_score = paddle.scatter(
+                            target_score.reshape([-1, 1]), index, iou_score)
+                    target_score = target_score.reshape(
+                        [bs, num_query_objects, 1]) * target_label
+                    loss_ = self.loss_coeff[
+                        'class'] * varifocal_loss_with_logits(
+                            logits, target_score, target_label,
+                            num_gts / num_query_objects)
             else:
                 loss_ = self.loss_coeff['class'] * sigmoid_focal_loss(
                     logits, target_label, num_gts / num_query_objects)
@@ -248,28 +235,25 @@
                         aux_boxes.detach(), gt_bbox, match_indices)
                     iou_score = bbox_iou(
                         bbox_cxcywh_to_xyxy(src_bbox).split(4, -1),
-<<<<<<< HEAD
-                        bbox_cxcywh_to_xyxy(target_bbox).split(4, -1))                
-                else:
-                    iou_score = None
-                if  gt_score is not None:
-                    _, target_score = self._get_src_target_assign(
-                        logits[-1].detach(), gt_score, match_indices)
-=======
                         bbox_cxcywh_to_xyxy(target_bbox).split(4, -1))
                 else:
                     iou_score = None
->>>>>>> 22778048
+                if gt_score is not None:
+                    _, target_score = self._get_src_target_assign(
+                        logits[-1].detach(), gt_score, match_indices)
             else:
                 iou_score = None
             loss_class.append(
-                self._get_loss_class(aux_logits, gt_class, match_indices,
-<<<<<<< HEAD
-                                     bg_index, num_gts, postfix, iou_score,gt_score=target_score if gt_score is not None else None)[
-=======
-                                     bg_index, num_gts, postfix, iou_score)[
->>>>>>> 22778048
-                                         'loss_class' + postfix])
+                self._get_loss_class(
+                    aux_logits,
+                    gt_class,
+                    match_indices,
+                    bg_index,
+                    num_gts,
+                    postfix,
+                    iou_score,
+                    gt_score=target_score
+                    if gt_score is not None else None)['loss_class' + postfix])
             loss_ = self._get_loss_bbox(aux_boxes, gt_bbox, match_indices,
                                         num_gts, postfix)
             loss_bbox.append(loss_['loss_bbox' + postfix])
@@ -347,12 +331,9 @@
                 iou_score = bbox_iou(
                     bbox_cxcywh_to_xyxy(src_bbox).split(4, -1),
                     bbox_cxcywh_to_xyxy(target_bbox).split(4, -1))
-<<<<<<< HEAD
-            if  gt_score is not None:#ssod
+            if gt_score is not None:  #ssod
                 _, target_score = self._get_src_target_assign(
                     logits[-1].detach(), gt_score, match_indices)
-=======
->>>>>>> 22778048
             else:
                 iou_score = None
         else:
@@ -360,12 +341,15 @@
 
         loss = dict()
         loss.update(
-            self._get_loss_class(logits, gt_class, match_indices,
-<<<<<<< HEAD
-                                 self.num_classes, num_gts, postfix, iou_score,gt_score=target_score if gt_score is not None else None))
-=======
-                                 self.num_classes, num_gts, postfix, iou_score))
->>>>>>> 22778048
+            self._get_loss_class(
+                logits,
+                gt_class,
+                match_indices,
+                self.num_classes,
+                num_gts,
+                postfix,
+                iou_score,
+                gt_score=target_score if gt_score is not None else None))
         loss.update(
             self._get_loss_bbox(boxes, gt_bbox, match_indices, num_gts,
                                 postfix))
@@ -448,7 +432,12 @@
                 **kwargs):
         num_gts = self._get_num_gts(gt_class)
         total_loss = super(DINOLoss, self).forward(
-            boxes, logits, gt_bbox, gt_class, num_gts=num_gts,gt_score=gt_score)
+            boxes,
+            logits,
+            gt_bbox,
+            gt_class,
+            num_gts=num_gts,
+            gt_score=gt_score)
 
         if dn_meta is not None:
             dn_positive_idx, dn_num_group = \
