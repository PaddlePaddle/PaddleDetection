# Copyright (c) 2020 PaddlePaddle Authors. All Rights Reserved.
#
# Licensed under the Apache License, Version 2.0 (the "License");
# you may not use this file except in compliance with the License.
# You may obtain a copy of the License at
#
#     http://www.apache.org/licenses/LICENSE-2.0
#
# Unless required by applicable law or agreed to in writing, software
# distributed under the License is distributed on an "AS IS" BASIS,
# WITHOUT WARRANTIES OR CONDITIONS OF ANY KIND, either express or implied.
# See the License for the specific language governing permissions and
# limitations under the License.

from . import yolo_loss
from . import iou_aware_loss
from . import iou_loss
from . import ssd_loss
from . import fcos_loss
from . import solov2_loss
from . import ctfocal_loss
<<<<<<< HEAD
from . import jde_loss
=======
from . import keypoint_loss
>>>>>>> a73970b0

from .yolo_loss import *
from .iou_aware_loss import *
from .iou_loss import *
from .ssd_loss import *
from .fcos_loss import *
from .solov2_loss import *
from .ctfocal_loss import *
<<<<<<< HEAD
from .jde_loss import *
=======
from .keypoint_loss import *
>>>>>>> a73970b0
<|MERGE_RESOLUTION|>--- conflicted
+++ resolved
@@ -19,11 +19,8 @@
 from . import fcos_loss
 from . import solov2_loss
 from . import ctfocal_loss
-<<<<<<< HEAD
+from . import keypoint_loss
 from . import jde_loss
-=======
-from . import keypoint_loss
->>>>>>> a73970b0
 
 from .yolo_loss import *
 from .iou_aware_loss import *
@@ -32,8 +29,5 @@
 from .fcos_loss import *
 from .solov2_loss import *
 from .ctfocal_loss import *
-<<<<<<< HEAD
-from .jde_loss import *
-=======
 from .keypoint_loss import *
->>>>>>> a73970b0
+from .jde_loss import *