# Copyright (c) 2020 PaddlePaddle Authors. All Rights Reserved.
#
# Licensed under the Apache License, Version 2.0 (the "License");
# you may not use this file except in compliance with the License.
# You may obtain a copy of the License at
#
#     http://www.apache.org/licenses/LICENSE-2.0
#
# Unless required by applicable law or agreed to in writing, software
# distributed under the License is distributed on an "AS IS" BASIS,
# WITHOUT WARRANTIES OR CONDITIONS OF ANY KIND, either express or implied.
# See the License for the specific language governing permissions and
# limitations under the License.

from . import yolo_loss
from . import iou_aware_loss
from . import iou_loss
from . import ssd_loss
from . import fcos_loss
from . import solov2_loss
from . import ctfocal_loss
from . import keypoint_loss
from . import jde_loss
from . import fairmot_loss
from . import gfocal_loss
from . import detr_loss
from . import sparsercnn_loss
from . import focal_loss
from . import smooth_l1_loss
<<<<<<< HEAD
from . import sparseinst_loss
=======
from . import probiou_loss
>>>>>>> 6d644a1d

from .yolo_loss import *
from .iou_aware_loss import *
from .iou_loss import *
from .ssd_loss import *
from .fcos_loss import *
from .solov2_loss import *
from .ctfocal_loss import *
from .keypoint_loss import *
from .jde_loss import *
from .fairmot_loss import *
from .gfocal_loss import *
from .detr_loss import *
from .sparsercnn_loss import *
from .focal_loss import *
from .smooth_l1_loss import *
<<<<<<< HEAD
from .sparseinst_loss import *
=======
from .pose3d_loss import *
from .probiou_loss import *
>>>>>>> 6d644a1d
<|MERGE_RESOLUTION|>--- conflicted
+++ resolved
@@ -27,11 +27,8 @@
 from . import sparsercnn_loss
 from . import focal_loss
 from . import smooth_l1_loss
-<<<<<<< HEAD
 from . import sparseinst_loss
-=======
 from . import probiou_loss
->>>>>>> 6d644a1d
 
 from .yolo_loss import *
 from .iou_aware_loss import *
@@ -48,9 +45,6 @@
 from .sparsercnn_loss import *
 from .focal_loss import *
 from .smooth_l1_loss import *
-<<<<<<< HEAD
 from .sparseinst_loss import *
-=======
 from .pose3d_loss import *
-from .probiou_loss import *
->>>>>>> 6d644a1d
+from .probiou_loss import *