--- conflicted
+++ resolved
@@ -18,18 +18,12 @@
 from . import smooth_l1_loss
 from . import giou_loss
 from . import diou_loss
-<<<<<<< HEAD
+from . import iou_loss
 from . import balanced_l1_loss
-=======
-from . import iou_loss
->>>>>>> 4b053712
 
 from .yolo_loss import *
 from .smooth_l1_loss import *
 from .giou_loss import *
 from .diou_loss import *
-<<<<<<< HEAD
-from .balanced_l1_loss import *
-=======
 from .iou_loss import *
->>>>>>> 4b053712
+from .balanced_l1_loss import *