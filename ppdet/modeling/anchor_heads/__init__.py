--- conflicted
+++ resolved
@@ -17,17 +17,11 @@
 from . import rpn_head
 from . import yolo_head
 from . import retina_head
-<<<<<<< HEAD
+from . import fcos_head
 from . import corner_head
-=======
-from . import fcos_head
->>>>>>> c65eb1b5
 
 from .rpn_head import *
 from .yolo_head import *
 from .retina_head import *
-<<<<<<< HEAD
-from .corner_head import *
-=======
 from .fcos_head import *
->>>>>>> c65eb1b5
+from .corner_head import *