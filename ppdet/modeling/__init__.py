--- conflicted
+++ resolved
@@ -1,4 +1,3 @@
-<<<<<<< HEAD
 # Copyright (c) 2021 PaddlePaddle Authors. All Rights Reserved. 
 #   
 # Licensed under the Apache License, Version 2.0 (the "License");   
@@ -12,13 +11,12 @@
 # WITHOUT WARRANTIES OR CONDITIONS OF ANY KIND, either express or implied.  
 # See the License for the specific language governing permissions and   
 # limitations under the License.
-=======
+
 # OP docs may contains math formula which may cause
 # DeprecationWarning in string parsing
 import warnings
 warnings.filterwarnings(
     action='ignore', category=DeprecationWarning, module='ops')
->>>>>>> 3ef52b2e
 
 from . import ops
 from . import backbones
@@ -29,11 +27,7 @@
 from . import architectures
 from . import post_process
 from . import layers
-<<<<<<< HEAD
-from . import utils
 from . import reid
-=======
->>>>>>> 3ef52b2e
 
 from .ops import *
 from .backbones import *
@@ -43,10 +37,5 @@
 from .losses import *
 from .architectures import *
 from .post_process import *
-<<<<<<< HEAD
 from .layers import *
-from .utils import *
-from .reid import *
-=======
-from .layers import *
->>>>>>> 3ef52b2e
+from .reid import *