--- conflicted
+++ resolved
@@ -118,20 +118,10 @@
 
             else:
                 if not self.with_mask:
-<<<<<<< HEAD
                     bbox, bbox_num, nms_keep_idx = self.yolo_head.post_process(
                         yolo_head_outs, self.inputs['scale_factor'])
                 else:
                     bbox, bbox_num, mask, nms_keep_idx = self.yolo_head.post_process(
-=======
-                    bbox, bbox_num = self.yolo_head.post_process(
-                        yolo_head_outs,
-                        im_shape=self.inputs['im_shape'],
-                        scale_factor=self.inputs['scale_factor'],
-                        infer_shape=self.inputs['image'].shape[2:])
-                else:
-                    bbox, bbox_num, mask = self.yolo_head.post_process(
->>>>>>> 96483f21
                         yolo_head_outs,
                         im_shape=self.inputs['im_shape'],
                         scale_factor=self.inputs['scale_factor'],
