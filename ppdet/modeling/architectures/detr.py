# Copyright (c) 2021 PaddlePaddle Authors. All Rights Reserved.
#
# Licensed under the Apache License, Version 2.0 (the "License");
# you may not use this file except in compliance with the License.
# You may obtain a copy of the License at
#
#     http://www.apache.org/licenses/LICENSE-2.0
#
# Unless required by applicable law or agreed to in writing, software
# distributed under the License is distributed on an "AS IS" BASIS,
# WITHOUT WARRANTIES OR CONDITIONS OF ANY KIND, either express or implied.
# See the License for the specific language governing permissions and
# limitations under the License.

from __future__ import absolute_import
from __future__ import division
from __future__ import print_function

import paddle
import paddle.nn as nn
import paddle.nn.functional as F
from .meta_arch import BaseArch
from ppdet.core.workspace import register, create
from ..initializer import linear_init_, constant_, xavier_uniform_, normal_

from ..embedder.clip_utils import build_text_embedding_coco

import pickle
import math

__all__ = ['DETR', 'OVDETR']


@register
class DETR(BaseArch):
    __category__ = 'architecture'
    __inject__ = ['post_process']
    __shared__ = ['with_mask', 'exclude_post_process']

    def __init__(self,
                 backbone,
<<<<<<< HEAD
                 transformer,
                 detr_head,
                 post_process='DETRBBoxPostProcess',
=======
                 transformer='DETRTransformer',
                 detr_head='DETRHead',
                 neck=None,
                 post_process='DETRPostProcess',
                 with_mask=False,
>>>>>>> eeebef9f
                 exclude_post_process=False):
        super(DETR, self).__init__()
        self.backbone = backbone
        self.transformer = transformer
        self.detr_head = detr_head
        self.neck = neck
        self.post_process = post_process
        self.with_mask = with_mask
        self.exclude_post_process = exclude_post_process

    @classmethod
    def from_config(cls, cfg, *args, **kwargs):
        # backbone
        backbone = create(cfg['backbone'])
        # neck
        kwargs = {'input_shape': backbone.out_shape}
        neck = create(cfg['neck'], **kwargs) if cfg['neck'] else None

        # transformer
        if neck is not None:
            kwargs = {'input_shape': neck.out_shape}
        transformer = create(cfg['transformer'], **kwargs)
        # head
        kwargs = {
            'hidden_dim': transformer.hidden_dim,
            'nhead': transformer.nhead,
            'input_shape': backbone.out_shape
        }
        detr_head = create(cfg['detr_head'], **kwargs)

        return {
            'backbone': backbone,
            'transformer': transformer,
            "detr_head": detr_head,
            "neck": neck
        }

    def _forward(self):
        # Backbone
        body_feats = self.backbone(self.inputs)

        # Neck
        if self.neck is not None:
            body_feats = self.neck(body_feats)

        # Transformer
        pad_mask = self.inputs.get('pad_mask', None)
        out_transformer = self.transformer(body_feats, pad_mask, self.inputs)

        # DETR Head
        if self.training:
            return self.detr_head(out_transformer, body_feats, self.inputs)
        else:
            preds = self.detr_head(out_transformer, body_feats)
            if self.exclude_post_process:
                bbox, bbox_num, mask = preds
            else:
<<<<<<< HEAD
                bbox, bbox_num = self.post_process(
                    preds, self.inputs['im_shape'], self.inputs['scale_factor'])
            return bbox, bbox_num
=======
                bbox, bbox_num, mask = self.post_process(
                    preds, self.inputs['im_shape'], self.inputs['scale_factor'],
                    paddle.shape(self.inputs['image'])[2:])

            output = {'bbox': bbox, 'bbox_num': bbox_num}
            if self.with_mask:
                output['mask'] = mask
            return output
>>>>>>> eeebef9f

    def get_loss(self):
        losses = self._forward()
        losses.update({
            'loss':
            paddle.add_n([v for k, v in losses.items() if 'log' not in k])
        })
        return losses

    def get_pred(self):
        bbox_pred, bbox_num = self._forward()
        output = {
            "bbox": bbox_pred,
            "bbox_num": bbox_num,
        }
        return output


@register
class OVDETR(DETR):
    __category__ = 'architecture'
    __inject__ = ['post_process']
    __shared__ = ['exclude_post_process']

    def __init__(self,
                 backbone,
                 neck,
                 transformer,
                 detr_head,
                 max_len=15,
                 prob=0.5,
                 with_box_refine=True,
                 two_stage=True,
                 bpe_path='/home/a401-2/PycharmProjects/PaddleDetection/ppdet/modeling/embedder/clip/bpe_simple_vocab_16e6.txt.gz',
                 clip_feat_path='/home/a401-2/PycharmProjects/PaddleDetection/ppdet/modeling/transformers/clip_feat_coco_pickle_label.pkl',
                 post_process='DETRBBoxPostProcess',
                 exclude_post_process=False):
        super(OVDETR, self).__init__(
                backbone,
                transformer,
                detr_head,
                post_process,
                exclude_post_process)
        if neck is not None:
            self.neck = neck

        self.zeroshot_w = build_text_embedding_coco(bpe_path).t()
        self.patch2query = nn.Linear(512, 256)
        self.patch2query_img = nn.Linear(512, 256)
        # mark 源码此处for layer in [self.patch2query]:
        xavier_uniform_(self.patch2query.weight)
        constant_(self.patch2query.bias, 0)

        self.all_ids = paddle.to_tensor(list(range(self.zeroshot_w.shape[-1])))
        self.max_len = max_len
        self.max_pad_len = self.max_len - 3

        with open(clip_feat_path, 'rb') as f:
            self.clip_feat = pickle.load(f)
        self.prob = prob
        self.two_stage = two_stage
        if with_box_refine:
            self.transformer.decoder.bbox_head = self.detr_head.bbox_head
        else:
            self.transformer.decoder.bbox_head = None

        if two_stage:
            self.transformer.decoder.score_head = self.detr_head.score_head[-1]

    @classmethod
    def from_config(cls, cfg, *args, **kwargs):
        # backbone
        backbone = create(cfg['backbone'])
        kwargs = {'input_shape': backbone.out_shape}
        neck = create(cfg['neck'], **kwargs)
        # transformer
        transformer = create(cfg['transformer'])

        # head
        kwargs = {
            'hidden_dim': transformer.hidden_dim,
            'nhead': transformer.nhead,
            'input_shape': backbone.out_shape,
            'two_stage': cfg['two_stage'],
        }
        detr_head = create(cfg['detr_head'], **kwargs)

        return {
            'backbone': backbone,
            'neck': neck,
            'transformer': transformer,
            "detr_head": detr_head,
        }

    def _forward(self):
        if self.training:
            return self.forward_train()
        else:
            return self.forward_test()

    def forward_train(self):
        # Backbone
        body_feats = self.backbone(self.inputs)

        # Neck
        body_feats = self.neck(body_feats)

        pad_mask = self.inputs['pad_mask'] if self.training else None

        # clip_query
        if sum(len(a) for a in self.inputs["gt_class"]) > 0:
            uniq_labels = paddle.concat(self.inputs["gt_class"])
            uniq_labels = paddle.unique(uniq_labels)
            # uniq_labels = uniq_labels[paddle.to_tensor(list(range(len(uniq_labels))))][: self.max_len]
            uniq_labels = uniq_labels[paddle.randperm(len(uniq_labels))][: self.max_len]
        else:
            uniq_labels = paddle.to_tensor([])
        select_id = uniq_labels.tolist()

        if len(select_id) < self.max_pad_len:
            pad_len = self.max_pad_len - len(uniq_labels)
            extra_list = [i for i in self.all_ids if i not in uniq_labels]
            extra_list = paddle.to_tensor(extra_list)
            extra_labels = extra_list[paddle.randperm(len(extra_list))][:pad_len].squeeze(1)

            select_id += extra_labels.tolist()
        select_id_tensor = paddle.to_tensor(select_id)
        text_query = paddle.index_select(self.zeroshot_w, select_id_tensor, axis=1).t()

        img_query = []
        for cat_id in select_id:
            index = paddle.randperm(len(self.clip_feat[cat_id]))[0:1]

            img_query.append(paddle.to_tensor(self.clip_feat[cat_id]).index_select(index))
        img_query = paddle.concat(img_query)
        img_query = img_query / paddle.linalg.norm(img_query, axis=1, keepdim=True)

        mask = (paddle.rand([len(text_query)]) < self.prob).astype('float16').unsqueeze(1)
        clip_query_ori = (text_query * mask + img_query * (1 - mask)).detach()

        dtype = self.patch2query.weight.dtype
        text_query = self.patch2query(text_query.astype(dtype))
        img_query = self.patch2query_img(img_query.astype(dtype))
        clip_query = text_query * mask + img_query * (1 - mask)

        # Transformer
        head_inputs_dict = self.transformer(body_feats, pad_mask, text_query=clip_query)
        head_inputs_dict.update(dict(
            select_id=select_id,
            clip_query_ori=clip_query_ori,
        ))

        # DETR Head
        loss = self.detr_head(head_inputs_dict, body_feats, self.inputs)

        paddle.device.cuda.empty_cache()

        return loss

    def forward_test(self):
        # Backbone
        body_feats = self.backbone(self.inputs)

        # Neck
        body_feats = self.neck(body_feats)

        pad_mask = self.inputs['pad_mask'] if self.training else None
        # out_transformer, clip_id, memory_feature = self.transformer(body_feats, pad_mask, self.inputs)

        # clip_query
        select_id = list(range(self.zeroshot_w.shape[-1]))
        num_patch = 15
        dtype = self.patch2query.weight.dtype
        preds_list = []
        bboxes_list = []
        logits_list = []

        for c in range(len(select_id) // num_patch + 1):
            clip_query = self.zeroshot_w[:, c * num_patch: (c + 1) * num_patch].t()
            clip_query_ori = clip_query
            clip_query = self.patch2query(clip_query.astype(dtype))

            # Transformer
            head_inputs_dict = self.transformer(body_feats, pad_mask, text_query=clip_query)
            head_inputs_dict.update(dict(
                select_id=select_id,
                clip_query_ori=clip_query_ori,
            ))

            # DETR Head
            preds = self.detr_head(head_inputs_dict, body_feats)
            bboxes, logits, masks = preds

            bboxes_list.append(bboxes)
            logits_list.append(logits)
            preds_list.append(preds)
        bboxes = paddle.concat(bboxes_list, -2).unsqueeze(0)
        logits = paddle.concat(logits_list, -2)
        # print('outputs_class', bboxes)
        # print('outputs_bbox', logits)

        # preds = paddle.concat(preds_list, -2)
        if self.exclude_post_process:
            # bboxes, logits, masks = preds
            return bboxes, logits
        else:
            bbox, bbox_num = self.post_process(
                bboxes, logits, select_id, self.inputs['im_shape'], self.inputs['scale_factor'])
            # print(bbox)
            # exit()
            return bbox, bbox_num


def masked_fill(tensor, mask, value):
    cover = paddle.full_like(tensor, value)
    out = paddle.where(mask, cover, tensor)
    return out


def get_valid_ratio(mask):
    _, H, W = paddle.shape(mask)
    valid_ratio_h = paddle.sum(mask[:, :, 0], 1) / H
    valid_ratio_w = paddle.sum(mask[:, 0, :], 1) / W
    # [b, 2]
    return paddle.stack([valid_ratio_w, valid_ratio_h], -1)<|MERGE_RESOLUTION|>--- conflicted
+++ resolved
@@ -17,8 +17,6 @@
 from __future__ import print_function
 
 import paddle
-import paddle.nn as nn
-import paddle.nn.functional as F
 from .meta_arch import BaseArch
 from ppdet.core.workspace import register, create
 from ..initializer import linear_init_, constant_, xavier_uniform_, normal_
@@ -39,17 +37,11 @@
 
     def __init__(self,
                  backbone,
-<<<<<<< HEAD
-                 transformer,
-                 detr_head,
-                 post_process='DETRBBoxPostProcess',
-=======
                  transformer='DETRTransformer',
                  detr_head='DETRHead',
                  neck=None,
                  post_process='DETRPostProcess',
                  with_mask=False,
->>>>>>> eeebef9f
                  exclude_post_process=False):
         super(DETR, self).__init__()
         self.backbone = backbone
@@ -101,17 +93,18 @@
 
         # DETR Head
         if self.training:
-            return self.detr_head(out_transformer, body_feats, self.inputs)
+            detr_losses = self.detr_head(out_transformer, body_feats,
+                                         self.inputs)
+            detr_losses.update({
+                'loss': paddle.add_n(
+                    [v for k, v in detr_losses.items() if 'log' not in k])
+            })
+            return detr_losses
         else:
             preds = self.detr_head(out_transformer, body_feats)
             if self.exclude_post_process:
                 bbox, bbox_num, mask = preds
             else:
-<<<<<<< HEAD
-                bbox, bbox_num = self.post_process(
-                    preds, self.inputs['im_shape'], self.inputs['scale_factor'])
-            return bbox, bbox_num
-=======
                 bbox, bbox_num, mask = self.post_process(
                     preds, self.inputs['im_shape'], self.inputs['scale_factor'],
                     paddle.shape(self.inputs['image'])[2:])
@@ -120,23 +113,12 @@
             if self.with_mask:
                 output['mask'] = mask
             return output
->>>>>>> eeebef9f
 
     def get_loss(self):
-        losses = self._forward()
-        losses.update({
-            'loss':
-            paddle.add_n([v for k, v in losses.items() if 'log' not in k])
-        })
-        return losses
+        return self._forward()
 
     def get_pred(self):
-        bbox_pred, bbox_num = self._forward()
-        output = {
-            "bbox": bbox_pred,
-            "bbox_num": bbox_num,
-        }
-        return output
+        return self._forward()
 
 
 @register
@@ -333,6 +315,22 @@
             # exit()
             return bbox, bbox_num
 
+    def get_loss(self):
+        losses = self._forward()
+        losses.update({
+            'loss':
+            paddle.add_n([v for k, v in losses.items() if 'log' not in k])
+        })
+        return losses
+
+    def get_pred(self):
+        bbox_pred, bbox_num = self._forward()
+        output = {
+            "bbox": bbox_pred,
+            "bbox_num": bbox_num,
+        }
+        return output
+
 
 def masked_fill(tensor, mask, value):
     cover = paddle.full_like(tensor, value)
