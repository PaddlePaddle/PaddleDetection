--- conflicted
+++ resolved
@@ -22,10 +22,7 @@
 
 __all__ = ['YOLOv3']
 # YOLOv3,PP-YOLO,PP-YOLOv2,PP-YOLOE,PP-YOLOE+ use the same architecture as YOLOv3
-<<<<<<< HEAD
-=======
 # PP-YOLOE and PP-YOLOE+ are recommended to use PPYOLOE architecture in ppyoloe.py
->>>>>>> b7a6bb66
 
 
 @register
