--- conflicted
+++ resolved
@@ -19,11 +19,8 @@
                  neck='YOLOv3FPN',
                  yolo_head='YOLOv3Head',
                  post_process='BBoxPostProcess',
-<<<<<<< HEAD
                  data_format='NCHW',
                  for_mot=False):
-=======
-                 data_format='NCHW'):
         """
         YOLOv3 network, see https://arxiv.org/abs/1804.02767
 
@@ -33,8 +30,8 @@
             yolo_head (nn.Layer): anchor_head instance
             bbox_post_process (object): `BBoxPostProcess` instance
             data_format (str): data format, NCHW or NHWC
+            for_mot (bool): whether return other features used in tracking model 
         """
->>>>>>> f48cab63
         super(YOLOv3, self).__init__(data_format=data_format)
         self.backbone = backbone
         self.neck = neck
