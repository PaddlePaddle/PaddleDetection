--- conflicted
+++ resolved
@@ -21,12 +21,9 @@
 from . import deepsort
 from . import fairmot
 from . import centernet
-<<<<<<< HEAD
 from . import gfl
-=======
 from . import detr
 from . import sparse_rcnn
->>>>>>> 1f6087ad
 
 from .meta_arch import *
 from .faster_rcnn import *
@@ -45,9 +42,6 @@
 from .fairmot import *
 from .centernet import *
 from .blazeface import *
-<<<<<<< HEAD
 from .gfl import *
-=======
 from .detr import *
-from .sparse_rcnn import *
->>>>>>> 1f6087ad
+from .sparse_rcnn import *