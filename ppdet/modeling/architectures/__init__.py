--- conflicted
+++ resolved
@@ -75,9 +75,5 @@
 from .pose3d_metro import *
 from .centertrack import *
 from .queryinst import *
-<<<<<<< HEAD
 from .keypoint_petr import *
-=======
-from .keypoint_petr import *
-from .clrnet import *
->>>>>>> c595ffa8
+from .clrnet import *