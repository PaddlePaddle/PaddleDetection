--- conflicted
+++ resolved
@@ -25,12 +25,9 @@
 from . import efficientdet
 from . import blazeface
 from . import faceboxes
-<<<<<<< HEAD
-from . import htc
-=======
 from . import fcos
 from . import cornernet_squeeze
->>>>>>> 15b561d7
+from . import htc
 
 from .faster_rcnn import *
 from .mask_rcnn import *
@@ -43,9 +40,6 @@
 from .efficientdet import *
 from .blazeface import *
 from .faceboxes import *
-<<<<<<< HEAD
-from .htc import *
-=======
 from .fcos import *
 from .cornernet_squeeze import *
->>>>>>> 15b561d7
+from .htc import *