# Copyright (c) 2019 PaddlePaddle Authors. All Rights Reserved.
#
# Licensed under the Apache License, Version 2.0 (the "License");
# you may not use this file except in compliance with the License.
# You may obtain a copy of the License at
#
#     http://www.apache.org/licenses/LICENSE-2.0
from . import meta_arch
from . import faster_rcnn
from . import mask_rcnn
from . import yolo
from . import cascade_rcnn
from . import ssd
from . import fcos
from . import solov2
from . import ttfnet
from . import s2anet
<<<<<<< HEAD
from . import jde
from . import deepsort
=======
from . import keypoint_hrhrnet
>>>>>>> a73970b0

from .meta_arch import *
from .faster_rcnn import *
from .mask_rcnn import *
from .yolo import *
from .cascade_rcnn import *
from .ssd import *
from .fcos import *
from .solov2 import *
from .ttfnet import *
from .s2anet import *
<<<<<<< HEAD
from .jde import *
from .deepsort import *
=======
from .keypoint_hrhrnet import *
>>>>>>> a73970b0
<|MERGE_RESOLUTION|>--- conflicted
+++ resolved
@@ -15,12 +15,9 @@
 from . import solov2
 from . import ttfnet
 from . import s2anet
-<<<<<<< HEAD
+from . import keypoint_hrhrnet
 from . import jde
 from . import deepsort
-=======
-from . import keypoint_hrhrnet
->>>>>>> a73970b0
 
 from .meta_arch import *
 from .faster_rcnn import *
@@ -32,9 +29,6 @@
 from .solov2 import *
 from .ttfnet import *
 from .s2anet import *
-<<<<<<< HEAD
+from .keypoint_hrhrnet import *
 from .jde import *
-from .deepsort import *
-=======
-from .keypoint_hrhrnet import *
->>>>>>> a73970b0
+from .deepsort import *