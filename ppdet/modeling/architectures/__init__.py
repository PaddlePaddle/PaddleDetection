--- conflicted
+++ resolved
@@ -60,9 +60,6 @@
 from .sparse_rcnn import *
 from .tood import *
 from .retinanet import *
-<<<<<<< HEAD
 from .scrfd import *
-=======
 from .bytetrack import *
-from .yolox import *
->>>>>>> dba0d225
+from .yolox import *