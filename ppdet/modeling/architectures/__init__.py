--- conflicted
+++ resolved
@@ -27,11 +27,8 @@
 from . import faceboxes
 from . import fcos
 from . import cornernet_squeeze
-<<<<<<< HEAD
+from . import ttfnet
 from . import htc
-=======
-from . import ttfnet
->>>>>>> 07baa6d3
 
 from .faster_rcnn import *
 from .mask_rcnn import *
@@ -46,8 +43,5 @@
 from .faceboxes import *
 from .fcos import *
 from .cornernet_squeeze import *
-<<<<<<< HEAD
-from .htc import *
-=======
 from .ttfnet import *
->>>>>>> 07baa6d3
+from .htc import *