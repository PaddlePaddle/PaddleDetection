--- conflicted
+++ resolved
@@ -134,13 +134,5 @@
                 self.size_stride * size_factor,
                 self.size_stride * int(size_factor * image_ratio)
             ]
-<<<<<<< HEAD
-            size = paddle.to_tensor(size)
-            if dist.get_world_size() > 1:
-                dist.barrier()
-                dist.broadcast(size, 0)
-            self._input_size = size
-=======
             self._input_size = paddle.to_tensor(size)
->>>>>>> 9d0c8dbd
         self._step += 1