# Copyright (c) 2019 PaddlePaddle Authors. All Rights Reserved.
#
# Licensed under the Apache License, Version 2.0 (the "License");
# you may not use this file except in compliance with the License.
# You may obtain a copy of the License at
#
#     http://www.apache.org/licenses/LICENSE-2.0
#
# Unless required by applicable law or agreed to in writing, software
# distributed under the License is distributed on an "AS IS" BASIS,
# WITHOUT WARRANTIES OR CONDITIONS OF ANY KIND, either express or implied.
# See the License for the specific language governing permissions and
# limitations under the License.

from __future__ import absolute_import
from __future__ import division
from __future__ import print_function

from collections import OrderedDict

from paddle import fluid

from ppdet.experimental import mixed_precision_global_state
from ppdet.core.workspace import register

__all__ = ['YOLOv3']


@register
class YOLOv3(object):
    """
    YOLOv3 network, see https://arxiv.org/abs/1804.02767

    Args:
        backbone (object): an backbone instance
        yolo_head (object): an `YOLOv3Head` instance
    """

    __category__ = 'architecture'
    __inject__ = ['backbone', 'yolo_head']

    def __init__(self, backbone, yolo_head='YOLOv3Head'):
        super(YOLOv3, self).__init__()
        self.backbone = backbone
        self.yolo_head = yolo_head

    def build(self, feed_vars, mode='train'):
        im = feed_vars['image']

        mixed_precision_enabled = mixed_precision_global_state() is not None

        # cast inputs to FP16
        if mixed_precision_enabled:
            im = fluid.layers.cast(im, 'float16')

        body_feats = self.backbone(im)

        if isinstance(body_feats, OrderedDict):
            body_feat_names = list(body_feats.keys())
            body_feats = [body_feats[name] for name in body_feat_names]

        # cast features back to FP32
        if mixed_precision_enabled:
            body_feats = [fluid.layers.cast(v, 'float32') for v in body_feats]

        if mode == 'train':
            gt_bbox = feed_vars['gt_bbox']
            gt_class = feed_vars['gt_class']
            gt_score = feed_vars['gt_score']

<<<<<<< HEAD
            # Get targets for splited yolo loss calculation
            # YOLOv3 supports up to three output layers currently
            targets = []
            for i in range(3):
                k = 'target{}'.format(i)
                if k in feed_vars:
                    targets.append(feed_vars[k])

            loss = self.yolo_head.get_loss(body_feats, gt_box, gt_label,
                                           gt_score, targets)
            total_loss = fluid.layers.sum(list(loss.values()))
            loss.update({'loss': total_loss})
            return loss
=======
            return {
                'loss': self.yolo_head.get_loss(body_feats, gt_bbox, gt_class,
                                                gt_score)
            }
>>>>>>> 8192c758
        else:
            im_size = feed_vars['im_size']
            return self.yolo_head.get_prediction(body_feats, im_size)

    def _inputs_def(self, image_shape, num_max_boxes):
        im_shape = [None] + image_shape
        # yapf: disable
        inputs_def = {
            'image':    {'shape': im_shape,                 'dtype': 'float32', 'lod_level': 0},
            'im_size':  {'shape': [None, 2],                'dtype': 'int32',   'lod_level': 0},
            'im_id':    {'shape': [None, 1],                'dtype': 'int32',   'lod_level': 0},
            'gt_bbox':  {'shape': [None, num_max_boxes, 4], 'dtype': 'float32', 'lod_level': 0},
            'gt_class': {'shape': [None, num_max_boxes],    'dtype': 'int32',   'lod_level': 0},
            'gt_score': {'shape': [None, num_max_boxes],    'dtype': 'float32', 'lod_level': 0},
            'is_difficult': {'shape': [None, num_max_boxes],'dtype': 'int32',   'lod_level': 0},
        }
        # yapf: enable
        return inputs_def

    def build_inputs(
            self,
            image_shape=[3, None, None],
            fields=['image', 'gt_bbox', 'gt_class', 'gt_score'],  # for train
            num_max_boxes=50,
            use_dataloader=True,
            iterable=False):
        inputs_def = self._inputs_def(image_shape, num_max_boxes)
        feed_vars = OrderedDict([(key, fluid.data(
            name=key,
            shape=inputs_def[key]['shape'],
            dtype=inputs_def[key]['dtype'],
            lod_level=inputs_def[key]['lod_level'])) for key in fields])
        loader = fluid.io.DataLoader.from_generator(
            feed_list=list(feed_vars.values()),
            capacity=64,
            use_double_buffer=True,
            iterable=iterable) if use_dataloader else None
        return feed_vars, loader

    def train(self, feed_vars):
        return self.build(feed_vars, mode='train')

    def eval(self, feed_vars):
        return self.build(feed_vars, mode='test')

    def test(self, feed_vars):
        return self.build(feed_vars, mode='test')<|MERGE_RESOLUTION|>--- conflicted
+++ resolved
@@ -38,11 +38,16 @@
 
     __category__ = 'architecture'
     __inject__ = ['backbone', 'yolo_head']
+    __shared__ = ['use_fine_grained_loss']
 
-    def __init__(self, backbone, yolo_head='YOLOv3Head'):
+    def __init__(self,
+                 backbone,
+                 yolo_head='YOLOv3Head',
+                 use_fine_grained_loss=False):
         super(YOLOv3, self).__init__()
         self.backbone = backbone
         self.yolo_head = yolo_head
+        self.use_fine_grained_loss = use_fine_grained_loss
 
     def build(self, feed_vars, mode='train'):
         im = feed_vars['image']
@@ -68,26 +73,19 @@
             gt_class = feed_vars['gt_class']
             gt_score = feed_vars['gt_score']
 
-<<<<<<< HEAD
             # Get targets for splited yolo loss calculation
-            # YOLOv3 supports up to three output layers currently
+            # YOLOv3 supports up to 3 output layers currently
             targets = []
             for i in range(3):
                 k = 'target{}'.format(i)
                 if k in feed_vars:
                     targets.append(feed_vars[k])
 
-            loss = self.yolo_head.get_loss(body_feats, gt_box, gt_label,
+            loss = self.yolo_head.get_loss(body_feats, gt_bbox, gt_class,
                                            gt_score, targets)
             total_loss = fluid.layers.sum(list(loss.values()))
             loss.update({'loss': total_loss})
             return loss
-=======
-            return {
-                'loss': self.yolo_head.get_loss(body_feats, gt_bbox, gt_class,
-                                                gt_score)
-            }
->>>>>>> 8192c758
         else:
             im_size = feed_vars['im_size']
             return self.yolo_head.get_prediction(body_feats, im_size)
@@ -105,6 +103,28 @@
             'is_difficult': {'shape': [None, num_max_boxes],'dtype': 'int32',   'lod_level': 0},
         }
         # yapf: enable
+
+        if self.use_fine_grained_loss:
+            # yapf: disable
+            targets_def = {
+                'target0':  {'shape': [None, 3, 86, 19, 19],  'dtype': 'float32',   'lod_level': 0},
+                'target1':  {'shape': [None, 3, 86, 38, 38],  'dtype': 'float32',   'lod_level': 0},
+                'target2':  {'shape': [None, 3, 86, 76, 76],  'dtype': 'float32',   'lod_level': 0},
+            }
+            # yapf: enable
+
+            downsample = 32
+            for k, mask in zip(targets_def.keys(), self.yolo_head.anchor_masks):
+                targets_def[k]['shape'][1] = len(mask)
+                targets_def[k]['shape'][2] = 6 + self.yolo_head.num_classes
+                targets_def[k]['shape'][3] = image_shape[
+                    -2] // downsample if image_shape[-2] else None
+                targets_def[k]['shape'][4] = image_shape[
+                    -1] // downsample if image_shape[-1] else None
+                downsample // 2
+
+            inputs_def.update(targets_def)
+
         return inputs_def
 
     def build_inputs(
@@ -115,6 +135,8 @@
             use_dataloader=True,
             iterable=False):
         inputs_def = self._inputs_def(image_shape, num_max_boxes)
+        if self.use_fine_grained_loss:
+            fields.extend(['target0', 'target1', 'target2'])
         feed_vars = OrderedDict([(key, fluid.data(
             name=key,
             shape=inputs_def[key]['shape'],
