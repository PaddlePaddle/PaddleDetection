# Copyright (c) 2021 PaddlePaddle Authors. All Rights Reserved.
#
# Licensed under the Apache License, Version 2.0 (the "License");
# you may not use this file except in compliance with the License.
# You may obtain a copy of the License at
#
#     http://www.apache.org/licenses/LICENSE-2.0
#
# Unless required by applicable law or agreed to in writing, software
# distributed under the License is distributed on an "AS IS" BASIS,
# WITHOUT WARRANTIES OR CONDITIONS OF ANY KIND, either express or implied.
# See the License for the specific language governing permissions and
# limitations under the License.

from __future__ import absolute_import
from __future__ import division
from __future__ import print_function

import paddle
import paddle.nn.functional as F

__all__ = [
    'pad_gt', 'gather_topk_anchors', 'check_points_inside_bboxes',
    'compute_max_iou_anchor', 'compute_max_iou_gt',
    'generate_anchors_for_grid_cell'
]


def pad_gt(gt_labels, gt_bboxes, gt_scores=None):
    r""" Pad 0 in gt_labels and gt_bboxes.
    Args:
        gt_labels (Tensor|List[Tensor], int64): Label of gt_bboxes,
            shape is [B, n, 1] or [[n_1, 1], [n_2, 1], ...], here n = sum(n_i)
        gt_bboxes (Tensor|List[Tensor], float32): Ground truth bboxes,
            shape is [B, n, 4] or [[n_1, 4], [n_2, 4], ...], here n = sum(n_i)
        gt_scores (Tensor|List[Tensor]|None, float32): Score of gt_bboxes,
            shape is [B, n, 1] or [[n_1, 4], [n_2, 4], ...], here n = sum(n_i)
    Returns:
        pad_gt_labels (Tensor, int64): shape[B, n, 1]
        pad_gt_bboxes (Tensor, float32): shape[B, n, 4]
        pad_gt_scores (Tensor, float32): shape[B, n, 1]
        pad_gt_mask (Tensor, float32): shape[B, n, 1], 1 means bbox, 0 means no bbox
    """
    if isinstance(gt_labels, paddle.Tensor) and isinstance(gt_bboxes,
                                                           paddle.Tensor):
        assert gt_labels.ndim == gt_bboxes.ndim and \
               gt_bboxes.ndim == 3
        pad_gt_mask = (
            gt_bboxes.sum(axis=-1, keepdim=True) > 0).astype(gt_bboxes.dtype)
        if gt_scores is None:
            gt_scores = pad_gt_mask.clone()
        assert gt_labels.ndim == gt_scores.ndim

        return gt_labels, gt_bboxes, gt_scores, pad_gt_mask
    elif isinstance(gt_labels, list) and isinstance(gt_bboxes, list):
        assert len(gt_labels) == len(gt_bboxes), \
            'The number of `gt_labels` and `gt_bboxes` is not equal. '
        num_max_boxes = max([len(a) for a in gt_bboxes])
        batch_size = len(gt_bboxes)
        # pad label and bbox
        pad_gt_labels = paddle.zeros(
            [batch_size, num_max_boxes, 1], dtype=gt_labels[0].dtype)
        pad_gt_bboxes = paddle.zeros(
            [batch_size, num_max_boxes, 4], dtype=gt_bboxes[0].dtype)
        pad_gt_scores = paddle.zeros(
            [batch_size, num_max_boxes, 1], dtype=gt_bboxes[0].dtype)
        pad_gt_mask = paddle.zeros(
            [batch_size, num_max_boxes, 1], dtype=gt_bboxes[0].dtype)
        for i, (label, bbox) in enumerate(zip(gt_labels, gt_bboxes)):
            if len(label) > 0 and len(bbox) > 0:
                pad_gt_labels[i, :len(label)] = label
                pad_gt_bboxes[i, :len(bbox)] = bbox
                pad_gt_mask[i, :len(bbox)] = 1.
                if gt_scores is not None:
                    pad_gt_scores[i, :len(gt_scores[i])] = gt_scores[i]
        if gt_scores is None:
            pad_gt_scores = pad_gt_mask.clone()
        return pad_gt_labels, pad_gt_bboxes, pad_gt_scores, pad_gt_mask
    else:
        raise ValueError('The input `gt_labels` or `gt_bboxes` is invalid! ')


def gather_topk_anchors(metrics, topk, largest=True, topk_mask=None, eps=1e-9):
    r"""
    Args:
        metrics (Tensor, float32): shape[B, n, L], n: num_gts, L: num_anchors
        topk (int): The number of top elements to look for along the axis.
        largest (bool) : largest is a flag, if set to true,
            algorithm will sort by descending order, otherwise sort by
            ascending order. Default: True
        topk_mask (Tensor, bool|None): shape[B, n, topk], ignore bbox mask,
            Default: None
        eps (float): Default: 1e-9
    Returns:
        is_in_topk (Tensor, float32): shape[B, n, L], value=1. means selected
    """
    num_anchors = metrics.shape[-1]
    topk_metrics, topk_idxs = paddle.topk(
        metrics, topk, axis=-1, largest=largest)
    if topk_mask is None:
        topk_mask = (topk_metrics.max(axis=-1, keepdim=True) > eps).tile(
            [1, 1, topk])
    topk_idxs = paddle.where(topk_mask, topk_idxs, paddle.zeros_like(topk_idxs))
    is_in_topk = F.one_hot(topk_idxs, num_anchors).sum(axis=-2)
    is_in_topk = paddle.where(is_in_topk > 1,
                              paddle.zeros_like(is_in_topk), is_in_topk)
    return is_in_topk.astype(metrics.dtype)


<<<<<<< HEAD
def check_points_inside_bboxes(points, bboxes, area_check=False, eps=1e-9):
=======
def check_points_inside_bboxes(points,
                               bboxes,
                               center_radius_tensor=None,
                               eps=1e-9):
>>>>>>> dba0d225
    r"""
    Args:
        points (Tensor, float32): shape[L, 2], "xy" format, L: num_anchors
        bboxes (Tensor, float32): shape[B, n, 4], "xmin, ymin, xmax, ymax" format
        center_radius_tensor (Tensor, float32): shape [L, 1]. Default: None.
        eps (float): Default: 1e-9
    Returns:
        is_in_bboxes (Tensor, float32): shape[B, n, L], value=1. means selected
    """
    points = points.unsqueeze([0, 1])
    x, y = points.chunk(2, axis=-1)
    xmin, ymin, xmax, ymax = bboxes.unsqueeze(2).chunk(4, axis=-1)
    # check whether `points` is in `bboxes`
    l = x - xmin
    t = y - ymin
    r = xmax - x
    b = ymax - y
<<<<<<< HEAD
    bbox_ltrb = paddle.concat([l, t, r, b], axis=-1)
    if area_check:
        bboxes_ares = (bboxes[..., 3] - bboxes[..., 1]) * (
            bboxes[..., 2] - bboxes[..., 0])
        bboxes_ares = paddle.clip(paddle.sqrt(bboxes_ares), min=1e-4)
        bbox_ltrb_min = bbox_ltrb.min(axis=-1).transpose([0, 2, 1])
        bbox_ltrb_min = (bbox_ltrb_min / bboxes_ares.unsqueeze(1)).transpose(
            [0, 2, 1])
        return (bbox_ltrb_min > 0.001).astype(bboxes.dtype)
    else:
        return (bbox_ltrb.min(axis=-1) > eps).astype(bboxes.dtype)
=======
    delta_ltrb = paddle.concat([l, t, r, b], axis=-1)
    is_in_bboxes = (delta_ltrb.min(axis=-1) > eps)
    if center_radius_tensor is not None:
        # check whether `points` is in `center_radius`
        center_radius_tensor = center_radius_tensor.unsqueeze([0, 1])
        cx = (xmin + xmax) * 0.5
        cy = (ymin + ymax) * 0.5
        l = x - (cx - center_radius_tensor)
        t = y - (cy - center_radius_tensor)
        r = (cx + center_radius_tensor) - x
        b = (cy + center_radius_tensor) - y
        delta_ltrb_c = paddle.concat([l, t, r, b], axis=-1)
        is_in_center = (delta_ltrb_c.min(axis=-1) > eps)
        return (paddle.logical_and(is_in_bboxes, is_in_center),
                paddle.logical_or(is_in_bboxes, is_in_center))

    return is_in_bboxes.astype(bboxes.dtype)
>>>>>>> dba0d225


def compute_max_iou_anchor(ious):
    r"""
    For each anchor, find the GT with the largest IOU.
    Args:
        ious (Tensor, float32): shape[B, n, L], n: num_gts, L: num_anchors
    Returns:
        is_max_iou (Tensor, float32): shape[B, n, L], value=1. means selected
    """
    num_max_boxes = ious.shape[-2]
    max_iou_index = ious.argmax(axis=-2)
    is_max_iou = F.one_hot(max_iou_index, num_max_boxes).transpose([0, 2, 1])
    return is_max_iou.astype(ious.dtype)


def compute_max_iou_gt(ious):
    r"""
    For each GT, find the anchor with the largest IOU.
    Args:
        ious (Tensor, float32): shape[B, n, L], n: num_gts, L: num_anchors
    Returns:
        is_max_iou (Tensor, float32): shape[B, n, L], value=1. means selected
    """
    num_anchors = ious.shape[-1]
    max_iou_index = ious.argmax(axis=-1)
    is_max_iou = F.one_hot(max_iou_index, num_anchors)
    return is_max_iou.astype(ious.dtype)


def generate_anchors_for_grid_cell(feats,
                                   fpn_strides,
                                   grid_cell_size=5.0,
                                   grid_cell_offset=0.5):
    r"""
    Like ATSS, generate anchors based on grid size.
    Args:
        feats (List[Tensor]): shape[s, (b, c, h, w)]
        fpn_strides (tuple|list): shape[s], stride for each scale feature
        grid_cell_size (float): anchor size
        grid_cell_offset (float): The range is between 0 and 1.
    Returns:
        anchors (Tensor): shape[l, 4], "xmin, ymin, xmax, ymax" format.
        anchor_points (Tensor): shape[l, 2], "x, y" format.
        num_anchors_list (List[int]): shape[s], contains [s_1, s_2, ...].
        stride_tensor (Tensor): shape[l, 1], contains the stride for each scale.
    """
    assert len(feats) == len(fpn_strides)
    anchors = []
    anchor_points = []
    num_anchors_list = []
    stride_tensor = []
    for feat, stride in zip(feats, fpn_strides):
        _, _, h, w = feat.shape
        cell_half_size = grid_cell_size * stride * 0.5
        shift_x = (paddle.arange(end=w) + grid_cell_offset) * stride
        shift_y = (paddle.arange(end=h) + grid_cell_offset) * stride
        shift_y, shift_x = paddle.meshgrid(shift_y, shift_x)
        anchor = paddle.stack(
            [
                shift_x - cell_half_size, shift_y - cell_half_size,
                shift_x + cell_half_size, shift_y + cell_half_size
            ],
            axis=-1).astype(feat.dtype)
        anchor_point = paddle.stack(
            [shift_x, shift_y], axis=-1).astype(feat.dtype)

        anchors.append(anchor.reshape([-1, 4]))
        anchor_points.append(anchor_point.reshape([-1, 2]))
        num_anchors_list.append(len(anchors[-1]))
        stride_tensor.append(
            paddle.full(
                [num_anchors_list[-1], 1], stride, dtype=feat.dtype))
    anchors = paddle.concat(anchors)
    anchors.stop_gradient = True
    anchor_points = paddle.concat(anchor_points)
    anchor_points.stop_gradient = True
    stride_tensor = paddle.concat(stride_tensor)
    stride_tensor.stop_gradient = True
    return anchors, anchor_points, num_anchors_list, stride_tensor<|MERGE_RESOLUTION|>--- conflicted
+++ resolved
@@ -107,14 +107,12 @@
     return is_in_topk.astype(metrics.dtype)
 
 
-<<<<<<< HEAD
-def check_points_inside_bboxes(points, bboxes, area_check=False, eps=1e-9):
-=======
+
 def check_points_inside_bboxes(points,
                                bboxes,
                                center_radius_tensor=None,
+                               area_check=False,
                                eps=1e-9):
->>>>>>> dba0d225
     r"""
     Args:
         points (Tensor, float32): shape[L, 2], "xy" format, L: num_anchors
@@ -132,7 +130,7 @@
     t = y - ymin
     r = xmax - x
     b = ymax - y
-<<<<<<< HEAD
+
     bbox_ltrb = paddle.concat([l, t, r, b], axis=-1)
     if area_check:
         bboxes_ares = (bboxes[..., 3] - bboxes[..., 1]) * (
@@ -142,9 +140,7 @@
         bbox_ltrb_min = (bbox_ltrb_min / bboxes_ares.unsqueeze(1)).transpose(
             [0, 2, 1])
         return (bbox_ltrb_min > 0.001).astype(bboxes.dtype)
-    else:
-        return (bbox_ltrb.min(axis=-1) > eps).astype(bboxes.dtype)
-=======
+
     delta_ltrb = paddle.concat([l, t, r, b], axis=-1)
     is_in_bboxes = (delta_ltrb.min(axis=-1) > eps)
     if center_radius_tensor is not None:
@@ -162,7 +158,6 @@
                 paddle.logical_or(is_in_bboxes, is_in_center))
 
     return is_in_bboxes.astype(bboxes.dtype)
->>>>>>> dba0d225
 
 
 def compute_max_iou_anchor(ious):
