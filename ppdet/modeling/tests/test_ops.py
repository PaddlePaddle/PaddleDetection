--- conflicted
+++ resolved
@@ -406,11 +406,7 @@
             boxes_np, scores_np = self.get_static_graph_result(
                 feed={
                     'x': np_x,
-<<<<<<< HEAD
                     'origin_shape': np_origin_shape
-=======
-                    'origin_shape': np_origin_shape,
->>>>>>> 36fac289
                 },
                 fetch_list=[boxes, scores],
                 with_lod=False)
