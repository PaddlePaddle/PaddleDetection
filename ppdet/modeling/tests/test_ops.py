--- conflicted
+++ resolved
@@ -143,15 +143,9 @@
                 with_lod=False)
 
         with self.dynamic_graph():
-<<<<<<< HEAD
-            inputs_dy = base.to_variable(inputs_np)
-            rois_dy = base.to_variable(rois_np)
-            rois_num_dy = base.to_variable(rois_num_np)
-=======
             inputs_dy = paddle.to_tensor(inputs_np)
             rois_dy = paddle.to_tensor(rois_np)
             rois_num_dy = paddle.to_tensor(rois_num_np)
->>>>>>> 35156f31
 
             output_dy = paddle.vision.ops.roi_align(
                 x=inputs_dy,
@@ -209,15 +203,9 @@
                 with_lod=False)
 
         with self.dynamic_graph():
-<<<<<<< HEAD
-            inputs_dy = base.to_variable(inputs_np)
-            rois_dy = base.to_variable(rois_np)
-            rois_num_dy = base.to_variable(rois_num_np)
-=======
             inputs_dy = paddle.to_tensor(inputs_np)
             rois_dy = paddle.to_tensor(rois_np)
             rois_num_dy = paddle.to_tensor(rois_num_np)
->>>>>>> 35156f31
 
             output_dy = paddle.vision.ops.roi_pool(
                 x=inputs_dy,
@@ -244,112 +232,6 @@
         paddle.disable_static()
 
 
-<<<<<<< HEAD
-class TestIoUSimilarity(LayerTest):
-    def test_iou_similarity(self):
-        b, c, h, w = 2, 12, 20, 20
-        inputs_np = np.random.rand(b, c, h, w).astype('float32')
-        output_size = (7, 7)
-        x_np = make_rois(h, w, [20], output_size)
-        y_np = make_rois(h, w, [10], output_size)
-        with self.static_graph():
-            x = paddle.static.data(name='x', shape=[20, 4], dtype='float32')
-            y = paddle.static.data(name='y', shape=[10, 4], dtype='float32')
-
-            iou = ops.iou_similarity(x=x, y=y)
-            iou_np, = self.get_static_graph_result(
-                feed={
-                    'x': x_np,
-                    'y': y_np,
-                }, fetch_list=[iou], with_lod=False)
-
-        with self.dynamic_graph():
-            x_dy = base.to_variable(x_np)
-            y_dy = base.to_variable(y_np)
-
-            iou_dy = ops.iou_similarity(x=x_dy, y=y_dy)
-            iou_dy_np = iou_dy.numpy()
-
-        self.assertTrue(np.array_equal(iou_np, iou_dy_np))
-
-
-class TestYoloBox(LayerTest):
-    def test_yolo_box(self):
-
-        # x shape [N C H W], C=K * (5 + class_num), class_num=10, K=2
-        np_x = np.random.random([1, 30, 7, 7]).astype('float32')
-        np_origin_shape = np.array([[608, 608]], dtype='int32')
-        class_num = 10
-        conf_thresh = 0.01
-        downsample_ratio = 32
-        scale_x_y = 1.2
-
-        # static
-        with self.static_graph():
-            # x shape [N C H W], C=K * (5 + class_num), class_num=10, K=2
-            x = paddle.static.data(
-                name='x', shape=[1, 30, 7, 7], dtype='float32')
-            origin_shape = paddle.static.data(
-                name='origin_shape', shape=[1, 2], dtype='int32')
-
-            boxes, scores = ops.yolo_box(
-                x,
-                origin_shape, [10, 13, 30, 13],
-                class_num,
-                conf_thresh,
-                downsample_ratio,
-                scale_x_y=scale_x_y)
-
-            boxes_np, scores_np = self.get_static_graph_result(
-                feed={
-                    'x': np_x,
-                    'origin_shape': np_origin_shape,
-                },
-                fetch_list=[boxes, scores],
-                with_lod=False)
-
-        # dygraph
-        with self.dynamic_graph():
-            x_dy = fluid.layers.assign(np_x)
-            origin_shape_dy = fluid.layers.assign(np_origin_shape)
-
-            boxes_dy, scores_dy = ops.yolo_box(
-                x_dy,
-                origin_shape_dy, [10, 13, 30, 13],
-                10,
-                0.01,
-                32,
-                scale_x_y=scale_x_y)
-
-            boxes_dy_np = boxes_dy.numpy()
-            scores_dy_np = scores_dy.numpy()
-
-        self.assertTrue(np.array_equal(boxes_np, boxes_dy_np))
-        self.assertTrue(np.array_equal(scores_np, scores_dy_np))
-
-    def test_yolo_box_error(self):
-        with self.static_graph():
-            # x shape [N C H W], C=K * (5 + class_num), class_num=10, K=2
-            x = paddle.static.data(
-                name='x', shape=[1, 30, 7, 7], dtype='float32')
-            origin_shape = paddle.static.data(
-                name='origin_shape', shape=[1, 2], dtype='int32')
-
-            self.assertRaises(
-                TypeError,
-                ops.yolo_box,
-                x,
-                origin_shape, [10, 13, 30, 13],
-                10.123,
-                0.01,
-                32,
-                scale_x_y=1.2)
-
-        paddle.disable_static()
-
-
-=======
->>>>>>> 35156f31
 class TestPriorBox(LayerTest):
     def test_prior_box(self):
         input_np = np.random.rand(2, 10, 32, 32).astype('float32')
