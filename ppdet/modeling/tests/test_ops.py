#   Copyright (c) 2020 PaddlePaddle Authors. All Rights Reserved.
#
# Licensed under the Apache License, Version 2.0 (the "License");
# you may not use this file except in compliance with the License.
# You may obtain a copy of the License at
#
#     http://www.apache.org/licenses/LICENSE-2.0
#
# Unless required by applicable law or agreed to in writing, software
# distributed under the License is distributed on an "AS IS" BASIS,
# WITHOUT WARRANTIES OR CONDITIONS OF ANY KIND, either express or implied.
# See the License for the specific language governing permissions and
# limitations under the License.

from __future__ import print_function
import os, sys
# add python path of PadleDetection to sys.path
parent_path = os.path.abspath(os.path.join(__file__, *(['..'] * 4)))
if parent_path not in sys.path:
    sys.path.append(parent_path)

import unittest
import numpy as np

import paddle
import paddle.fluid as fluid
from paddle.fluid.framework import Program, program_guard
from paddle.fluid.dygraph import base

import ppdet.modeling.ops as ops
from ppdet.modeling.tests.test_base import LayerTest


def make_rois(h, w, rois_num, output_size):
    rois = np.zeros((0, 4)).astype('float32')
    for roi_num in rois_num:
        roi = np.zeros((roi_num, 4)).astype('float32')
        roi[:, 0] = np.random.randint(0, h - output_size[0], size=roi_num)
        roi[:, 1] = np.random.randint(0, w - output_size[1], size=roi_num)
        roi[:, 2] = np.random.randint(roi[:, 0] + output_size[0], h)
        roi[:, 3] = np.random.randint(roi[:, 1] + output_size[1], w)
        rois = np.vstack((rois, roi))
    return rois


def softmax(x):
    # clip to shiftx, otherwise, when calc loss with
    # log(exp(shiftx)), may get log(0)=INF
    shiftx = (x - np.max(x)).clip(-64.)
    exps = np.exp(shiftx)
    return exps / np.sum(exps)


class TestCollectFpnProposals(LayerTest):
    def test_collect_fpn_proposals(self):
        multi_bboxes_np = []
        multi_scores_np = []
        rois_num_per_level_np = []
        for i in range(4):
            bboxes_np = np.random.rand(5, 4).astype('float32')
            scores_np = np.random.rand(5, 1).astype('float32')
            rois_num = np.array([2, 3]).astype('int32')
            multi_bboxes_np.append(bboxes_np)
            multi_scores_np.append(scores_np)
            rois_num_per_level_np.append(rois_num)

        paddle.enable_static()
        with self.static_graph():
            multi_bboxes = []
            multi_scores = []
            rois_num_per_level = []
            for i in range(4):
                bboxes = paddle.static.data(
                    name='rois' + str(i),
                    shape=[5, 4],
                    dtype='float32',
                    lod_level=1)
                scores = paddle.static.data(
                    name='scores' + str(i),
                    shape=[5, 1],
                    dtype='float32',
                    lod_level=1)
                rois_num = paddle.static.data(
                    name='rois_num' + str(i), shape=[None], dtype='int32')

                multi_bboxes.append(bboxes)
                multi_scores.append(scores)
                rois_num_per_level.append(rois_num)

            fpn_rois, rois_num = ops.collect_fpn_proposals(
                multi_bboxes,
                multi_scores,
                2,
                5,
                10,
                rois_num_per_level=rois_num_per_level)
            feed = {}
            for i in range(4):
                feed['rois' + str(i)] = multi_bboxes_np[i]
                feed['scores' + str(i)] = multi_scores_np[i]
                feed['rois_num' + str(i)] = rois_num_per_level_np[i]
            fpn_rois_stat, rois_num_stat = self.get_static_graph_result(
                feed=feed, fetch_list=[fpn_rois, rois_num], with_lod=True)
            fpn_rois_stat = np.array(fpn_rois_stat)
            rois_num_stat = np.array(rois_num_stat)

        paddle.disable_static()
        with self.dynamic_graph():
            multi_bboxes_dy = []
            multi_scores_dy = []
            rois_num_per_level_dy = []
            for i in range(4):
                bboxes_dy = base.to_variable(multi_bboxes_np[i])
                scores_dy = base.to_variable(multi_scores_np[i])
                rois_num_dy = base.to_variable(rois_num_per_level_np[i])
                multi_bboxes_dy.append(bboxes_dy)
                multi_scores_dy.append(scores_dy)
                rois_num_per_level_dy.append(rois_num_dy)
            fpn_rois_dy, rois_num_dy = ops.collect_fpn_proposals(
                multi_bboxes_dy,
                multi_scores_dy,
                2,
                5,
                10,
                rois_num_per_level=rois_num_per_level_dy)
            fpn_rois_dy = fpn_rois_dy.numpy()
            rois_num_dy = rois_num_dy.numpy()

        self.assertTrue(np.array_equal(fpn_rois_stat, fpn_rois_dy))
        self.assertTrue(np.array_equal(rois_num_stat, rois_num_dy))

    def test_collect_fpn_proposals_error(self):
        def generate_input(bbox_type, score_type, name):
            multi_bboxes = []
            multi_scores = []
            for i in range(4):
                bboxes = paddle.static.data(
                    name='rois' + name + str(i),
                    shape=[10, 4],
                    dtype=bbox_type,
                    lod_level=1)
                scores = paddle.static.data(
                    name='scores' + name + str(i),
                    shape=[10, 1],
                    dtype=score_type,
                    lod_level=1)
                multi_bboxes.append(bboxes)
                multi_scores.append(scores)
            return multi_bboxes, multi_scores

        paddle.enable_static()
        program = Program()
        with program_guard(program):
            bbox1 = paddle.static.data(
                name='rois', shape=[5, 10, 4], dtype='float32', lod_level=1)
            score1 = paddle.static.data(
                name='scores', shape=[5, 10, 1], dtype='float32', lod_level=1)
            bbox2, score2 = generate_input('int32', 'float32', '2')
            self.assertRaises(
                TypeError,
                ops.collect_fpn_proposals,
                multi_rois=bbox1,
                multi_scores=score1,
                min_level=2,
                max_level=5,
                post_nms_top_n=2000)
            self.assertRaises(
                TypeError,
                ops.collect_fpn_proposals,
                multi_rois=bbox2,
                multi_scores=score2,
                min_level=2,
                max_level=5,
                post_nms_top_n=2000)


class TestDistributeFpnProposals(LayerTest):
    def test_distribute_fpn_proposals(self):
        rois_np = np.random.rand(10, 4).astype('float32')
        rois_num_np = np.array([4, 6]).astype('int32')
        with self.static_graph():
            rois = paddle.static.data(
                name='rois', shape=[10, 4], dtype='float32')
            rois_num = paddle.static.data(
                name='rois_num', shape=[None], dtype='int32')
            multi_rois, restore_ind, rois_num_per_level = ops.distribute_fpn_proposals(
                fpn_rois=rois,
                min_level=2,
                max_level=5,
                refer_level=4,
                refer_scale=224,
                rois_num=rois_num)
            fetch_list = multi_rois + [restore_ind] + rois_num_per_level
            output_stat = self.get_static_graph_result(
                feed={'rois': rois_np,
                      'rois_num': rois_num_np},
                fetch_list=fetch_list,
                with_lod=True)
            output_stat_np = []
            for output in output_stat:
                output_np = np.array(output)
                if len(output_np) > 0:
                    output_stat_np.append(output_np)

        with self.dynamic_graph():
            rois_dy = base.to_variable(rois_np)
            rois_num_dy = base.to_variable(rois_num_np)
            multi_rois_dy, restore_ind_dy, rois_num_per_level_dy = ops.distribute_fpn_proposals(
                fpn_rois=rois_dy,
                min_level=2,
                max_level=5,
                refer_level=4,
                refer_scale=224,
                rois_num=rois_num_dy)
            output_dy = multi_rois_dy + [restore_ind_dy] + rois_num_per_level_dy
            output_dy_np = []
            for output in output_dy:
                output_np = output.numpy()
                if len(output_np) > 0:
                    output_dy_np.append(output_np)

        for res_stat, res_dy in zip(output_stat_np, output_dy_np):
            self.assertTrue(np.array_equal(res_stat, res_dy))

    def test_distribute_fpn_proposals_error(self):
        program = Program()
        with program_guard(program):
            fpn_rois = paddle.static.data(
                name='data_error', shape=[10, 4], dtype='int32', lod_level=1)
            self.assertRaises(
                TypeError,
                ops.distribute_fpn_proposals,
                fpn_rois=fpn_rois,
                min_level=2,
                max_level=5,
                refer_level=4,
                refer_scale=224)


class TestROIAlign(LayerTest):
    def test_roi_align(self):
        b, c, h, w = 2, 12, 20, 20
        inputs_np = np.random.rand(b, c, h, w).astype('float32')
        rois_num = [4, 6]
        output_size = (7, 7)
        rois_np = make_rois(h, w, rois_num, output_size)
        rois_num_np = np.array(rois_num).astype('int32')
        with self.static_graph():
            inputs = paddle.static.data(
                name='inputs', shape=[b, c, h, w], dtype='float32')
            rois = paddle.static.data(
                name='rois', shape=[10, 4], dtype='float32')
            rois_num = paddle.static.data(
                name='rois_num', shape=[None], dtype='int32')

            output = ops.roi_align(
                input=inputs,
                rois=rois,
                output_size=output_size,
                rois_num=rois_num)
            output_np, = self.get_static_graph_result(
                feed={
                    'inputs': inputs_np,
                    'rois': rois_np,
                    'rois_num': rois_num_np
                },
                fetch_list=output,
                with_lod=False)

        with self.dynamic_graph():
            inputs_dy = base.to_variable(inputs_np)
            rois_dy = base.to_variable(rois_np)
            rois_num_dy = base.to_variable(rois_num_np)

            output_dy = ops.roi_align(
                input=inputs_dy,
                rois=rois_dy,
                output_size=output_size,
                rois_num=rois_num_dy)
            output_dy_np = output_dy.numpy()

        self.assertTrue(np.array_equal(output_np, output_dy_np))

    def test_roi_align_error(self):
        program = Program()
        with program_guard(program):
            inputs = paddle.static.data(
                name='inputs', shape=[2, 12, 20, 20], dtype='float32')
            rois = paddle.static.data(
                name='data_error', shape=[10, 4], dtype='int32', lod_level=1)
            self.assertRaises(
                TypeError,
                ops.roi_align,
                input=inputs,
                rois=rois,
                output_size=(7, 7))


class TestROIPool(LayerTest):
    def test_roi_pool(self):
        b, c, h, w = 2, 12, 20, 20
        inputs_np = np.random.rand(b, c, h, w).astype('float32')
        rois_num = [4, 6]
        output_size = (7, 7)
        rois_np = make_rois(h, w, rois_num, output_size)
        rois_num_np = np.array(rois_num).astype('int32')
        with self.static_graph():
            inputs = paddle.static.data(
                name='inputs', shape=[b, c, h, w], dtype='float32')
            rois = paddle.static.data(
                name='rois', shape=[10, 4], dtype='float32')
            rois_num = paddle.static.data(
                name='rois_num', shape=[None], dtype='int32')

            output, _ = ops.roi_pool(
                input=inputs,
                rois=rois,
                output_size=output_size,
                rois_num=rois_num)
            output_np, = self.get_static_graph_result(
                feed={
                    'inputs': inputs_np,
                    'rois': rois_np,
                    'rois_num': rois_num_np
                },
                fetch_list=[output],
                with_lod=False)

        with self.dynamic_graph():
            inputs_dy = base.to_variable(inputs_np)
            rois_dy = base.to_variable(rois_np)
            rois_num_dy = base.to_variable(rois_num_np)

            output_dy, _ = ops.roi_pool(
                input=inputs_dy,
                rois=rois_dy,
                output_size=output_size,
                rois_num=rois_num_dy)
            output_dy_np = output_dy.numpy()

        self.assertTrue(np.array_equal(output_np, output_dy_np))

    def test_roi_pool_error(self):
        program = Program()
        with program_guard(program):
            inputs = paddle.static.data(
                name='inputs', shape=[2, 12, 20, 20], dtype='float32')
            rois = paddle.static.data(
                name='data_error', shape=[10, 4], dtype='int32', lod_level=1)
            self.assertRaises(
                TypeError,
                ops.roi_pool,
                input=inputs,
                rois=rois,
                output_size=(7, 7))


class TestIoUSimilarity(LayerTest):
    def test_iou_similarity(self):
        b, c, h, w = 2, 12, 20, 20
        inputs_np = np.random.rand(b, c, h, w).astype('float32')
        output_size = (7, 7)
        x_np = make_rois(h, w, [20], output_size)
        y_np = make_rois(h, w, [10], output_size)
        with self.static_graph():
            x = paddle.static.data(name='x', shape=[20, 4], dtype='float32')
            y = paddle.static.data(name='y', shape=[10, 4], dtype='float32')

            iou = ops.iou_similarity(x=x, y=y)
            iou_np, = self.get_static_graph_result(
                feed={
                    'x': x_np,
                    'y': y_np,
                }, fetch_list=[iou], with_lod=False)

        with self.dynamic_graph():
            x_dy = base.to_variable(x_np)
            y_dy = base.to_variable(y_np)

            iou_dy = ops.iou_similarity(x=x_dy, y=y_dy)
            iou_dy_np = iou_dy.numpy()

        self.assertTrue(np.array_equal(iou_np, iou_dy_np))


class TestYOLOBox(LayerTest):
    def test_yolo_box(self):

        # x shape [N C H W], C=K * (5 + class_num), class_num=10, K=2
        np_x = np.random.random([1, 30, 7, 7]).astype('float32')
        np_origin_shape = np.array([[608, 608]], dtype='int32')
        class_num = 10
        conf_thresh = 0.01
        downsample_ratio = 32
        scale_x_y = 1.2

        # static
        with self.static_graph():
            # x shape [N C H W], C=K * (5 + class_num), class_num=10, K=2
            x = paddle.static.data(
                name='x', shape=[1, 30, 7, 7], dtype='float32')
            origin_shape = paddle.static.data(
                name='origin_shape', shape=[1, 2], dtype='int32')

            boxes, scores = ops.yolo_box(
                x,
                origin_shape, [10, 13, 30, 13],
                class_num,
                conf_thresh,
                downsample_ratio,
                scale_x_y=scale_x_y)

            boxes_np, scores_np = self.get_static_graph_result(
                feed={
                    'x': np_x,
                    'origin_shape': np_origin_shape,
                },
                fetch_list=[boxes, scores],
                with_lod=False)

        # dygraph
        with self.dynamic_graph():
            x_dy = fluid.layers.assign(np_x)
            origin_shape_dy = fluid.layers.assign(np_origin_shape)

            boxes_dy, scores_dy = ops.yolo_box(
                x_dy,
                origin_shape_dy, [10, 13, 30, 13],
                10,
                0.01,
                32,
                scale_x_y=scale_x_y)

            boxes_dy_np = boxes_dy.numpy()
            scores_dy_np = scores_dy.numpy()

        self.assertTrue(np.array_equal(boxes_np, boxes_dy_np))
        self.assertTrue(np.array_equal(scores_np, scores_dy_np))

    def test_yolo_box_error(self):
        paddle.enable_static()
        program = Program()
        with program_guard(program):
            # x shape [N C H W], C=K * (5 + class_num), class_num=10, K=2
            x = paddle.static.data(
                name='x', shape=[1, 30, 7, 7], dtype='float32')
            origin_shape = paddle.static.data(
                name='origin_shape', shape=[1, 2], dtype='int32')

            self.assertRaises(
                TypeError,
                ops.yolo_box,
                x,
                origin_shape, [10, 13, 30, 13],
                10.123,
                0.01,
                32,
                scale_x_y=1.2)


<<<<<<< HEAD
class TestPriorBox(LayerTest):
    def test_prior_box(self):
        input_np = np.random.rand(2, 10, 32, 32).astype('float32')
        image_np = np.random.rand(2, 10, 40, 40).astype('float32')
        min_sizes = [2, 4]
        with self.static_graph():
            input = paddle.static.data(
                name='input', shape=[2, 10, 32, 32], dtype='float32')
            image = paddle.static.data(
                name='image', shape=[2, 10, 40, 40], dtype='float32')

            box, var = ops.prior_box(
                input=input,
                image=image,
                min_sizes=min_sizes,
                clip=True,
                flip=True)
            box_np, var_np = self.get_static_graph_result(
                feed={
                    'input': input_np,
                    'image': image_np,
                },
                fetch_list=[box, var],
                with_lod=False)

        with self.dynamic_graph():
            inputs_dy = base.to_variable(input_np)
            image_dy = base.to_variable(image_np)

            box_dy, var_dy = ops.prior_box(
                input=inputs_dy,
                image=image_dy,
                min_sizes=min_sizes,
                clip=True,
                flip=True)
            box_dy_np = box_dy.numpy()
            var_dy_np = var_dy.numpy()

        self.assertTrue(np.array_equal(box_np, box_dy_np))
        self.assertTrue(np.array_equal(var_np, var_dy_np))

    def test_prior_box_error(self):
        program = Program()
        paddle.enable_static()
        with program_guard(program):
            input = paddle.static.data(
                name='input', shape=[2, 10, 32, 32], dtype='int32')
            image = paddle.static.data(
                name='image', shape=[2, 10, 40, 40], dtype='int32')
            self.assertRaises(
                TypeError,
                ops.prior_box,
                input=input,
                image=image,
                min_sizes=[2, 4],
                clip=True,
                flip=True)


class TestAnchorGenerator(LayerTest):
    def test_anchor_generator(self):
        b, c, h, w = 2, 48, 16, 16
        input_np = np.random.rand(2, 48, 16, 16).astype('float32')
        paddle.enable_static()
        with self.static_graph():
            input = paddle.static.data(
                name='input', shape=[b, c, h, w], dtype='float32')

            anchor, var = ops.anchor_generator(
                input=input,
                anchor_sizes=[64, 128, 256, 512],
                aspect_ratios=[0.5, 1.0, 2.0],
                variance=[0.1, 0.1, 0.2, 0.2],
                stride=[16.0, 16.0],
                offset=0.5)
            anchor_np, var_np = self.get_static_graph_result(
                feed={'input': input_np, },
                fetch_list=[anchor, var],
                with_lod=False)

        with self.dynamic_graph():
            inputs_dy = base.to_variable(input_np)

            anchor_dy, var_dy = ops.anchor_generator(
                input=inputs_dy,
                anchor_sizes=[64, 128, 256, 512],
                aspect_ratios=[0.5, 1.0, 2.0],
                variance=[0.1, 0.1, 0.2, 0.2],
                stride=[16.0, 16.0],
                offset=0.5)
            anchor_dy_np = anchor_dy.numpy()
            var_dy_np = var_dy.numpy()

        self.assertTrue(np.array_equal(anchor_np, anchor_dy_np))
        self.assertTrue(np.array_equal(var_np, var_dy_np))


class TestMulticlassNms(LayerTest):
    def test_multiclass_nms(self):
        boxes_np = np.random.rand(81, 4).astype('float32')
        scores_np = np.random.rand(81).astype('float32')
        rois_num_np = np.array([40, 41]).astype('int32')
        with self.static_graph():
            boxes = paddle.static.data(
                name='bboxes', shape=[81, 4], dtype='float32', lod_level=1)
            scores = paddle.static.data(
                name='scores', shape=[81], dtype='float32', lod_level=1)
            rois_num = paddle.static.data(
                name='rois_num', shape=[40, 41], dtype='int32')

            output = ops.multiclass_nms(
                bboxes=boxes,
                scores=scores,
                background_label=0,
                score_threshold=0.5,
                nms_top_k=400,
                nms_threshold=0.3,
                keep_top_k=200,
                normalized=False,
                return_index=True,
                rois_num=rois_num)
            out_np, index_np, nms_rois_num_np = self.get_static_graph_result(
                feed={
                    'bboxes': boxes_np,
                    'scores': scores_np,
                    'rois_num': rois_num_np
                },
                fetch_list=output,
                with_lod=False)
=======
class TestMatrixNMS(LayerTest):
    def test_matrix_nms(self):
        N, M, C = 7, 1200, 21
        BOX_SIZE = 4
        nms_top_k = 400
        keep_top_k = 200
        score_threshold = 0.01
        post_threshold = 0.

        scores_np = np.random.random((N * M, C)).astype('float32')
        scores_np = np.apply_along_axis(softmax, 1, scores_np)
        scores_np = np.reshape(scores_np, (N, M, C))
        scores_np = np.transpose(scores_np, (0, 2, 1))

        boxes_np = np.random.random((N, M, BOX_SIZE)).astype('float32')
        boxes_np[:, :, 0:2] = boxes_np[:, :, 0:2] * 0.5
        boxes_np[:, :, 2:4] = boxes_np[:, :, 2:4] * 0.5 + 0.5

        with self.static_graph():
            boxes = paddle.static.data(
                name='boxes', shape=[N, M, BOX_SIZE], dtype='float32')
            scores = paddle.static.data(
                name='scores', shape=[N, C, M], dtype='float32')
            out, index, _ = ops.matrix_nms(
                bboxes=boxes,
                scores=scores,
                score_threshold=score_threshold,
                post_threshold=post_threshold,
                nms_top_k=nms_top_k,
                keep_top_k=keep_top_k,
                return_index=True)
            out_np, index_np = self.get_static_graph_result(
                feed={'boxes': boxes_np,
                      'scores': scores_np},
                fetch_list=[out, index],
                with_lod=True)
>>>>>>> eed296b0

        with self.dynamic_graph():
            boxes_dy = base.to_variable(boxes_np)
            scores_dy = base.to_variable(scores_np)
<<<<<<< HEAD
            rois_num_dy = base.to_variable(rois_num_np)

            out_dy, index_dy, nms_rois_num_dy = ops.multiclass_nms(
                bboxes=boxes_dy,
                scores=scores_dy,
                background_label=0,
                score_threshold=0.5,
                nms_top_k=400,
                nms_threshold=0.3,
                keep_top_k=200,
                normalized=False,
                return_index=True,
                rois_num=rois_num_dy)
            out_dy_np = out_dy.numpy()
            index_dy_np = index_dy.numpy()
            nms_rois_num_dy_np = nms_rois_num_dy.numpy()

        self.assertTrue(np.array_equal(out_np, out_dy_np))
        self.assertTrue(np.array_equal(index_np, index_dy_np))
        self.assertTrue(np.array_equal(nms_rois_num_np, nms_rois_num_dy_np))

    def test_multiclass_nms_error(self):
        program = Program()
        paddle.enable_static()
        with program_guard(program):
            boxes = paddle.static.data(
                name='bboxes', shape=[81, 4], dtype='float32', lod_level=1)
            scores = paddle.static.data(
                name='scores', shape=[81], dtype='float32', lod_level=1)
            rois_num = paddle.static.data(
                name='rois_num', shape=[40, 41], dtype='int32')
            self.assertRaises(
                TypeError,
                ops.multiclass_nms,
                boxes=boxes,
                scores=scores,
                background_label=0,
                score_threshold=0.5,
                nms_top_k=400,
                nms_threshold=0.3,
                keep_top_k=200,
                normalized=False,
                return_index=True,
                rois_num=rois_num)
=======

            out_dy, index_dy, _ = ops.matrix_nms(
                bboxes=boxes_dy,
                scores=scores_dy,
                score_threshold=score_threshold,
                post_threshold=post_threshold,
                nms_top_k=nms_top_k,
                keep_top_k=keep_top_k,
                return_index=True)
            out_dy_np = out_dy.numpy()
            index_dy_np = index_dy.numpy()

        self.assertTrue(np.array_equal(out_np, out_dy_np))
        self.assertTrue(np.array_equal(index_np, index_dy_np))

    def test_matrix_nms_error(self):
        paddle.enable_static()
        program = Program()
        with program_guard(program):
            bboxes = paddle.static.data(
                name='bboxes', shape=[7, 1200, 4], dtype='float32')
            scores = paddle.static.data(
                name='data_error', shape=[7, 21, 1200], dtype='int32')
            self.assertRaises(
                TypeError,
                ops.matrix_nms,
                bboxes=bboxes,
                scores=scores,
                score_threshold=0.01,
                post_threshold=0.,
                nms_top_k=400,
                keep_top_k=200,
                return_index=True)
>>>>>>> eed296b0


if __name__ == '__main__':
    unittest.main()<|MERGE_RESOLUTION|>--- conflicted
+++ resolved
@@ -458,7 +458,6 @@
                 scale_x_y=1.2)
 
 
-<<<<<<< HEAD
 class TestPriorBox(LayerTest):
     def test_prior_box(self):
         input_np = np.random.rand(2, 10, 32, 32).astype('float32')
@@ -588,7 +587,56 @@
                 },
                 fetch_list=output,
                 with_lod=False)
-=======
+
+        with self.dynamic_graph():
+            boxes_dy = base.to_variable(boxes_np)
+            scores_dy = base.to_variable(scores_np)
+            rois_num_dy = base.to_variable(rois_num_np)
+
+            out_dy, index_dy, nms_rois_num_dy = ops.multiclass_nms(
+                bboxes=boxes_dy,
+                scores=scores_dy,
+                background_label=0,
+                score_threshold=0.5,
+                nms_top_k=400,
+                nms_threshold=0.3,
+                keep_top_k=200,
+                normalized=False,
+                return_index=True,
+                rois_num=rois_num_dy)
+            out_dy_np = out_dy.numpy()
+            index_dy_np = index_dy.numpy()
+            nms_rois_num_dy_np = nms_rois_num_dy.numpy()
+
+        self.assertTrue(np.array_equal(out_np, out_dy_np))
+        self.assertTrue(np.array_equal(index_np, index_dy_np))
+        self.assertTrue(np.array_equal(nms_rois_num_np, nms_rois_num_dy_np))
+
+    def test_multiclass_nms_error(self):
+        program = Program()
+        paddle.enable_static()
+        with program_guard(program):
+            boxes = paddle.static.data(
+                name='bboxes', shape=[81, 4], dtype='float32', lod_level=1)
+            scores = paddle.static.data(
+                name='scores', shape=[81], dtype='float32', lod_level=1)
+            rois_num = paddle.static.data(
+                name='rois_num', shape=[40, 41], dtype='int32')
+            self.assertRaises(
+                TypeError,
+                ops.multiclass_nms,
+                boxes=boxes,
+                scores=scores,
+                background_label=0,
+                score_threshold=0.5,
+                nms_top_k=400,
+                nms_threshold=0.3,
+                keep_top_k=200,
+                normalized=False,
+                return_index=True,
+                rois_num=rois_num)
+
+
 class TestMatrixNMS(LayerTest):
     def test_matrix_nms(self):
         N, M, C = 7, 1200, 21
@@ -625,57 +673,10 @@
                       'scores': scores_np},
                 fetch_list=[out, index],
                 with_lod=True)
->>>>>>> eed296b0
 
         with self.dynamic_graph():
             boxes_dy = base.to_variable(boxes_np)
             scores_dy = base.to_variable(scores_np)
-<<<<<<< HEAD
-            rois_num_dy = base.to_variable(rois_num_np)
-
-            out_dy, index_dy, nms_rois_num_dy = ops.multiclass_nms(
-                bboxes=boxes_dy,
-                scores=scores_dy,
-                background_label=0,
-                score_threshold=0.5,
-                nms_top_k=400,
-                nms_threshold=0.3,
-                keep_top_k=200,
-                normalized=False,
-                return_index=True,
-                rois_num=rois_num_dy)
-            out_dy_np = out_dy.numpy()
-            index_dy_np = index_dy.numpy()
-            nms_rois_num_dy_np = nms_rois_num_dy.numpy()
-
-        self.assertTrue(np.array_equal(out_np, out_dy_np))
-        self.assertTrue(np.array_equal(index_np, index_dy_np))
-        self.assertTrue(np.array_equal(nms_rois_num_np, nms_rois_num_dy_np))
-
-    def test_multiclass_nms_error(self):
-        program = Program()
-        paddle.enable_static()
-        with program_guard(program):
-            boxes = paddle.static.data(
-                name='bboxes', shape=[81, 4], dtype='float32', lod_level=1)
-            scores = paddle.static.data(
-                name='scores', shape=[81], dtype='float32', lod_level=1)
-            rois_num = paddle.static.data(
-                name='rois_num', shape=[40, 41], dtype='int32')
-            self.assertRaises(
-                TypeError,
-                ops.multiclass_nms,
-                boxes=boxes,
-                scores=scores,
-                background_label=0,
-                score_threshold=0.5,
-                nms_top_k=400,
-                nms_threshold=0.3,
-                keep_top_k=200,
-                normalized=False,
-                return_index=True,
-                rois_num=rois_num)
-=======
 
             out_dy, index_dy, _ = ops.matrix_nms(
                 bboxes=boxes_dy,
@@ -709,7 +710,6 @@
                 nms_top_k=400,
                 keep_top_k=200,
                 return_index=True)
->>>>>>> eed296b0
 
 
 if __name__ == '__main__':
