--- conflicted
+++ resolved
@@ -404,15 +404,10 @@
                 scale_x_y=scale_x_y)
 
             boxes_np, scores_np = self.get_static_graph_result(
-<<<<<<< HEAD
-                feed={'x': np_x,
-                      'origin_shape': np_origin_shape},
-=======
                 feed={
                     'x': np_x,
                     'origin_shape': np_origin_shape,
                 },
->>>>>>> 36fac289
                 fetch_list=[boxes, scores],
                 with_lod=False)
 
