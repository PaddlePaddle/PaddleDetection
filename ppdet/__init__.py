--- conflicted
+++ resolved
@@ -13,8 +13,4 @@
 # limitations under the License.
 
 from . import (core, data, engine, modeling, model_zoo, optimizer, metrics,
-<<<<<<< HEAD
-               py_op, utils, slim, mot)
-=======
-               utils, slim)
->>>>>>> 3ef52b2e
+               utils, slim, mot)