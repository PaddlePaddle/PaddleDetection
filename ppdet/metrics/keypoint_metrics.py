# Copyright (c) 2021 PaddlePaddle Authors. All Rights Reserved. 
#   
# Licensed under the Apache License, Version 2.0 (the "License");   
# you may not use this file except in compliance with the License.  
# You may obtain a copy of the License at   
#   
#     http://www.apache.org/licenses/LICENSE-2.0    
#   
# Unless required by applicable law or agreed to in writing, software   
# distributed under the License is distributed on an "AS IS" BASIS, 
# WITHOUT WARRANTIES OR CONDITIONS OF ANY KIND, either express or implied.  
# See the License for the specific language governing permissions and   
# limitations under the License.

import os
import json
from collections import defaultdict, OrderedDict
import numpy as np
import paddle
from pycocotools.coco import COCO
from pycocotools.cocoeval import COCOeval
from ..modeling.keypoint_utils import oks_nms
from scipy.io import loadmat, savemat
from ppdet.utils.logger import setup_logger
import paddle
logger = setup_logger(__name__)

__all__ = ['KeyPointTopDownCOCOEval', 'KeyPointTopDownMPIIEval']


class KeyPointTopDownCOCOEval(object):
    """refer to
        https://github.com/leoxiaobin/deep-high-resolution-net.pytorch
        Copyright (c) Microsoft, under the MIT License.
    """

    def __init__(self,
                 anno_file,
                 num_samples,
                 num_joints,
                 output_eval,
                 iou_type='keypoints',
                 in_vis_thre=0.2,
                 oks_thre=0.9,
                 save_prediction_only=False):
        super(KeyPointTopDownCOCOEval, self).__init__()
        self.coco = COCO(anno_file)
        self.num_samples = num_samples
        self.num_joints = num_joints
        self.iou_type = iou_type
        self.in_vis_thre = in_vis_thre
        self.oks_thre = oks_thre
        self.output_eval = output_eval
        self.res_file = os.path.join(output_eval, "keypoints_results.json")
        self.save_prediction_only = save_prediction_only
        self.reset()

    def reset(self):
        self.results = {
            'all_preds': np.zeros(
                (self.num_samples, self.num_joints, 3), dtype=np.float32),
            'all_boxes': np.zeros((self.num_samples, 6)),
            'image_path': []
        }
        self.eval_results = {}
        self.idx = 0

    def update(self, inputs, outputs):
        kpts, _ = outputs['keypoint'][0]

        num_images = inputs['image'].shape[0]
        self.results['all_preds'][self.idx:self.idx + num_images, :, 0:
                                  3] = kpts[:, :, 0:3]
        self.results['all_boxes'][self.idx:self.idx + num_images, 0:2] = inputs[
            'center'].numpy()[:, 0:2] if isinstance(
<<<<<<< HEAD
                inputs['center'], paddle.Tensor) else inputs['center']
        self.results['all_boxes'][self.idx:self.idx + num_images, 2:4] = inputs[
            'scale'].numpy()[:, 0:2] if isinstance(
                inputs['scale'], paddle.Tensor) else inputs['scale']
=======
                inputs['center'], paddle.Tensor) else inputs['center'][:, 0:2]
        self.results['all_boxes'][self.idx:self.idx + num_images, 2:4] = inputs[
            'scale'].numpy()[:, 0:2] if isinstance(
                inputs['scale'], paddle.Tensor) else inputs['scale'][:, 0:2]
>>>>>>> 35156f31
        self.results['all_boxes'][self.idx:self.idx + num_images, 4] = np.prod(
            inputs['scale'].numpy() * 200,
            1) if isinstance(inputs['scale'], paddle.Tensor) else np.prod(
                inputs['scale'] * 200, 1)
        self.results['all_boxes'][
            self.idx:self.idx + num_images,
            5] = np.squeeze(inputs['score'].numpy()) if isinstance(
                inputs['score'], paddle.Tensor) else np.squeeze(inputs['score'])
        if isinstance(inputs['im_id'], paddle.Tensor):
            self.results['image_path'].extend(inputs['im_id'].numpy())
        else:
            self.results['image_path'].extend(inputs['im_id'])
        self.idx += num_images

    def _write_coco_keypoint_results(self, keypoints):
        data_pack = [{
            'cat_id': 1,
            'cls': 'person',
            'ann_type': 'keypoints',
            'keypoints': keypoints
        }]
        results = self._coco_keypoint_results_one_category_kernel(data_pack[0])
        if not os.path.exists(self.output_eval):
            os.makedirs(self.output_eval)
        with open(self.res_file, 'w') as f:
            json.dump(results, f, sort_keys=True, indent=4)
            logger.info(f'The keypoint result is saved to {self.res_file}.')
        try:
            json.load(open(self.res_file))
        except Exception:
            content = []
            with open(self.res_file, 'r') as f:
                for line in f:
                    content.append(line)
            content[-1] = ']'
            with open(self.res_file, 'w') as f:
                for c in content:
                    f.write(c)

    def _coco_keypoint_results_one_category_kernel(self, data_pack):
        cat_id = data_pack['cat_id']
        keypoints = data_pack['keypoints']
        cat_results = []

        for img_kpts in keypoints:
            if len(img_kpts) == 0:
                continue

            _key_points = np.array(
                [img_kpts[k]['keypoints'] for k in range(len(img_kpts))])
            _key_points = _key_points.reshape(_key_points.shape[0], -1)

            result = [{
                'image_id': img_kpts[k]['image'],
                'category_id': cat_id,
                'keypoints': _key_points[k].tolist(),
                'score': img_kpts[k]['score'],
                'center': list(img_kpts[k]['center']),
                'scale': list(img_kpts[k]['scale'])
            } for k in range(len(img_kpts))]
            cat_results.extend(result)

        return cat_results

    def get_final_results(self, preds, all_boxes, img_path):
        _kpts = []
        for idx, kpt in enumerate(preds):
            _kpts.append({
                'keypoints': kpt,
                'center': all_boxes[idx][0:2],
                'scale': all_boxes[idx][2:4],
                'area': all_boxes[idx][4],
                'score': all_boxes[idx][5],
                'image': int(img_path[idx])
            })
        # image x person x (keypoints)
        kpts = defaultdict(list)
        for kpt in _kpts:
            kpts[kpt['image']].append(kpt)

        # rescoring and oks nms
        num_joints = preds.shape[1]
        in_vis_thre = self.in_vis_thre
        oks_thre = self.oks_thre
        oks_nmsed_kpts = []
        for img in kpts.keys():
            img_kpts = kpts[img]
            for n_p in img_kpts:
                box_score = n_p['score']
                kpt_score = 0
                valid_num = 0
                for n_jt in range(0, num_joints):
                    t_s = n_p['keypoints'][n_jt][2]
                    if t_s > in_vis_thre:
                        kpt_score = kpt_score + t_s
                        valid_num = valid_num + 1
                if valid_num != 0:
                    kpt_score = kpt_score / valid_num
                # rescoring
                n_p['score'] = kpt_score * box_score

            keep = oks_nms([img_kpts[i] for i in range(len(img_kpts))],
                           oks_thre)

            if len(keep) == 0:
                oks_nmsed_kpts.append(img_kpts)
            else:
                oks_nmsed_kpts.append([img_kpts[_keep] for _keep in keep])

        self._write_coco_keypoint_results(oks_nmsed_kpts)

    def accumulate(self):
        self.get_final_results(self.results['all_preds'],
                               self.results['all_boxes'],
                               self.results['image_path'])
        if self.save_prediction_only:
            logger.info(f'The keypoint result is saved to {self.res_file} '
                        'and do not evaluate the mAP.')
            return
        coco_dt = self.coco.loadRes(self.res_file)
        coco_eval = COCOeval(self.coco, coco_dt, 'keypoints')
        coco_eval.params.useSegm = None
        coco_eval.evaluate()
        coco_eval.accumulate()
        coco_eval.summarize()

        keypoint_stats = []
        for ind in range(len(coco_eval.stats)):
            keypoint_stats.append((coco_eval.stats[ind]))
        self.eval_results['keypoint'] = keypoint_stats

    def log(self):
        if self.save_prediction_only:
            return
        stats_names = [
            'AP', 'Ap .5', 'AP .75', 'AP (M)', 'AP (L)', 'AR', 'AR .5',
            'AR .75', 'AR (M)', 'AR (L)'
        ]
        num_values = len(stats_names)
        print(' '.join(['| {}'.format(name) for name in stats_names]) + ' |')
        print('|---' * (num_values + 1) + '|')

        print(' '.join([
            '| {:.3f}'.format(value) for value in self.eval_results['keypoint']
        ]) + ' |')

    def get_results(self):
        return self.eval_results


class KeyPointTopDownMPIIEval(object):
    def __init__(self,
                 anno_file,
                 num_samples,
                 num_joints,
                 output_eval,
                 oks_thre=0.9,
                 save_prediction_only=False):
        super(KeyPointTopDownMPIIEval, self).__init__()
        self.ann_file = anno_file
        self.res_file = os.path.join(output_eval, "keypoints_results.json")
        self.save_prediction_only = save_prediction_only
        self.reset()

    def reset(self):
        self.results = []
        self.eval_results = {}
        self.idx = 0

    def update(self, inputs, outputs):
        kpts, _ = outputs['keypoint'][0]

        num_images = inputs['image'].shape[0]
        results = {}
        results['preds'] = kpts[:, :, 0:3]
        results['boxes'] = np.zeros((num_images, 6))
        results['boxes'][:, 0:2] = inputs['center'].numpy()[:, 0:2]
        results['boxes'][:, 2:4] = inputs['scale'].numpy()[:, 0:2]
        results['boxes'][:, 4] = np.prod(inputs['scale'].numpy() * 200, 1)
        results['boxes'][:, 5] = np.squeeze(inputs['score'].numpy())
        results['image_path'] = inputs['image_file']

        self.results.append(results)

    def accumulate(self):
        self._mpii_keypoint_results_save()
        if self.save_prediction_only:
            logger.info(f'The keypoint result is saved to {self.res_file} '
                        'and do not evaluate the mAP.')
            return

        self.eval_results = self.evaluate(self.results)

    def _mpii_keypoint_results_save(self):
        results = []
        for res in self.results:
            if len(res) == 0:
                continue
            result = [{
                'preds': res['preds'][k].tolist(),
                'boxes': res['boxes'][k].tolist(),
                'image_path': res['image_path'][k],
            } for k in range(len(res))]
            results.extend(result)
        with open(self.res_file, 'w') as f:
            json.dump(results, f, sort_keys=True, indent=4)
            logger.info(f'The keypoint result is saved to {self.res_file}.')

    def log(self):
        if self.save_prediction_only:
            return
        for item, value in self.eval_results.items():
            print("{} : {}".format(item, value))

    def get_results(self):
        return self.eval_results

    def evaluate(self, outputs, savepath=None):
        """Evaluate PCKh for MPII dataset. refer to
        https://github.com/leoxiaobin/deep-high-resolution-net.pytorch
        Copyright (c) Microsoft, under the MIT License.

        Args:
            outputs(list(preds, boxes)):

                * preds (np.ndarray[N,K,3]): The first two dimensions are
                  coordinates, score is the third dimension of the array.
                * boxes (np.ndarray[N,6]): [center[0], center[1], scale[0]
                  , scale[1],area, score]

        Returns:
            dict: PCKh for each joint
        """

        kpts = []
        for output in outputs:
            preds = output['preds']
            batch_size = preds.shape[0]
            for i in range(batch_size):
                kpts.append({'keypoints': preds[i]})

        preds = np.stack([kpt['keypoints'] for kpt in kpts])

        # convert 0-based index to 1-based index,
        # and get the first two dimensions.
        preds = preds[..., :2] + 1.0

        if savepath is not None:
            pred_file = os.path.join(savepath, 'pred.mat')
            savemat(pred_file, mdict={'preds': preds})

        SC_BIAS = 0.6
        threshold = 0.5

        gt_file = os.path.join(
            os.path.dirname(self.ann_file), 'mpii_gt_val.mat')
        gt_dict = loadmat(gt_file)
        dataset_joints = gt_dict['dataset_joints']
        jnt_missing = gt_dict['jnt_missing']
        pos_gt_src = gt_dict['pos_gt_src']
        headboxes_src = gt_dict['headboxes_src']

        pos_pred_src = np.transpose(preds, [1, 2, 0])

        head = np.where(dataset_joints == 'head')[1][0]
        lsho = np.where(dataset_joints == 'lsho')[1][0]
        lelb = np.where(dataset_joints == 'lelb')[1][0]
        lwri = np.where(dataset_joints == 'lwri')[1][0]
        lhip = np.where(dataset_joints == 'lhip')[1][0]
        lkne = np.where(dataset_joints == 'lkne')[1][0]
        lank = np.where(dataset_joints == 'lank')[1][0]

        rsho = np.where(dataset_joints == 'rsho')[1][0]
        relb = np.where(dataset_joints == 'relb')[1][0]
        rwri = np.where(dataset_joints == 'rwri')[1][0]
        rkne = np.where(dataset_joints == 'rkne')[1][0]
        rank = np.where(dataset_joints == 'rank')[1][0]
        rhip = np.where(dataset_joints == 'rhip')[1][0]

        jnt_visible = 1 - jnt_missing
        uv_error = pos_pred_src - pos_gt_src
        uv_err = np.linalg.norm(uv_error, axis=1)
        headsizes = headboxes_src[1, :, :] - headboxes_src[0, :, :]
        headsizes = np.linalg.norm(headsizes, axis=0)
        headsizes *= SC_BIAS
        scale = headsizes * np.ones((len(uv_err), 1), dtype=np.float32)
        scaled_uv_err = uv_err / scale
        scaled_uv_err = scaled_uv_err * jnt_visible
        jnt_count = np.sum(jnt_visible, axis=1)
        less_than_threshold = (scaled_uv_err <= threshold) * jnt_visible
        PCKh = 100. * np.sum(less_than_threshold, axis=1) / jnt_count

        # save
        rng = np.arange(0, 0.5 + 0.01, 0.01)
        pckAll = np.zeros((len(rng), 16), dtype=np.float32)

        for r, threshold in enumerate(rng):
            less_than_threshold = (scaled_uv_err <= threshold) * jnt_visible
            pckAll[r, :] = 100. * np.sum(less_than_threshold,
                                         axis=1) / jnt_count

        PCKh = np.ma.array(PCKh, mask=False)
        PCKh.mask[6:8] = True

        jnt_count = np.ma.array(jnt_count, mask=False)
        jnt_count.mask[6:8] = True
        jnt_ratio = jnt_count / np.sum(jnt_count).astype(np.float64)

        name_value = [  #noqa
            ('Head', PCKh[head]),
            ('Shoulder', 0.5 * (PCKh[lsho] + PCKh[rsho])),
            ('Elbow', 0.5 * (PCKh[lelb] + PCKh[relb])),
            ('Wrist', 0.5 * (PCKh[lwri] + PCKh[rwri])),
            ('Hip', 0.5 * (PCKh[lhip] + PCKh[rhip])),
            ('Knee', 0.5 * (PCKh[lkne] + PCKh[rkne])),
            ('Ankle', 0.5 * (PCKh[lank] + PCKh[rank])),
            ('PCKh', np.sum(PCKh * jnt_ratio)),
            ('PCKh@0.1', np.sum(pckAll[11, :] * jnt_ratio))
        ]
        name_value = OrderedDict(name_value)

        return name_value

    def _sort_and_unique_bboxes(self, kpts, key='bbox_id'):
        """sort kpts and remove the repeated ones."""
        kpts = sorted(kpts, key=lambda x: x[key])
        num = len(kpts)
        for i in range(num - 1, 0, -1):
            if kpts[i][key] == kpts[i - 1][key]:
                del kpts[i]

        return kpts<|MERGE_RESOLUTION|>--- conflicted
+++ resolved
@@ -22,7 +22,6 @@
 from ..modeling.keypoint_utils import oks_nms
 from scipy.io import loadmat, savemat
 from ppdet.utils.logger import setup_logger
-import paddle
 logger = setup_logger(__name__)
 
 __all__ = ['KeyPointTopDownCOCOEval', 'KeyPointTopDownMPIIEval']
@@ -73,17 +72,10 @@
                                   3] = kpts[:, :, 0:3]
         self.results['all_boxes'][self.idx:self.idx + num_images, 0:2] = inputs[
             'center'].numpy()[:, 0:2] if isinstance(
-<<<<<<< HEAD
-                inputs['center'], paddle.Tensor) else inputs['center']
-        self.results['all_boxes'][self.idx:self.idx + num_images, 2:4] = inputs[
-            'scale'].numpy()[:, 0:2] if isinstance(
-                inputs['scale'], paddle.Tensor) else inputs['scale']
-=======
                 inputs['center'], paddle.Tensor) else inputs['center'][:, 0:2]
         self.results['all_boxes'][self.idx:self.idx + num_images, 2:4] = inputs[
             'scale'].numpy()[:, 0:2] if isinstance(
                 inputs['scale'], paddle.Tensor) else inputs['scale'][:, 0:2]
->>>>>>> 35156f31
         self.results['all_boxes'][self.idx:self.idx + num_images, 4] = np.prod(
             inputs['scale'].numpy() * 200,
             1) if isinstance(inputs['scale'], paddle.Tensor) else np.prod(
