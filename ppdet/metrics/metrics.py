--- conflicted
+++ resolved
@@ -25,13 +25,9 @@
 from scipy import interpolate
 import paddle.nn.functional as F
 
-<<<<<<< HEAD
-from .category import get_categories
-from .map_utils import prune_zero_padding, DetectionMAP, ap_per_class, bbox_iou_expand
+from .map_utils import prune_zero_padding, DetectionMAP
+from .map_utils import ap_per_class, bbox_iou_expand
 from .mot_eval_utils import MOTEvaluator
-=======
-from .map_utils import prune_zero_padding, DetectionMAP
->>>>>>> 3ef52b2e
 from .coco_utils import get_infer_results, cocoapi_eval
 import motmetrics as mm
 from .widerface_utils import face_eval_run
