# Copyright (c) 2021 PaddlePaddle Authors. All Rights Reserved.
#
# Licensed under the Apache License, Version 2.0 (the "License");
# you may not use this file except in compliance with the License.
# You may obtain a copy of the License at
#
#     http://www.apache.org/licenses/LICENSE-2.0
#
# Unless required by applicable law or agreed to in writing, software
# distributed under the License is distributed on an "AS IS" BASIS,
# WITHOUT WARRANTIES OR CONDITIONS OF ANY KIND, either express or implied.
# See the License for the specific language governing permissions and
# limitations under the License.

from __future__ import absolute_import
from __future__ import division
from __future__ import print_function

import os
import cv2
import glob
import re
import paddle
import numpy as np
import os.path as osp
from collections import defaultdict

from ppdet.core.workspace import create
from ppdet.utils.checkpoint import load_weight, load_pretrain_weight
from ppdet.modeling.mot.utils import Detection, get_crops, scale_coords, clip_box
from ppdet.modeling.mot.utils import MOTTimer, load_det_results, write_mot_results, save_vis_results
from ppdet.modeling.mot.tracker import JDETracker, DeepSORTTracker

from ppdet.metrics import Metric, MOTMetric, KITTIMOTMetric
from ppdet.metrics import MCMOTMetric
import ppdet.utils.stats as stats

from .callbacks import Callback, ComposeCallback

from ppdet.utils.logger import setup_logger
logger = setup_logger(__name__)

MOT_ARCH = ['DeepSORT', 'JDE', 'FairMOT', 'ByteTrack']
MOT_ARCH_JDE = ['JDE', 'FairMOT']
MOT_ARCH_SDE = ['DeepSORT', 'ByteTrack']
MOT_DATA_TYPE = ['mot', 'mcmot', 'kitti']

__all__ = ['Tracker']


class Tracker(object):
    def __init__(self, cfg, mode='eval'):
        self.cfg = cfg
        assert mode.lower() in ['test', 'eval'], \
                "mode should be 'test' or 'eval'"
        self.mode = mode.lower()
        self.optimizer = None

        # build MOT data loader
        self.dataset = cfg['{}MOTDataset'.format(self.mode.capitalize())]

        # build model
        self.model = create(cfg.architecture)

        self.status = {}
        self.start_epoch = 0

        # initial default callbacks
        self._init_callbacks()

        # initial default metrics
        self._init_metrics()
        self._reset_metrics()

    def _init_callbacks(self):
        self._callbacks = []
        self._compose_callback = None

    def _init_metrics(self):
        if self.mode in ['test']:
            self._metrics = []
            return

        if self.cfg.metric in ['MOT', 'COCO']:
            self._metrics = [MOTMetric(), ]
        elif self.cfg.metric == 'MCMOT':
            self._metrics = [MCMOTMetric(self.cfg.num_classes), ]
        elif self.cfg.metric == 'KITTI':
            self._metrics = [KITTIMOTMetric(), ]
        else:
            logger.warning("Metric not support for metric type {}".format(
                self.cfg.metric))
            self._metrics = []

    def _reset_metrics(self):
        for metric in self._metrics:
            metric.reset()

    def register_callbacks(self, callbacks):
        callbacks = [h for h in list(callbacks) if h is not None]
        for c in callbacks:
            assert isinstance(c, Callback), \
                    "metrics shoule be instances of subclass of Metric"
        self._callbacks.extend(callbacks)
        self._compose_callback = ComposeCallback(self._callbacks)

    def register_metrics(self, metrics):
        metrics = [m for m in list(metrics) if m is not None]
        for m in metrics:
            assert isinstance(m, Metric), \
                    "metrics shoule be instances of subclass of Metric"
        self._metrics.extend(metrics)

    def load_weights_jde(self, weights):
        load_weight(self.model, weights, self.optimizer)

    def load_weights_sde(self, det_weights, reid_weights):
        with_detector = self.model.detector is not None
        with_reid = self.model.reid is not None

        if with_detector:
            load_weight(self.model.detector, det_weights, self.optimizer)
            if with_reid:
                load_weight(self.model.reid, reid_weights)
        else:
            load_weight(self.model.reid, reid_weights)

    def _eval_seq_jde(self,
                      dataloader,
                      save_dir=None,
                      show_image=False,
                      frame_rate=30,
                      draw_threshold=0):
        if save_dir:
            if not os.path.exists(save_dir): os.makedirs(save_dir)
        tracker = self.model.tracker
        tracker.max_time_lost = int(frame_rate / 30.0 * tracker.track_buffer)

        timer = MOTTimer()
        frame_id = 0
        self.status['mode'] = 'track'
        self.model.eval()
        results = defaultdict(list)  # support single class and multi classes

        for step_id, data in enumerate(dataloader):
            self.status['step_id'] = step_id
            if frame_id % 40 == 0:
                logger.info('Processing frame {} ({:.2f} fps)'.format(
                    frame_id, 1. / max(1e-5, timer.average_time)))
            # forward
            timer.tic()
            pred_dets, pred_embs = self.model(data)

            pred_dets, pred_embs = pred_dets.numpy(), pred_embs.numpy()
            online_targets_dict = self.model.tracker.update(pred_dets,
                                                            pred_embs)
            online_tlwhs = defaultdict(list)
            online_scores = defaultdict(list)
            online_ids = defaultdict(list)
            for cls_id in range(self.cfg.num_classes):
                online_targets = online_targets_dict[cls_id]
                for t in online_targets:
                    tlwh = t.tlwh
                    tid = t.track_id
                    tscore = t.score
                    if tlwh[2] * tlwh[3] <= tracker.min_box_area: continue
                    if tracker.vertical_ratio > 0 and tlwh[2] / tlwh[
                            3] > tracker.vertical_ratio:
                        continue
                    online_tlwhs[cls_id].append(tlwh)
                    online_ids[cls_id].append(tid)
                    online_scores[cls_id].append(tscore)
                # save results
                results[cls_id].append(
                    (frame_id + 1, online_tlwhs[cls_id], online_scores[cls_id],
                     online_ids[cls_id]))

            timer.toc()
            save_vis_results(data, frame_id, online_ids, online_tlwhs,
                             online_scores, timer.average_time, show_image,
                             save_dir, self.cfg.num_classes)
            frame_id += 1

        return results, frame_id, timer.average_time, timer.calls

    def _eval_seq_sde(self,
                      dataloader,
                      save_dir=None,
                      show_image=False,
                      frame_rate=30,
                      seq_name='',
                      scaled=False,
                      det_file='',
                      draw_threshold=0):
        if save_dir:
            if not os.path.exists(save_dir): os.makedirs(save_dir)
        use_detector = False if not self.model.detector else True
        use_reid = False if not self.model.reid else True

        timer = MOTTimer()
        results = defaultdict(list)
        frame_id = 0
        self.status['mode'] = 'track'
        self.model.eval()
        if use_reid:
            self.model.reid.eval()
        if not use_detector:
            dets_list = load_det_results(det_file, len(dataloader))
            logger.info('Finish loading detection results file {}.'.format(
                det_file))

        tracker = self.model.tracker
        for step_id, data in enumerate(dataloader):
            self.status['step_id'] = step_id
            if frame_id % 40 == 0:
                logger.info('Processing frame {} ({:.2f} fps)'.format(
                    frame_id, 1. / max(1e-5, timer.average_time)))

            ori_image = data['ori_image']  # [bs, H, W, 3]
            ori_image_shape = data['ori_image'].shape[1:3]
            # ori_image_shape: [H, W]

            input_shape = data['image'].shape[2:]
            # input_shape: [h, w], before data transforms, set in model config

            im_shape = data['im_shape'][0].numpy()
            # im_shape: [new_h, new_w], after data transforms
            scale_factor = data['scale_factor'][0].numpy()

            empty_detections = False
            # when it has no detected bboxes, will not inference reid model 
            # and if visualize, use original image instead

            # forward
            timer.tic()
            if not use_detector:
                dets = dets_list[frame_id]
                bbox_tlwh = np.array(dets['bbox'], dtype='float32')
                if bbox_tlwh.shape[0] > 0:
                    # detector outputs: pred_cls_ids, pred_scores, pred_bboxes
                    pred_cls_ids = np.array(dets['cls_id'], dtype='float32')
                    pred_scores = np.array(dets['score'], dtype='float32')
                    pred_bboxes = np.concatenate(
                        (bbox_tlwh[:, 0:2],
                         bbox_tlwh[:, 2:4] + bbox_tlwh[:, 0:2]),
                        axis=1)
                else:
                    logger.warning(
                        'Frame {} has not object, try to modify score threshold.'.
                        format(frame_id))
                    empty_detections = True
            else:
                outs = self.model.detector(data)
                outs['bbox'] = outs['bbox'].numpy()
                outs['bbox_num'] = outs['bbox_num'].numpy()

<<<<<<< HEAD
                if (outs['bbox'].shape[0] > 0) and (empty_detections == False):
=======
                if len(outs['bbox']) > 0 and empty_detections == False:
>>>>>>> cff6841a
                    # detector outputs: pred_cls_ids, pred_scores, pred_bboxes
                    pred_cls_ids = outs['bbox'][:, 0:1]
                    pred_scores = outs['bbox'][:, 1:2]
                    if not scaled:
                        # Note: scaled=False only in JDE YOLOv3 or other detectors
                        # with LetterBoxResize and JDEBBoxPostProcess.
                        #
                        # 'scaled' means whether the coords after detector outputs
                        # have been scaled back to the original image, set True 
                        # in general detector, set False in JDE YOLOv3.
                        pred_bboxes = scale_coords(outs['bbox'][:, 2:],
                                                   input_shape, im_shape,
                                                   scale_factor)
                    else:
                        pred_bboxes = outs['bbox'][:, 2:]
                    pred_dets_old = np.concatenate(
                        (pred_cls_ids, pred_scores, pred_bboxes), axis=1)
                else:
                    logger.warning(
                        'Frame {} has not detected object, try to modify score threshold.'.
                        format(frame_id))
                    empty_detections = True

            if not empty_detections:
                pred_xyxys, keep_idx = clip_box(pred_bboxes, ori_image_shape)
                if len(keep_idx[0]) == 0:
                    logger.warning(
                        'Frame {} has not detected object left after clip_box.'.
                        format(frame_id))
                    empty_detections = True

            if empty_detections:
                timer.toc()
                # if visualize, use original image instead
                online_ids, online_tlwhs, online_scores = None, None, None
                save_vis_results(data, frame_id, online_ids, online_tlwhs,
                                 online_scores, timer.average_time, show_image,
                                 save_dir, self.cfg.num_classes)
                frame_id += 1
                # thus will not inference reid model
                continue

            pred_cls_ids = pred_cls_ids[keep_idx[0]]
            pred_scores = pred_scores[keep_idx[0]]
            pred_dets = np.concatenate(
                (pred_cls_ids, pred_scores, pred_xyxys), axis=1)

            if use_reid:
                crops = get_crops(
                    pred_xyxys,
                    ori_image,
                    w=tracker.input_size[0],
                    h=tracker.input_size[1])
                crops = paddle.to_tensor(crops)

                data.update({'crops': crops})
                pred_embs = self.model(data).numpy()
            else:
                pred_embs = None

            if isinstance(tracker, DeepSORTTracker):
                online_tlwhs, online_scores, online_ids = [], [], []
                tracker.predict()
                online_targets = tracker.update(pred_dets, pred_embs)
                for t in online_targets:
                    if not t.is_confirmed() or t.time_since_update > 1:
                        continue
                    tlwh = t.to_tlwh()
                    tscore = t.score
                    tid = t.track_id
                    if tscore < draw_threshold: continue
                    if tlwh[2] * tlwh[3] <= tracker.min_box_area: continue
                    if tracker.vertical_ratio > 0 and tlwh[2] / tlwh[
                            3] > tracker.vertical_ratio:
                        continue
                    online_tlwhs.append(tlwh)
                    online_scores.append(tscore)
                    online_ids.append(tid)
                timer.toc()

                # save results
                results[0].append(
                    (frame_id + 1, online_tlwhs, online_scores, online_ids))
                save_vis_results(data, frame_id, online_ids, online_tlwhs,
                                online_scores, timer.average_time, show_image,
                                save_dir, self.cfg.num_classes)

            elif isinstance(tracker, JDETracker):
                # trick hyperparams only used for MOTChallenge (MOT17, MOT20) Test-set
                tracker.track_buffer, tracker.conf_thres = get_trick_hyperparams(
                    seq_name, tracker.track_buffer, tracker.conf_thres)

                online_targets_dict = tracker.update(pred_dets_old, pred_embs)
                online_tlwhs = defaultdict(list)
                online_scores = defaultdict(list)
                online_ids = defaultdict(list)
                for cls_id in range(self.cfg.num_classes):
                    online_targets = online_targets_dict[cls_id]
                    for t in online_targets:
                        tlwh = t.tlwh
                        tid = t.track_id
                        tscore = t.score
                        if tlwh[2] * tlwh[3] <= tracker.min_box_area: continue
                        if tracker.vertical_ratio > 0 and tlwh[2] / tlwh[
                                3] > tracker.vertical_ratio:
                            continue
                        online_tlwhs[cls_id].append(tlwh)
                        online_ids[cls_id].append(tid)
                        online_scores[cls_id].append(tscore)
                    # save results
                    results[cls_id].append(
                        (frame_id + 1, online_tlwhs[cls_id], online_scores[cls_id],
                        online_ids[cls_id]))
                timer.toc()
                save_vis_results(data, frame_id, online_ids, online_tlwhs,
                                online_scores, timer.average_time, show_image,
                                save_dir, self.cfg.num_classes)

            frame_id += 1

        return results, frame_id, timer.average_time, timer.calls

    def mot_evaluate(self,
                     data_root,
                     seqs,
                     output_dir,
                     data_type='mot',
                     model_type='JDE',
                     save_images=False,
                     save_videos=False,
                     show_image=False,
                     scaled=False,
                     det_results_dir=''):
        if not os.path.exists(output_dir): os.makedirs(output_dir)
        result_root = os.path.join(output_dir, 'mot_results')
        if not os.path.exists(result_root): os.makedirs(result_root)
        assert data_type in MOT_DATA_TYPE, \
            "data_type should be 'mot', 'mcmot' or 'kitti'"
        assert model_type in MOT_ARCH, \
            "model_type should be 'JDE', 'DeepSORT', 'FairMOT' or 'ByteTrack'"

        # run tracking
        n_frame = 0
        timer_avgs, timer_calls = [], []
        for seq in seqs:
            infer_dir = os.path.join(data_root, seq)
            if not os.path.exists(infer_dir) or not os.path.isdir(infer_dir):
                logger.warning("Seq {} error, {} has no images.".format(
                    seq, infer_dir))
                continue
            if os.path.exists(os.path.join(infer_dir, 'img1')):
                infer_dir = os.path.join(infer_dir, 'img1')

            frame_rate = 30
            seqinfo = os.path.join(data_root, seq, 'seqinfo.ini')
            if os.path.exists(seqinfo):
                meta_info = open(seqinfo).read()
                frame_rate = int(meta_info[meta_info.find('frameRate') + 10:
                                           meta_info.find('\nseqLength')])

            save_dir = os.path.join(output_dir, 'mot_outputs',
                                    seq) if save_images or save_videos else None
            logger.info('start seq: {}'.format(seq))

            self.dataset.set_images(self.get_infer_images(infer_dir))
            dataloader = create('EvalMOTReader')(self.dataset, 0)

            result_filename = os.path.join(result_root, '{}.txt'.format(seq))

            with paddle.no_grad():
                if model_type in MOT_ARCH_JDE:
                    results, nf, ta, tc = self._eval_seq_jde(
                        dataloader,
                        save_dir=save_dir,
                        show_image=show_image,
                        frame_rate=frame_rate)
                elif model_type in MOT_ARCH_SDE:
                    results, nf, ta, tc = self._eval_seq_sde(
                        dataloader,
                        save_dir=save_dir,
                        show_image=show_image,
                        frame_rate=frame_rate,
                        seq_name=seq,
                        scaled=scaled,
                        det_file=os.path.join(det_results_dir,
                                              '{}.txt'.format(seq)))
                else:
                    raise ValueError(model_type)

            write_mot_results(result_filename, results, data_type,
                              self.cfg.num_classes)
            n_frame += nf
            timer_avgs.append(ta)
            timer_calls.append(tc)

            if save_videos:
                output_video_path = os.path.join(save_dir, '..',
                                                 '{}_vis.mp4'.format(seq))
                cmd_str = 'ffmpeg -f image2 -i {}/%05d.jpg {}'.format(
                    save_dir, output_video_path)
                os.system(cmd_str)
                logger.info('Save video in {}.'.format(output_video_path))

            logger.info('Evaluate seq: {}'.format(seq))
            # update metrics
            for metric in self._metrics:
                metric.update(data_root, seq, data_type, result_root,
                              result_filename)

        timer_avgs = np.asarray(timer_avgs)
        timer_calls = np.asarray(timer_calls)
        all_time = np.dot(timer_avgs, timer_calls)
        avg_time = all_time / np.sum(timer_calls)
        logger.info('Time elapsed: {:.2f} seconds, FPS: {:.2f}'.format(
            all_time, 1.0 / avg_time))

        # accumulate metric to log out
        for metric in self._metrics:
            metric.accumulate()
            metric.log()
        # reset metric states for metric may performed multiple times
        self._reset_metrics()

    def get_infer_images(self, infer_dir):
        assert infer_dir is None or os.path.isdir(infer_dir), \
            "{} is not a directory".format(infer_dir)
        images = set()
        assert os.path.isdir(infer_dir), \
            "infer_dir {} is not a directory".format(infer_dir)
        exts = ['jpg', 'jpeg', 'png', 'bmp']
        exts += [ext.upper() for ext in exts]
        for ext in exts:
            images.update(glob.glob('{}/*.{}'.format(infer_dir, ext)))
        images = list(images)
        images.sort()
        assert len(images) > 0, "no image found in {}".format(infer_dir)
        logger.info("Found {} inference images in total.".format(len(images)))
        return images

    def mot_predict_seq(self,
                        video_file,
                        frame_rate,
                        image_dir,
                        output_dir,
                        data_type='mot',
                        model_type='JDE',
                        save_images=False,
                        save_videos=True,
                        show_image=False,
                        scaled=False,
                        det_results_dir='',
                        draw_threshold=0.5):
        assert video_file is not None or image_dir is not None, \
            "--video_file or --image_dir should be set."
        assert video_file is None or os.path.isfile(video_file), \
                "{} is not a file".format(video_file)
        assert image_dir is None or os.path.isdir(image_dir), \
                "{} is not a directory".format(image_dir)

        if not os.path.exists(output_dir): os.makedirs(output_dir)
        result_root = os.path.join(output_dir, 'mot_results')
        if not os.path.exists(result_root): os.makedirs(result_root)
        assert data_type in MOT_DATA_TYPE, \
            "data_type should be 'mot', 'mcmot' or 'kitti'"
        assert model_type in MOT_ARCH, \
            "model_type should be 'JDE', 'DeepSORT', 'FairMOT' or 'ByteTrack'"

        # run tracking        
        if video_file:
            seq = video_file.split('/')[-1].split('.')[0]
            self.dataset.set_video(video_file, frame_rate)
            logger.info('Starting tracking video {}'.format(video_file))
        elif image_dir:
            seq = image_dir.split('/')[-1].split('.')[0]
            if os.path.exists(os.path.join(image_dir, 'img1')):
                image_dir = os.path.join(image_dir, 'img1')
            images = [
                '{}/{}'.format(image_dir, x) for x in os.listdir(image_dir)
            ]
            images.sort()
            self.dataset.set_images(images)
            logger.info('Starting tracking folder {}, found {} images'.format(
                image_dir, len(images)))
        else:
            raise ValueError('--video_file or --image_dir should be set.')

        save_dir = os.path.join(output_dir, 'mot_outputs',
                                seq) if save_images or save_videos else None

        dataloader = create('TestMOTReader')(self.dataset, 0)
        result_filename = os.path.join(result_root, '{}.txt'.format(seq))
        if frame_rate == -1:
            frame_rate = self.dataset.frame_rate

        with paddle.no_grad():
            if model_type in MOT_ARCH_JDE:
                results, nf, ta, tc = self._eval_seq_jde(
                    dataloader,
                    save_dir=save_dir,
                    show_image=show_image,
                    frame_rate=frame_rate,
                    draw_threshold=draw_threshold)
            elif model_type in MOT_ARCH_SDE:
                results, nf, ta, tc = self._eval_seq_sde(
                    dataloader,
                    save_dir=save_dir,
                    show_image=show_image,
                    frame_rate=frame_rate,
                    seq_name=seq,
                    scaled=scaled,
                    det_file=os.path.join(det_results_dir,
                                          '{}.txt'.format(seq)),
                    draw_threshold=draw_threshold)
            else:
                raise ValueError(model_type)

        if save_videos:
            output_video_path = os.path.join(save_dir, '..',
                                             '{}_vis.mp4'.format(seq))
            cmd_str = 'ffmpeg -f image2 -i {}/%05d.jpg {}'.format(
                save_dir, output_video_path)
            os.system(cmd_str)
            logger.info('Save video in {}'.format(output_video_path))

        write_mot_results(result_filename, results, data_type,
                          self.cfg.num_classes)

def get_trick_hyperparams(video_name, ori_buffer, ori_thresh):
    if video_name[:3] != 'MOT':
        # only used for MOTChallenge (MOT17, MOT20) Test-set
        return ori_buffer, ori_thresh

    video_name = video_name[:8]
    if 'MOT17-05' in video_name:
        track_buffer = 14
    elif 'MOT17-13' in video_name:
        track_buffer = 25
    else:
        track_buffer = ori_buffer

    if 'MOT17-01' in video_name:
        track_thresh = 0.65
    elif 'MOT17-06' in video_name:
        track_thresh = 0.65
    elif 'MOT17-12' in video_name:
        track_thresh = 0.7
    elif 'MOT17-14' in video_name:
        track_thresh = 0.67
    else:
        track_thresh = ori_thresh

    if 'MOT20-06' in video_name or 'MOT20-08' in video_name:
        track_thresh = 0.3
    else:
        track_thresh = ori_thresh
    
    return track_buffer, ori_thresh<|MERGE_RESOLUTION|>--- conflicted
+++ resolved
@@ -254,11 +254,7 @@
                 outs['bbox'] = outs['bbox'].numpy()
                 outs['bbox_num'] = outs['bbox_num'].numpy()
 
-<<<<<<< HEAD
-                if (outs['bbox'].shape[0] > 0) and (empty_detections == False):
-=======
                 if len(outs['bbox']) > 0 and empty_detections == False:
->>>>>>> cff6841a
                     # detector outputs: pred_cls_ids, pred_scores, pred_bboxes
                     pred_cls_ids = outs['bbox'][:, 0:1]
                     pred_scores = outs['bbox'][:, 1:2]
