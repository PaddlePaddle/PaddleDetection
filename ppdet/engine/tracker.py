--- conflicted
+++ resolved
@@ -165,22 +165,6 @@
                     (frame_id + 1, online_tlwhs[cls_id],
                      online_scores[cls_id], online_ids[cls_id]))
 
-<<<<<<< HEAD
-=======
-            online_tlwhs, online_scores, online_ids = [], [], []
-            for t in online_targets:
-                tlwh = t.tlwh
-                tid = t.track_id
-                tscore = t.score
-                if tscore < draw_threshold: continue
-                if tlwh[2] * tlwh[3] <= tracker.min_box_area: continue
-                if tracker.vertical_ratio > 0 and tlwh[2] / tlwh[
-                        3] > tracker.vertical_ratio:
-                    continue
-                online_tlwhs.append(tlwh)
-                online_ids.append(tid)
-                online_scores.append(tscore)
->>>>>>> 2513f35a
             timer.toc()
             self.save_vis_results(data, frame_id, online_ids, online_tlwhs,
                                   online_scores, timer.average_time, show_image,
