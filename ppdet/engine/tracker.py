--- conflicted
+++ resolved
@@ -29,12 +29,8 @@
 from ppdet.utils.checkpoint import load_weight, load_pretrain_weight
 from ppdet.modeling.mot.utils import Detection, get_crops, scale_coords, clip_box
 from ppdet.modeling.mot.utils import MOTTimer, load_det_results, write_mot_results, save_vis_results
-<<<<<<< HEAD
-from ppdet.modeling.mot.tracker import JDETracker, DeepSORTTracker, OCSORTTracker, BOTSORTTracker
-=======
 from ppdet.modeling.mot.tracker import JDETracker, CenterTracker
-from ppdet.modeling.mot.tracker import DeepSORTTracker, OCSORTTracker
->>>>>>> 2acf9cfc
+from ppdet.modeling.mot.tracker import DeepSORTTracker, OCSORTTracker, BOTSORTTracker
 from ppdet.modeling.architectures import YOLOX
 from ppdet.metrics import Metric, MOTMetric, KITTIMOTMetric, MCMOTMetric
 from ppdet.data.source.category import get_categories
@@ -456,7 +452,7 @@
                 save_vis_results(data, frame_id, online_ids, online_tlwhs,
                                  online_scores, timer.average_time, show_image,
                                  save_dir, self.cfg.num_classes, self.ids2names)
-<<<<<<< HEAD
+
             elif isinstance(tracker, BOTSORTTracker):
                 # BOTSORT Tracker
                 online_targets = tracker.update(
@@ -479,8 +475,6 @@
                 save_vis_results(data, frame_id, online_ids, online_tlwhs,
                                  online_scores, timer.average_time, show_image,
                                  save_dir, self.cfg.num_classes, self.ids2names)
-=======
->>>>>>> 2acf9cfc
 
             else:
                 raise ValueError(tracker)
