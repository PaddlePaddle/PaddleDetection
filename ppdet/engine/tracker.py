--- conflicted
+++ resolved
@@ -274,7 +274,7 @@
                     else:
                         pred_bboxes = outs['bbox'][:, 2:]
                     pred_dets_old = np.concatenate(
-                        (pred_bboxes, pred_scores, pred_cls_ids), axis=1)
+                        (pred_cls_ids, pred_scores, pred_bboxes), axis=1)
                 else:
                     logger.warning(
                         'Frame {} has not detected object, try to modify score threshold.'.
@@ -301,9 +301,8 @@
                 continue
 
             pred_cls_ids = pred_cls_ids[keep_idx[0]]
-<<<<<<< HEAD
             pred_dets = np.concatenate(
-                (pred_xyxys, pred_scores, pred_cls_ids), axis=1)
+                (pred_cls_ids, pred_scores, pred_xyxys), axis=1)
 
             if use_reid:
                 crops = get_crops(
@@ -370,46 +369,6 @@
                 save_vis_results(data, frame_id, online_ids, online_tlwhs,
                                 online_scores, timer.average_time, show_image,
                                 save_dir, self.cfg.num_classes)
-=======
-            pred_scores = pred_scores[keep_idx[0]]
-            pred_tlwhs = np.concatenate(
-                (pred_xyxys[:, 0:2],
-                 pred_xyxys[:, 2:4] - pred_xyxys[:, 0:2] + 1),
-                axis=1)
-            pred_dets = np.concatenate(
-                (pred_cls_ids, pred_scores, pred_tlwhs), axis=1)
-
-            tracker = self.model.tracker
-            crops = get_crops(
-                pred_xyxys,
-                ori_image,
-                w=tracker.input_size[0],
-                h=tracker.input_size[1])
-            crops = paddle.to_tensor(crops)
-
-            data.update({'crops': crops})
-            pred_embs = self.model(data).numpy()
-
-            tracker.predict()
-            online_targets = tracker.update(pred_dets, pred_embs)
-
-            online_tlwhs, online_scores, online_ids = [], [], []
-            for t in online_targets:
-                if not t.is_confirmed() or t.time_since_update > 1:
-                    continue
-                tlwh = t.to_tlwh()
-                tscore = t.score
-                tid = t.track_id
-                if tscore < draw_threshold: continue
-                if tlwh[2] * tlwh[3] <= tracker.min_box_area: continue
-                if tracker.vertical_ratio > 0 and tlwh[2] / tlwh[
-                        3] > tracker.vertical_ratio:
-                    continue
-                online_tlwhs.append(tlwh)
-                online_scores.append(tscore)
-                online_ids.append(tid)
-            timer.toc()
->>>>>>> 11c1efff
 
             frame_id += 1
 
