# Copyright (c) 2020 PaddlePaddle Authors. All Rights Reserved. 
#   
# Licensed under the Apache License, Version 2.0 (the "License");   
# you may not use this file except in compliance with the License.  
# You may obtain a copy of the License at   
#   
#     http://www.apache.org/licenses/LICENSE-2.0    
#   
# Unless required by applicable law or agreed to in writing, software   
# distributed under the License is distributed on an "AS IS" BASIS, 
# WITHOUT WARRANTIES OR CONDITIONS OF ANY KIND, either express or implied.  
# See the License for the specific language governing permissions and   
# limitations under the License.

from __future__ import absolute_import
from __future__ import division
from __future__ import print_function

import os
import yaml
from collections import OrderedDict

import paddle
from ppdet.data.source.category import get_categories

from ppdet.utils.logger import setup_logger
logger = setup_logger('ppdet.engine')

# Global dictionary
TRT_MIN_SUBGRAPH = {
    'YOLO': 3,
    'PPYOLOE': 3,
    'SSD': 60,
    'RCNN': 40,
    'RetinaNet': 40,
    'S2ANet': 80,
    'EfficientDet': 40,
    'Face': 3,
    'TTFNet': 60,
    'FCOS': 16,
    'SOLOv2': 60,
    'HigherHRNet': 3,
    'HRNet': 3,
    'DeepSORT': 3,
    'ByteTrack': 10,
    'CenterTrack': 5,
    'JDE': 10,
    'FairMOT': 5,
    'GFL': 16,
    'PicoDet': 3,
    'CenterNet': 5,
    'TOOD': 5,
    'YOLOX': 8,
    'YOLOF': 40,
    'METRO_Body': 3,
    'DETR': 3,
}

KEYPOINT_ARCH = ['HigherHRNet', 'TopDownHRNet']
MOT_ARCH = ['JDE', 'FairMOT', 'DeepSORT', 'ByteTrack', 'CenterTrack']

TO_STATIC_SPEC = {
    'yolov3_darknet53_270e_coco': [{
        'im_id': paddle.static.InputSpec(
            name='im_id', shape=[-1, 1], dtype='float32'),
        'is_crowd': paddle.static.InputSpec(
            name='is_crowd', shape=[-1, 50], dtype='float32'),
        'gt_bbox': paddle.static.InputSpec(
            name='gt_bbox', shape=[-1, 50, 4], dtype='float32'),
        'curr_iter': paddle.static.InputSpec(
            name='curr_iter', shape=[-1], dtype='float32'),
        'image': paddle.static.InputSpec(
            name='image', shape=[-1, 3, -1, -1], dtype='float32'),
        'im_shape': paddle.static.InputSpec(
            name='im_shape', shape=[-1, 2], dtype='float32'),
        'scale_factor': paddle.static.InputSpec(
            name='scale_factor', shape=[-1, 2], dtype='float32'),
        'target0': paddle.static.InputSpec(
            name='target0', shape=[-1, 3, 86, -1, -1], dtype='float32'),
        'target1': paddle.static.InputSpec(
            name='target1', shape=[-1, 3, 86, -1, -1], dtype='float32'),
        'target2': paddle.static.InputSpec(
            name='target2', shape=[-1, 3, 86, -1, -1], dtype='float32'),
    }],
<<<<<<< HEAD
    'picodet_s_320_coco_lcnet': [{
        'im_id': paddle.static.InputSpec(
            name='im_id', shape=[-1, 1], dtype='float32'),
        'is_crowd': paddle.static.InputSpec(
            name='is_crowd', shape=[-1, -1, 1], dtype='float32'),
        'gt_class': paddle.static.InputSpec(
            name='gt_class', shape=[-1, -1, 1], dtype='int32'),
        'gt_bbox': paddle.static.InputSpec(
            name='gt_bbox', shape=[-1, -1, 4], dtype='float32'),
        'curr_iter': paddle.static.InputSpec(
            name='curr_iter', shape=[-1], dtype='float32'),
        'image': paddle.static.InputSpec(
            name='image', shape=[-1, 3, -1, -1], dtype='float32'),
        'im_shape': paddle.static.InputSpec(
            name='im_shape', shape=[-1, 2], dtype='float32'),
        'scale_factor': paddle.static.InputSpec(
            name='scale_factor', shape=[-1, 2], dtype='float32'),
        'pad_gt_mask': paddle.static.InputSpec(
            name='pad_gt_mask', shape=[-1, -1, 1], dtype='float32'),
    }],
    'ppyoloe_crn_s_300e_coco': [{
        'im_id': paddle.static.InputSpec(
            name='im_id', shape=[-1, 1], dtype='float32'),
        'is_crowd': paddle.static.InputSpec(
            name='is_crowd', shape=[-1, -1, 1], dtype='float32'),
        'gt_class': paddle.static.InputSpec(
            name='gt_class', shape=[-1, -1, 1], dtype='int32'),
        'gt_bbox': paddle.static.InputSpec(
            name='gt_bbox', shape=[-1, -1, 4], dtype='float32'),
=======
    'tinypose_128x96': [{
        'center': paddle.static.InputSpec(
            name='center', shape=[-1, 2], dtype='float32'),
        'scale': paddle.static.InputSpec(
            name='scale', shape=[-1, 2], dtype='float32'),
        'im_id': paddle.static.InputSpec(
            name='im_id', shape=[-1, 1], dtype='float32'),
        'image': paddle.static.InputSpec(
            name='image', shape=[-1, 3, 128, 96], dtype='float32'),
        'score': paddle.static.InputSpec(
            name='score', shape=[-1], dtype='float32'),
        'rotate': paddle.static.InputSpec(
            name='rotate', shape=[-1], dtype='float32'),
        'target': paddle.static.InputSpec(
            name='target', shape=[-1, 17, 32, 24], dtype='float32'),
        'target_weight': paddle.static.InputSpec(
            name='target_weight', shape=[-1, 17, 1], dtype='float32'),
    }],
    'fcos_r50_fpn_1x_coco': [{
        'im_id': paddle.static.InputSpec(
            name='im_id', shape=[-1, 1], dtype='float32'),
>>>>>>> bb1ba033
        'curr_iter': paddle.static.InputSpec(
            name='curr_iter', shape=[-1], dtype='float32'),
        'image': paddle.static.InputSpec(
            name='image', shape=[-1, 3, -1, -1], dtype='float32'),
        'im_shape': paddle.static.InputSpec(
            name='im_shape', shape=[-1, 2], dtype='float32'),
        'scale_factor': paddle.static.InputSpec(
            name='scale_factor', shape=[-1, 2], dtype='float32'),
<<<<<<< HEAD
        'pad_gt_mask': paddle.static.InputSpec(
            name='pad_gt_mask', shape=[-1, -1, 1], dtype='float32'),
=======
        'reg_target0': paddle.static.InputSpec(
            name='reg_target0', shape=[-1, 160, 160, 4], dtype='float32'),
        'labels0': paddle.static.InputSpec(
            name='labels0', shape=[-1, 160, 160, 1], dtype='int32'),
        'centerness0': paddle.static.InputSpec(
            name='centerness0', shape=[-1, 160, 160, 1], dtype='float32'),
        'reg_target1': paddle.static.InputSpec(
            name='reg_target1', shape=[-1, 80, 80, 4], dtype='float32'),
        'labels1': paddle.static.InputSpec(
            name='labels1', shape=[-1, 80, 80, 1], dtype='int32'),
        'centerness1': paddle.static.InputSpec(
            name='centerness1', shape=[-1, 80, 80, 1], dtype='float32'),
        'reg_target2': paddle.static.InputSpec(
            name='reg_target2', shape=[-1, 40, 40, 4], dtype='float32'),
        'labels2': paddle.static.InputSpec(
            name='labels2', shape=[-1, 40, 40, 1], dtype='int32'),
        'centerness2': paddle.static.InputSpec(
            name='centerness2', shape=[-1, 40, 40, 1], dtype='float32'),
        'reg_target3': paddle.static.InputSpec(
            name='reg_target3', shape=[-1, 20, 20, 4], dtype='float32'),
        'labels3': paddle.static.InputSpec(
            name='labels3', shape=[-1, 20, 20, 1], dtype='int32'),
        'centerness3': paddle.static.InputSpec(
            name='centerness3', shape=[-1, 20, 20, 1], dtype='float32'),
        'reg_target4': paddle.static.InputSpec(
            name='reg_target4', shape=[-1, 10, 10, 4], dtype='float32'),
        'labels4': paddle.static.InputSpec(
            name='labels4', shape=[-1, 10, 10, 1], dtype='int32'),
        'centerness4': paddle.static.InputSpec(
            name='centerness4', shape=[-1, 10, 10, 1], dtype='float32'),
>>>>>>> bb1ba033
    }],
}


def apply_to_static(config, model):
    filename = config.get('filename', None)
    spec = TO_STATIC_SPEC.get(filename, None)
    model = paddle.jit.to_static(model, input_spec=spec)
    logger.info("Successfully to apply @to_static with specs: {}".format(spec))
    return model


def _prune_input_spec(input_spec, program, targets):
    # try to prune static program to figure out pruned input spec
    # so we perform following operations in static mode
    device = paddle.get_device()
    paddle.enable_static()
    paddle.set_device(device)
    pruned_input_spec = [{}]
    program = program.clone()
    program = program._prune(targets=targets)
    global_block = program.global_block()
    for name, spec in input_spec[0].items():
        try:
            v = global_block.var(name)
            pruned_input_spec[0][name] = spec
        except Exception:
            pass
    paddle.disable_static(place=device)
    return pruned_input_spec


def _parse_reader(reader_cfg, dataset_cfg, metric, arch, image_shape):
    preprocess_list = []

    anno_file = dataset_cfg.get_anno()

    clsid2catid, catid2name = get_categories(metric, anno_file, arch)

    label_list = [str(cat) for cat in catid2name.values()]

    fuse_normalize = reader_cfg.get('fuse_normalize', False)
    sample_transforms = reader_cfg['sample_transforms']
    for st in sample_transforms[1:]:
        for key, value in st.items():
            p = {'type': key}
            if key == 'Resize':
                if int(image_shape[1]) != -1:
                    value['target_size'] = image_shape[1:]
                value['interp'] = value.get('interp', 1)  # cv2.INTER_LINEAR
            if fuse_normalize and key == 'NormalizeImage':
                continue
            p.update(value)
            preprocess_list.append(p)
    batch_transforms = reader_cfg.get('batch_transforms', None)
    if batch_transforms:
        for bt in batch_transforms:
            for key, value in bt.items():
                # for deploy/infer, use PadStride(stride) instead PadBatch(pad_to_stride)
                if key == 'PadBatch':
                    preprocess_list.append({
                        'type': 'PadStride',
                        'stride': value['pad_to_stride']
                    })
                    break

    return preprocess_list, label_list


def _parse_tracker(tracker_cfg):
    tracker_params = {}
    for k, v in tracker_cfg.items():
        tracker_params.update({k: v})
    return tracker_params


def _dump_infer_config(config, path, image_shape, model):
    arch_state = False
    from ppdet.core.config.yaml_helpers import setup_orderdict
    setup_orderdict()
    use_dynamic_shape = True if image_shape[2] == -1 else False
    infer_cfg = OrderedDict({
        'mode': 'paddle',
        'draw_threshold': 0.5,
        'metric': config['metric'],
        'use_dynamic_shape': use_dynamic_shape
    })
    export_onnx = config.get('export_onnx', False)
    export_eb = config.get('export_eb', False)

    infer_arch = config['architecture']
    if 'RCNN' in infer_arch and export_onnx:
        logger.warning(
            "Exporting RCNN model to ONNX only support batch_size = 1")
        infer_cfg['export_onnx'] = True
        infer_cfg['export_eb'] = export_eb

    if infer_arch in MOT_ARCH:
        if infer_arch == 'DeepSORT':
            tracker_cfg = config['DeepSORTTracker']
        elif infer_arch == 'CenterTrack':
            tracker_cfg = config['CenterTracker']
        else:
            tracker_cfg = config['JDETracker']
        infer_cfg['tracker'] = _parse_tracker(tracker_cfg)

    for arch, min_subgraph_size in TRT_MIN_SUBGRAPH.items():
        if arch in infer_arch:
            infer_cfg['arch'] = arch
            infer_cfg['min_subgraph_size'] = min_subgraph_size
            arch_state = True
            break

    if infer_arch == 'PPYOLOEWithAuxHead':
        infer_arch = 'PPYOLOE'

    if infer_arch in ['PPYOLOE', 'YOLOX', 'YOLOF']:
        infer_cfg['arch'] = infer_arch
        infer_cfg['min_subgraph_size'] = TRT_MIN_SUBGRAPH[infer_arch]
        arch_state = True

    if not arch_state:
        logger.error(
            'Architecture: {} is not supported for exporting model now.\n'.
            format(infer_arch) +
            'Please set TRT_MIN_SUBGRAPH in ppdet/engine/export_utils.py')
        os._exit(0)
    if 'mask_head' in config[config['architecture']] and config[config[
            'architecture']]['mask_head']:
        infer_cfg['mask'] = True
    label_arch = 'detection_arch'
    if infer_arch in KEYPOINT_ARCH:
        label_arch = 'keypoint_arch'

    if infer_arch in MOT_ARCH:
        if config['metric'] in ['COCO', 'VOC']:
            # MOT model run as Detector
            reader_cfg = config['TestReader']
            dataset_cfg = config['TestDataset']
        else:
            # 'metric' in ['MOT', 'MCMOT', 'KITTI']
            label_arch = 'mot_arch'
            reader_cfg = config['TestMOTReader']
            dataset_cfg = config['TestMOTDataset']
    else:
        reader_cfg = config['TestReader']
        dataset_cfg = config['TestDataset']

    infer_cfg['Preprocess'], infer_cfg['label_list'] = _parse_reader(
        reader_cfg, dataset_cfg, config['metric'], label_arch, image_shape[1:])

    if infer_arch == 'PicoDet':
        if hasattr(config, 'export') and config['export'].get(
                'post_process',
                False) and not config['export'].get('benchmark', False):
            infer_cfg['arch'] = 'GFL'
        head_name = 'PicoHeadV2' if config['PicoHeadV2'] else 'PicoHead'
        infer_cfg['NMS'] = config[head_name]['nms']
        # In order to speed up the prediction, the threshold of nms 
        # is adjusted here, which can be changed in infer_cfg.yml
        config[head_name]['nms']["score_threshold"] = 0.3
        config[head_name]['nms']["nms_threshold"] = 0.5
        infer_cfg['fpn_stride'] = config[head_name]['fpn_stride']

    yaml.dump(infer_cfg, open(path, 'w'))
    logger.info("Export inference config file to {}".format(os.path.join(path)))<|MERGE_RESOLUTION|>--- conflicted
+++ resolved
@@ -82,7 +82,6 @@
         'target2': paddle.static.InputSpec(
             name='target2', shape=[-1, 3, 86, -1, -1], dtype='float32'),
     }],
-<<<<<<< HEAD
     'picodet_s_320_coco_lcnet': [{
         'im_id': paddle.static.InputSpec(
             name='im_id', shape=[-1, 1], dtype='float32'),
@@ -112,7 +111,18 @@
             name='gt_class', shape=[-1, -1, 1], dtype='int32'),
         'gt_bbox': paddle.static.InputSpec(
             name='gt_bbox', shape=[-1, -1, 4], dtype='float32'),
-=======
+        'curr_iter': paddle.static.InputSpec(
+            name='curr_iter', shape=[-1], dtype='float32'),
+        'image': paddle.static.InputSpec(
+            name='image', shape=[-1, 3, -1, -1], dtype='float32'),
+        'im_shape': paddle.static.InputSpec(
+            name='im_shape', shape=[-1, 2], dtype='float32'),
+        'scale_factor': paddle.static.InputSpec(
+            name='scale_factor', shape=[-1, 2], dtype='float32'),
+        'pad_gt_mask': paddle.static.InputSpec(
+            name='pad_gt_mask', shape=[-1, -1, 1], dtype='float32'),
+    }],
+
     'tinypose_128x96': [{
         'center': paddle.static.InputSpec(
             name='center', shape=[-1, 2], dtype='float32'),
@@ -134,7 +144,6 @@
     'fcos_r50_fpn_1x_coco': [{
         'im_id': paddle.static.InputSpec(
             name='im_id', shape=[-1, 1], dtype='float32'),
->>>>>>> bb1ba033
         'curr_iter': paddle.static.InputSpec(
             name='curr_iter', shape=[-1], dtype='float32'),
         'image': paddle.static.InputSpec(
@@ -143,10 +152,6 @@
             name='im_shape', shape=[-1, 2], dtype='float32'),
         'scale_factor': paddle.static.InputSpec(
             name='scale_factor', shape=[-1, 2], dtype='float32'),
-<<<<<<< HEAD
-        'pad_gt_mask': paddle.static.InputSpec(
-            name='pad_gt_mask', shape=[-1, -1, 1], dtype='float32'),
-=======
         'reg_target0': paddle.static.InputSpec(
             name='reg_target0', shape=[-1, 160, 160, 4], dtype='float32'),
         'labels0': paddle.static.InputSpec(
@@ -177,7 +182,6 @@
             name='labels4', shape=[-1, 10, 10, 1], dtype='int32'),
         'centerness4': paddle.static.InputSpec(
             name='centerness4', shape=[-1, 10, 10, 1], dtype='float32'),
->>>>>>> bb1ba033
     }],
 }
 
