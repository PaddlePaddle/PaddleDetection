--- conflicted
+++ resolved
@@ -103,13 +103,8 @@
         if cfg.architecture == 'YOLOX':
             for k, m in self.model.named_sublayers():
                 if isinstance(m, nn.BatchNorm2D):
-<<<<<<< HEAD
                     m._epsilon = 1e-3  # for amp(fp16)
                     m._momentum = 0.97  # 0.03 in pytorch
-=======
-                    m.epsilon = 1e-3  # for amp(fp16)
-                    m.momentum = 0.97  # 0.03 in pytorch
->>>>>>> 10bf8de7
 
         #normalize params for deploy
         if 'slim' in cfg and cfg['slim_type'] == 'OFA':
