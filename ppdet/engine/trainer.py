# Copyright (c) 2020 PaddlePaddle Authors. All Rights Reserved.
#
# Licensed under the Apache License, Version 2.0 (the "License");
# you may not use this file except in compliance with the License.
# You may obtain a copy of the License at
#
#     http://www.apache.org/licenses/LICENSE-2.0
#
# Unless required by applicable law or agreed to in writing, software
# distributed under the License is distributed on an "AS IS" BASIS,
# WITHOUT WARRANTIES OR CONDITIONS OF ANY KIND, either express or implied.
# See the License for the specific language governing permissions and
# limitations under the License.

from __future__ import absolute_import
from __future__ import division
from __future__ import print_function

import os
import sys
import copy
import time

import numpy as np
<<<<<<< HEAD
import typing
from PIL import Image
=======
from PIL import Image, ImageOps
>>>>>>> af56c3e5

import paddle
import paddle.distributed as dist
from paddle.distributed import fleet
from paddle import amp
from paddle.static import InputSpec
from ppdet.optimizer import ModelEMA

from ppdet.core.workspace import create
from ppdet.utils.checkpoint import load_weight, load_pretrain_weight
from ppdet.utils.visualizer import visualize_results, save_result
from ppdet.metrics import Metric, COCOMetric, VOCMetric, WiderFaceMetric, get_infer_results, KeyPointTopDownCOCOEval, KeyPointTopDownMPIIEval
from ppdet.metrics import RBoxMetric, JDEDetMetric, SNIPERCOCOMetric
from ppdet.data.source.sniper_coco import SniperCOCODataSet
from ppdet.data.source.category import get_categories
import ppdet.utils.stats as stats
from ppdet.utils import profiler

from .callbacks import Callback, ComposeCallback, LogPrinter, Checkpointer, WiferFaceEval, VisualDLWriter, SniperProposalsGenerator
from .export_utils import _dump_infer_config, _prune_input_spec

from ppdet.utils.logger import setup_logger
logger = setup_logger('ppdet.engine')

__all__ = ['Trainer']

MOT_ARCH = ['DeepSORT', 'JDE', 'FairMOT']


class Trainer(object):
    def __init__(self, cfg, mode='train'):
        self.cfg = cfg
        assert mode.lower() in ['train', 'eval', 'test'], \
                "mode should be 'train', 'eval' or 'test'"
        self.mode = mode.lower()
        self.optimizer = None
        self.is_loaded_weights = False

        # build data loader
        if cfg.architecture in MOT_ARCH and self.mode in ['eval', 'test']:
            self.dataset = cfg['{}MOTDataset'.format(self.mode.capitalize())]
        else:
            self.dataset = cfg['{}Dataset'.format(self.mode.capitalize())]

        if cfg.architecture == 'DeepSORT' and self.mode == 'train':
            logger.error('DeepSORT has no need of training on mot dataset.')
            sys.exit(1)

        if self.mode == 'train':
            self.loader = create('{}Reader'.format(self.mode.capitalize()))(
                self.dataset, cfg.worker_num)

        if cfg.architecture == 'JDE' and self.mode == 'train':
            cfg['JDEEmbeddingHead'][
                'num_identities'] = self.dataset.num_identities_dict[0]
            # JDE only support single class MOT now.

        if cfg.architecture == 'FairMOT' and self.mode == 'train':
            cfg['FairMOTEmbeddingHead']['num_identities_dict'] = self.dataset.num_identities_dict
            # FairMOT support single class and multi-class MOT now.

        # build model
        if 'model' not in self.cfg:
            self.model = create(cfg.architecture)
        else:
            self.model = self.cfg.model
            self.is_loaded_weights = True

        #normalize params for deploy
        self.model.load_meanstd(cfg['TestReader']['sample_transforms'])

        self.use_ema = ('use_ema' in cfg and cfg['use_ema'])
        if self.use_ema:
            ema_decay = self.cfg.get('ema_decay', 0.9998)
            cycle_epoch = self.cfg.get('cycle_epoch', -1)
            self.ema = ModelEMA(
                self.model,
                decay=ema_decay,
                use_thres_step=True,
                cycle_epoch=cycle_epoch)

        # EvalDataset build with BatchSampler to evaluate in single device
        # TODO: multi-device evaluate
        if self.mode == 'eval':
            self._eval_batch_sampler = paddle.io.BatchSampler(
                self.dataset, batch_size=self.cfg.EvalReader['batch_size'])
            self.loader = create('{}Reader'.format(self.mode.capitalize()))(
                self.dataset, cfg.worker_num, self._eval_batch_sampler)
        # TestDataset build after user set images, skip loader creation here

        # build optimizer in train mode
        if self.mode == 'train':
            steps_per_epoch = len(self.loader)
            self.lr = create('LearningRate')(steps_per_epoch)
            self.optimizer = create('OptimizerBuilder')(self.lr, self.model)

        self._nranks = dist.get_world_size()
        self._local_rank = dist.get_rank()

        self.status = {}

        self.start_epoch = 0
        self.end_epoch = 0 if 'epoch' not in cfg else cfg.epoch

        # initial default callbacks
        self._init_callbacks()

        # initial default metrics
        self._init_metrics()
        self._reset_metrics()

    def _init_callbacks(self):
        if self.mode == 'train':
            self._callbacks = [LogPrinter(self), Checkpointer(self)]
            if self.cfg.get('use_vdl', False):
                self._callbacks.append(VisualDLWriter(self))
            if self.cfg.get('save_proposals', False):
                self._callbacks.append(SniperProposalsGenerator(self))
            self._compose_callback = ComposeCallback(self._callbacks)
        elif self.mode == 'eval':
            self._callbacks = [LogPrinter(self)]
            if self.cfg.metric == 'WiderFace':
                self._callbacks.append(WiferFaceEval(self))
            self._compose_callback = ComposeCallback(self._callbacks)
        elif self.mode == 'test' and self.cfg.get('use_vdl', False):
            self._callbacks = [VisualDLWriter(self)]
            self._compose_callback = ComposeCallback(self._callbacks)
        else:
            self._callbacks = []
            self._compose_callback = None

    def _init_metrics(self, validate=False):
        if self.mode == 'test' or (self.mode == 'train' and not validate):
            self._metrics = []
            return
        classwise = self.cfg['classwise'] if 'classwise' in self.cfg else False
        if self.cfg.metric == 'COCO' or self.cfg.metric == "SNIPERCOCO":
            # TODO: bias should be unified
            bias = self.cfg['bias'] if 'bias' in self.cfg else 0
            output_eval = self.cfg['output_eval'] \
                if 'output_eval' in self.cfg else None
            save_prediction_only = self.cfg.get('save_prediction_only', False)

            # pass clsid2catid info to metric instance to avoid multiple loading
            # annotation file
            clsid2catid = {v: k for k, v in self.dataset.catid2clsid.items()} \
                                if self.mode == 'eval' else None

            # when do validation in train, annotation file should be get from
            # EvalReader instead of self.dataset(which is TrainReader)
            anno_file = self.dataset.get_anno()
            dataset = self.dataset
            if self.mode == 'train' and validate:
                eval_dataset = self.cfg['EvalDataset']
                eval_dataset.check_or_download_dataset()
                anno_file = eval_dataset.get_anno()
                dataset = eval_dataset

            IouType = self.cfg['IouType'] if 'IouType' in self.cfg else 'bbox'
            if self.cfg.metric == "COCO":
                self._metrics = [
                    COCOMetric(
                        anno_file=anno_file,
                        clsid2catid=clsid2catid,
                        classwise=classwise,
                        output_eval=output_eval,
                        bias=bias,
                        IouType=IouType,
                        save_prediction_only=save_prediction_only)
                ]
            elif self.cfg.metric == "SNIPERCOCO":  # sniper
                self._metrics = [
                    SNIPERCOCOMetric(
                        anno_file=anno_file,
                        dataset=dataset,
                        clsid2catid=clsid2catid,
                        classwise=classwise,
                        output_eval=output_eval,
                        bias=bias,
                        IouType=IouType,
                        save_prediction_only=save_prediction_only)
                ]
        elif self.cfg.metric == 'RBOX':
            # TODO: bias should be unified
            bias = self.cfg['bias'] if 'bias' in self.cfg else 0
            output_eval = self.cfg['output_eval'] \
                if 'output_eval' in self.cfg else None
            save_prediction_only = self.cfg.get('save_prediction_only', False)

            # pass clsid2catid info to metric instance to avoid multiple loading
            # annotation file
            clsid2catid = {v: k for k, v in self.dataset.catid2clsid.items()} \
                                if self.mode == 'eval' else None

            # when do validation in train, annotation file should be get from
            # EvalReader instead of self.dataset(which is TrainReader)
            anno_file = self.dataset.get_anno()
            if self.mode == 'train' and validate:
                eval_dataset = self.cfg['EvalDataset']
                eval_dataset.check_or_download_dataset()
                anno_file = eval_dataset.get_anno()

            self._metrics = [
                RBoxMetric(
                    anno_file=anno_file,
                    clsid2catid=clsid2catid,
                    classwise=classwise,
                    output_eval=output_eval,
                    bias=bias,
                    save_prediction_only=save_prediction_only)
            ]
        elif self.cfg.metric == 'VOC':
            self._metrics = [
                VOCMetric(
                    label_list=self.dataset.get_label_list(),
                    class_num=self.cfg.num_classes,
                    map_type=self.cfg.map_type,
                    classwise=classwise)
            ]
        elif self.cfg.metric == 'WiderFace':
            multi_scale = self.cfg.multi_scale_eval if 'multi_scale_eval' in self.cfg else True
            self._metrics = [
                WiderFaceMetric(
                    image_dir=os.path.join(self.dataset.dataset_dir,
                                           self.dataset.image_dir),
                    anno_file=self.dataset.get_anno(),
                    multi_scale=multi_scale)
            ]
        elif self.cfg.metric == 'KeyPointTopDownCOCOEval':
            eval_dataset = self.cfg['EvalDataset']
            eval_dataset.check_or_download_dataset()
            anno_file = eval_dataset.get_anno()
            save_prediction_only = self.cfg.get('save_prediction_only', False)
            self._metrics = [
                KeyPointTopDownCOCOEval(
                    anno_file,
                    len(eval_dataset),
                    self.cfg.num_joints,
                    self.cfg.save_dir,
                    save_prediction_only=save_prediction_only)
            ]
        elif self.cfg.metric == 'KeyPointTopDownMPIIEval':
            eval_dataset = self.cfg['EvalDataset']
            eval_dataset.check_or_download_dataset()
            anno_file = eval_dataset.get_anno()
            save_prediction_only = self.cfg.get('save_prediction_only', False)
            self._metrics = [
                KeyPointTopDownMPIIEval(
                    anno_file,
                    len(eval_dataset),
                    self.cfg.num_joints,
                    self.cfg.save_dir,
                    save_prediction_only=save_prediction_only)
            ]
        elif self.cfg.metric == 'MOTDet':
            self._metrics = [JDEDetMetric(), ]
        else:
            logger.warning("Metric not support for metric type {}".format(
                self.cfg.metric))
            self._metrics = []

    def _reset_metrics(self):
        for metric in self._metrics:
            metric.reset()

    def register_callbacks(self, callbacks):
        callbacks = [c for c in list(callbacks) if c is not None]
        for c in callbacks:
            assert isinstance(c, Callback), \
                    "metrics shoule be instances of subclass of Metric"
        self._callbacks.extend(callbacks)
        self._compose_callback = ComposeCallback(self._callbacks)

    def register_metrics(self, metrics):
        metrics = [m for m in list(metrics) if m is not None]
        for m in metrics:
            assert isinstance(m, Metric), \
                    "metrics shoule be instances of subclass of Metric"
        self._metrics.extend(metrics)

    def load_weights(self, weights):
        if self.is_loaded_weights:
            return
        self.start_epoch = 0
        load_pretrain_weight(self.model, weights)
        logger.debug("Load weights {} to start training".format(weights))

    def load_weights_sde(self, det_weights, reid_weights):
        if self.model.detector:
            load_weight(self.model.detector, det_weights)
            load_weight(self.model.reid, reid_weights)
        else:
            load_weight(self.model.reid, reid_weights)

    def resume_weights(self, weights):
        # support Distill resume weights
        if hasattr(self.model, 'student_model'):
            self.start_epoch = load_weight(self.model.student_model, weights,
                                           self.optimizer)
        else:
            self.start_epoch = load_weight(self.model, weights, self.optimizer)
        logger.debug("Resume weights of epoch {}".format(self.start_epoch))

    def train(self, validate=False):
        assert self.mode == 'train', "Model not in 'train' mode"
        Init_mark = False

        model = self.model
        if self.cfg.get('fleet', False):
            model = fleet.distributed_model(model)
            self.optimizer = fleet.distributed_optimizer(self.optimizer)
        elif self._nranks > 1:
            find_unused_parameters = self.cfg[
                'find_unused_parameters'] if 'find_unused_parameters' in self.cfg else False
            model = paddle.DataParallel(
                self.model, find_unused_parameters=find_unused_parameters)

        # initial fp16
        if self.cfg.get('fp16', False):
            scaler = amp.GradScaler(
                enable=self.cfg.use_gpu, init_loss_scaling=1024)

        self.status.update({
            'epoch_id': self.start_epoch,
            'step_id': 0,
            'steps_per_epoch': len(self.loader)
        })

        self.status['batch_time'] = stats.SmoothedValue(
            self.cfg.log_iter, fmt='{avg:.4f}')
        self.status['data_time'] = stats.SmoothedValue(
            self.cfg.log_iter, fmt='{avg:.4f}')
        self.status['training_staus'] = stats.TrainingStats(self.cfg.log_iter)

        if self.cfg.get('print_flops', False):
            self._flops(self.loader)
        profiler_options = self.cfg.get('profiler_options', None)

        self._compose_callback.on_train_begin(self.status)

        for epoch_id in range(self.start_epoch, self.cfg.epoch):
            self.status['mode'] = 'train'
            self.status['epoch_id'] = epoch_id
            self._compose_callback.on_epoch_begin(self.status)
            self.loader.dataset.set_epoch(epoch_id)
            model.train()
            iter_tic = time.time()
            for step_id, data in enumerate(self.loader):
                self.status['data_time'].update(time.time() - iter_tic)
                self.status['step_id'] = step_id
                profiler.add_profiler_step(profiler_options)
                self._compose_callback.on_step_begin(self.status)
                data['epoch_id'] = epoch_id

                if self.cfg.get('fp16', False):
                    with amp.auto_cast(enable=self.cfg.use_gpu):
                        # model forward
                        outputs = model(data)
                        loss = outputs['loss']

                    # model backward
                    scaled_loss = scaler.scale(loss)
                    scaled_loss.backward()
                    # in dygraph mode, optimizer.minimize is equal to optimizer.step
                    scaler.minimize(self.optimizer, scaled_loss)
                else:
                    # model forward
                    outputs = model(data)
                    loss = outputs['loss']
                    # model backward
                    loss.backward()
                    self.optimizer.step()

                curr_lr = self.optimizer.get_lr()
                self.lr.step()
                self.optimizer.clear_grad()
                self.status['learning_rate'] = curr_lr

                if self._nranks < 2 or self._local_rank == 0:
                    self.status['training_staus'].update(outputs)

                self.status['batch_time'].update(time.time() - iter_tic)
                self._compose_callback.on_step_end(self.status)
                if self.use_ema:
                    self.ema.update(self.model)
                iter_tic = time.time()

            # apply ema weight on model
            if self.use_ema:
                weight = copy.deepcopy(self.model.state_dict())
                self.model.set_dict(self.ema.apply())

            self._compose_callback.on_epoch_end(self.status)

            if validate and (self._nranks < 2 or self._local_rank == 0) \
                    and ((epoch_id + 1) % self.cfg.snapshot_epoch == 0 \
                             or epoch_id == self.end_epoch - 1):
                if not hasattr(self, '_eval_loader'):
                    # build evaluation dataset and loader
                    self._eval_dataset = self.cfg.EvalDataset
                    self._eval_batch_sampler = \
                        paddle.io.BatchSampler(
                            self._eval_dataset,
                            batch_size=self.cfg.EvalReader['batch_size'])
                    self._eval_loader = create('EvalReader')(
                        self._eval_dataset,
                        self.cfg.worker_num,
                        batch_sampler=self._eval_batch_sampler)
                # if validation in training is enabled, metrics should be re-init
                # Init_mark makes sure this code will only execute once
                if validate and Init_mark == False:
                    Init_mark = True
                    self._init_metrics(validate=validate)
                    self._reset_metrics()
                with paddle.no_grad():
                    self.status['save_best_model'] = True
                    self._eval_with_loader(self._eval_loader)

            # restore origin weight on model
            if self.use_ema:
                self.model.set_dict(weight)

        self._compose_callback.on_train_end(self.status)

    def _eval_with_loader(self, loader):
        sample_num = 0
        tic = time.time()
        self._compose_callback.on_epoch_begin(self.status)
        self.status['mode'] = 'eval'
        self.model.eval()
        if self.cfg.get('print_flops', False):
            self._flops(loader)
        for step_id, data in enumerate(loader):
            self.status['step_id'] = step_id
            self._compose_callback.on_step_begin(self.status)
            # forward
            outs = self.model(data)

            # update metrics
            for metric in self._metrics:
                metric.update(data, outs)

            # multi-scale inputs: all inputs have same im_id
            if isinstance(data, typing.Sequence):
                sample_num += data[0]['im_id'].numpy().shape[0]
            else:
                sample_num += data['im_id'].numpy().shape[0]
            self._compose_callback.on_step_end(self.status)

        self.status['sample_num'] = sample_num
        self.status['cost_time'] = time.time() - tic

        # accumulate metric to log out
        for metric in self._metrics:
            metric.accumulate()
            metric.log()
        self._compose_callback.on_epoch_end(self.status)
        # reset metric states for metric may performed multiple times
        self._reset_metrics()

    def evaluate(self):
        with paddle.no_grad():
            self._eval_with_loader(self.loader)

    def predict(self,
                images,
                draw_threshold=0.5,
                output_dir='output',
                save_txt=False):
        self.dataset.set_images(images)
        loader = create('TestReader')(self.dataset, 0)

        imid2path = self.dataset.get_imid2path()

        anno_file = self.dataset.get_anno()
        clsid2catid, catid2name = get_categories(
            self.cfg.metric, anno_file=anno_file)

        # Run Infer 
        self.status['mode'] = 'test'
        self.model.eval()
        if self.cfg.get('print_flops', False):
            self._flops(loader)
        results = []
        for step_id, data in enumerate(loader):
            self.status['step_id'] = step_id
            # forward
            outs = self.model(data)

            for key in ['im_shape', 'scale_factor', 'im_id']:
                if isinstance(data, typing.Sequence):
                    outs[key] = data[0][key]
                else:
                    outs[key] = data[key]
            for key, value in outs.items():
                if hasattr(value, 'numpy'):
                    outs[key] = value.numpy()
            results.append(outs)
        # sniper
        if type(self.dataset) == SniperCOCODataSet:
            results = self.dataset.anno_cropper.aggregate_chips_detections(
                results)

        for outs in results:
            batch_res = get_infer_results(outs, clsid2catid)
            bbox_num = outs['bbox_num']

            start = 0
            for i, im_id in enumerate(outs['im_id']):
                image_path = imid2path[int(im_id)]
                image = Image.open(image_path).convert('RGB')
                image = ImageOps.exif_transpose(image)
                self.status['original_image'] = np.array(image.copy())

                end = start + bbox_num[i]
                bbox_res = batch_res['bbox'][start:end] \
                        if 'bbox' in batch_res else None
                mask_res = batch_res['mask'][start:end] \
                        if 'mask' in batch_res else None
                segm_res = batch_res['segm'][start:end] \
                        if 'segm' in batch_res else None
                keypoint_res = batch_res['keypoint'][start:end] \
                        if 'keypoint' in batch_res else None
                image = visualize_results(
                    image, bbox_res, mask_res, segm_res, keypoint_res,
                    int(im_id), catid2name, draw_threshold)
                self.status['result_image'] = np.array(image.copy())
                if self._compose_callback:
                    self._compose_callback.on_step_end(self.status)
                # save image with detection
                save_name = self._get_save_image_name(output_dir, image_path)
                logger.info("Detection bbox results save in {}".format(
                    save_name))
                image.save(save_name, quality=95)
                if save_txt:
                    save_path = os.path.splitext(save_name)[0] + '.txt'
                    results = {}
                    results["im_id"] = im_id
                    if bbox_res:
                        results["bbox_res"] = bbox_res
                    if keypoint_res:
                        results["keypoint_res"] = keypoint_res
                    save_result(save_path, results, catid2name, draw_threshold)
                start = end

    def _get_save_image_name(self, output_dir, image_path):
        """
        Get save image name from source image path.
        """
        if not os.path.exists(output_dir):
            os.makedirs(output_dir)
        image_name = os.path.split(image_path)[-1]
        name, ext = os.path.splitext(image_name)
        return os.path.join(output_dir, "{}".format(name)) + ext

    def _get_infer_cfg_and_input_spec(self, save_dir, prune_input=True):
        image_shape = None
        im_shape = [None, 2]
        scale_factor = [None, 2]
        if self.cfg.architecture in MOT_ARCH:
            test_reader_name = 'TestMOTReader'
        else:
            test_reader_name = 'TestReader'
        if 'inputs_def' in self.cfg[test_reader_name]:
            inputs_def = self.cfg[test_reader_name]['inputs_def']
            image_shape = inputs_def.get('image_shape', None)
        # set image_shape=[None, 3, -1, -1] as default
        if image_shape is None:
            image_shape = [None, 3, -1, -1]

        if len(image_shape) == 3:
            image_shape = [None] + image_shape
        else:
            im_shape = [image_shape[0], 2]
            scale_factor = [image_shape[0], 2]

        if hasattr(self.model, 'deploy'):
            self.model.deploy = True
        if hasattr(self.model, 'fuse_norm'):
            self.model.fuse_norm = self.cfg['TestReader'].get('fuse_normalize',
                                                              False)

        # Save infer cfg
        _dump_infer_config(self.cfg,
                           os.path.join(save_dir, 'infer_cfg.yml'), image_shape,
                           self.model)

        input_spec = [{
            "image": InputSpec(
                shape=image_shape, name='image'),
            "im_shape": InputSpec(
                shape=im_shape, name='im_shape'),
            "scale_factor": InputSpec(
                shape=scale_factor, name='scale_factor')
        }]
        if self.cfg.architecture == 'DeepSORT':
            input_spec[0].update({
                "crops": InputSpec(
                    shape=[None, 3, 192, 64], name='crops')
            })
        if prune_input:
            static_model = paddle.jit.to_static(
                self.model, input_spec=input_spec)
            # NOTE: dy2st do not pruned program, but jit.save will prune program
            # input spec, prune input spec here and save with pruned input spec
            pruned_input_spec = _prune_input_spec(
                input_spec, static_model.forward.main_program,
                static_model.forward.outputs)
        else:
            static_model = None
            pruned_input_spec = input_spec

        # TODO: Hard code, delete it when support prune input_spec.
        if self.cfg.architecture == 'PicoDet':
            pruned_input_spec = [{
                "image": InputSpec(
                    shape=image_shape, name='image')
            }]

        return static_model, pruned_input_spec

    def export(self, output_dir='output_inference'):
        self.model.eval()
        model_name = os.path.splitext(os.path.split(self.cfg.filename)[-1])[0]
        save_dir = os.path.join(output_dir, model_name)
        if not os.path.exists(save_dir):
            os.makedirs(save_dir)

        static_model, pruned_input_spec = self._get_infer_cfg_and_input_spec(
            save_dir)

        # dy2st and save model
        if 'slim' not in self.cfg or self.cfg['slim_type'] != 'QAT':
            paddle.jit.save(
                static_model,
                os.path.join(save_dir, 'model'),
                input_spec=pruned_input_spec)
        else:
            self.cfg.slim.save_quantized_model(
                self.model,
                os.path.join(save_dir, 'model'),
                input_spec=pruned_input_spec)
        logger.info("Export model and saved in {}".format(save_dir))

    def post_quant(self, output_dir='output_inference'):
        model_name = os.path.splitext(os.path.split(self.cfg.filename)[-1])[0]
        save_dir = os.path.join(output_dir, model_name)
        if not os.path.exists(save_dir):
            os.makedirs(save_dir)

        for idx, data in enumerate(self.loader):
            self.model(data)
            if idx == int(self.cfg.get('quant_batch_num', 10)):
                break

        # TODO: support prune input_spec
        _, pruned_input_spec = self._get_infer_cfg_and_input_spec(
            save_dir, prune_input=False)

        self.cfg.slim.save_quantized_model(
            self.model,
            os.path.join(save_dir, 'model'),
            input_spec=pruned_input_spec)
        logger.info("Export Post-Quant model and saved in {}".format(save_dir))

    def _flops(self, loader):
        self.model.eval()
        try:
            import paddleslim
        except Exception as e:
            logger.warning(
                'Unable to calculate flops, please install paddleslim, for example: `pip install paddleslim`'
            )
            return

        from paddleslim.analysis import dygraph_flops as flops
        input_data = None
        for data in loader:
            input_data = data
            break

        input_spec = [{
            "image": input_data['image'][0].unsqueeze(0),
            "im_shape": input_data['im_shape'][0].unsqueeze(0),
            "scale_factor": input_data['scale_factor'][0].unsqueeze(0)
        }]
        flops = flops(self.model, input_spec) / (1000**3)
        logger.info(" Model FLOPs : {:.6f}G. (image shape is {})".format(
            flops, input_data['image'][0].unsqueeze(0).shape))<|MERGE_RESOLUTION|>--- conflicted
+++ resolved
@@ -22,12 +22,8 @@
 import time
 
 import numpy as np
-<<<<<<< HEAD
 import typing
-from PIL import Image
-=======
 from PIL import Image, ImageOps
->>>>>>> af56c3e5
 
 import paddle
 import paddle.distributed as dist
