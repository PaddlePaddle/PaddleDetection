--- conflicted
+++ resolved
@@ -33,14 +33,10 @@
 from ppdet.core.workspace import create
 from ppdet.utils.checkpoint import load_weight, load_pretrain_weight
 from ppdet.utils.visualizer import visualize_results
-<<<<<<< HEAD
-
-from ppdet.metrics import Metric, COCOMetric, VOCMetric, WiderFaceMetric, JDEDetMetric, JDEReIDMetric
-from ppdet.metrics import get_categories, get_infer_results
-=======
+
 from ppdet.metrics import Metric, COCOMetric, VOCMetric, WiderFaceMetric, get_infer_results
+from ppdet.metrics import JDEDetMetric, JDEReIDMetric
 from ppdet.data.source.category import get_categories
->>>>>>> 3ef52b2e
 import ppdet.utils.stats as stats
 
 from .callbacks import Callback, ComposeCallback, LogPrinter, Checkpointer, WiferFaceEval, VisualDLWriter
@@ -61,21 +57,12 @@
         self.optimizer = None
         self.is_loaded_weights = False
 
-<<<<<<< HEAD
-        # model slim build
-        if 'slim' in cfg and cfg.slim:
-            if self.mode == 'train':
-                self.load_weights(cfg.pretrain_weights)
-            self.slim = create(cfg.slim)
-            self.slim(self.model)
-=======
         # build model
         if 'model' not in self.cfg:
             self.model = create(cfg.architecture)
         else:
             self.model = self.cfg.model
             self.is_loaded_weights = True
->>>>>>> 3ef52b2e
 
         # build data loader
         self.dataset = cfg['{}Dataset'.format(self.mode.capitalize())]
