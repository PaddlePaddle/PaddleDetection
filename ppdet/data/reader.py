# Copyright (c) 2020 PaddlePaddle Authors. All Rights Reserved.
#
# Licensed under the Apache License, Version 2.0 (the "License");
# you may not use this file except in compliance with the License.
# You may obtain a copy of the License at
#
#     http://www.apache.org/licenses/LICENSE-2.0
#
# Unless required by applicable law or agreed to in writing, software
# distributed under the License is distributed on an "AS IS" BASIS,
# WITHOUT WARRANTIES OR CONDITIONS OF ANY KIND, either express or implied.
# See the License for the specific language governing permissions and
# limitations under the License.

import os
import copy
import traceback
import six
import sys
import multiprocessing as mp
if sys.version_info >= (3, 0):
    import queue as Queue
else:
    import Queue
import numpy as np

from paddle.io import DataLoader, DistributedBatchSampler
from paddle.fluid.dataloader.collate import default_collate_fn

from ppdet.core.workspace import register, serializable, create
from . import transform
from .shm_utils import _get_shared_memory_size_in_M

from ppdet.utils.logger import setup_logger
logger = setup_logger('reader')

MAIN_PID = os.getpid()


class Compose(object):
    def __init__(self, transforms, num_classes=80):
        self.transforms = transforms
        self.transforms_cls = []
        for t in self.transforms:
            for k, v in t.items():
                op_cls = getattr(transform, k)
                f = op_cls(**v)
                if hasattr(f, 'num_classes'):
                    f.num_classes = num_classes

                self.transforms_cls.append(f)

    def __call__(self, data):
        for f in self.transforms_cls:
            try:
                data = f(data)
            except Exception as e:
                stack_info = traceback.format_exc()
                logger.warn("fail to map sample transform [{}] "
                            "with error: {} and stack:\n{}".format(
                                f, e, str(stack_info)))
                raise e

        return data


class BatchCompose(Compose):
    def __init__(self, transforms, num_classes=80, collate_batch=True):
        super(BatchCompose, self).__init__(transforms, num_classes)
        self.collate_batch = collate_batch

    def __call__(self, data):
        for f in self.transforms_cls:
            try:
                data = f(data)
            except Exception as e:
                stack_info = traceback.format_exc()
                logger.warn("fail to map batch transform [{}] "
                            "with error: {} and stack:\n{}".format(
                                f, e, str(stack_info)))
                raise e

        # remove keys which is not needed by model
        extra_key = ['h', 'w', 'flipped']
        for k in extra_key:
            for sample in data:
                if k in sample:
                    sample.pop(k)

        # batch data, if user-define batch function needed
        # use user-defined here
        if self.collate_batch:
            batch_data = default_collate_fn(data)
        else:
            batch_data = {}
            for k in data[0].keys():
                tmp_data = []
                for i in range(len(data)):
                    tmp_data.append(data[i][k])
                if not 'gt_' in k and not 'is_crowd' in k and not 'difficult' in k:
                    tmp_data = np.stack(tmp_data, axis=0)
                batch_data[k] = tmp_data
        return batch_data


class BaseDataLoader(object):
    """
    Base DataLoader implementation for detection models

    Args:
        sample_transforms (list): a list of transforms to perform
                                  on each sample
        batch_transforms (list): a list of transforms to perform
                                 on batch
        batch_size (int): batch size for batch collating, default 1.
        shuffle (bool): whether to shuffle samples
        drop_last (bool): whether to drop the last incomplete,
                          default False
        num_classes (int): class number of dataset, default 80
        collate_batch (bool): whether to collate batch in dataloader.
            If set to True, the samples will collate into batch according
            to the batch size. Otherwise, the ground-truth will not collate,
            which is used when the number of ground-truch is different in 
            samples.
        use_shared_memory (bool): whether to use shared memory to
                accelerate data loading, enable this only if you
                are sure that the shared memory size of your OS
                is larger than memory cost of input datas of model.
                Note that shared memory will be automatically
                disabled if the shared memory of OS is less than
                1G, which is not enough for detection models.
                Default False.
    """

    def __init__(self,
                 sample_transforms=[],
                 batch_transforms=[],
                 batch_size=1,
                 shuffle=False,
                 drop_last=False,
                 num_classes=80,
                 collate_batch=True,
                 use_shared_memory=False,
                 **kwargs):
        # sample transform
        self._sample_transforms = Compose(
            sample_transforms, num_classes=num_classes)

        # batch transfrom 
        self._batch_transforms = BatchCompose(batch_transforms, num_classes,
                                              collate_batch)
        self.batch_size = batch_size
        self.shuffle = shuffle
        self.drop_last = drop_last
        self.use_shared_memory = use_shared_memory
        self.kwargs = kwargs

    def __call__(self,
                 dataset,
                 worker_num,
                 batch_sampler=None,
                 return_list=False):
        self.dataset = dataset
        self.dataset.check_or_download_dataset()
        self.dataset.parse_dataset()
        # get data
        self.dataset.set_transform(self._sample_transforms)
        # set kwargs
        self.dataset.set_kwargs(**self.kwargs)
        # batch sampler
        if batch_sampler is None:
            self._batch_sampler = DistributedBatchSampler(
                self.dataset,
                batch_size=self.batch_size,
                shuffle=self.shuffle,
                drop_last=self.drop_last)
        else:
            self._batch_sampler = batch_sampler

        use_shared_memory = self.use_shared_memory
        # check whether shared memory size is bigger than 1G(1024M)
        if use_shared_memory:
            shm_size = _get_shared_memory_size_in_M()
            if shm_size is not None and shm_size < 1024.:
                logger.warn("Shared memory size is less than 1G, "
                            "disable shared_memory in DataLoader")
                use_shared_memory = False

        self.dataloader = DataLoader(
            dataset=self.dataset,
            batch_sampler=self._batch_sampler,
            collate_fn=self._batch_transforms,
            num_workers=worker_num,
            return_list=return_list,
            use_shared_memory=use_shared_memory)
        self.loader = iter(self.dataloader)

        return self

    def __len__(self):
        return len(self._batch_sampler)

    def __iter__(self):
        return self

    def __next__(self):
        try:
            return next(self.loader)
        except StopIteration:
            self.loader = iter(self.dataloader)
            six.reraise(*sys.exc_info())

    def next(self):
        # python2 compatibility
        return self.__next__()


@register
class TrainReader(BaseDataLoader):
    __shared__ = ['num_classes']

    def __init__(self,
                 sample_transforms=[],
                 batch_transforms=[],
                 batch_size=1,
                 shuffle=True,
                 drop_last=True,
                 num_classes=80,
                 collate_batch=True,
                 **kwargs):
        super(TrainReader, self).__init__(sample_transforms, batch_transforms,
                                          batch_size, shuffle, drop_last,
                                          num_classes, collate_batch, **kwargs)


@register
class EvalReader(BaseDataLoader):
    __shared__ = ['num_classes']

    def __init__(self,
                 sample_transforms=[],
                 batch_transforms=[],
                 batch_size=1,
                 shuffle=False,
                 drop_last=True,
                 num_classes=80,
                 **kwargs):
        super(EvalReader, self).__init__(sample_transforms, batch_transforms,
                                         batch_size, shuffle, drop_last,
                                         num_classes, **kwargs)


@register
class TestReader(BaseDataLoader):
    __shared__ = ['num_classes']

    def __init__(self,
                 sample_transforms=[],
                 batch_transforms=[],
                 batch_size=1,
                 shuffle=False,
                 drop_last=False,
                 num_classes=80,
                 **kwargs):
        super(TestReader, self).__init__(sample_transforms, batch_transforms,
                                         batch_size, shuffle, drop_last,
<<<<<<< HEAD
                                         num_classes, **kwargs)
=======
                                         drop_empty, num_classes, **kwargs)


@register
class EvalMOTReader(BaseDataLoader):
    __shared__ = ['num_classes']

    def __init__(self,
                 sample_transforms=[],
                 batch_transforms=[],
                 batch_size=1,
                 shuffle=False,
                 drop_last=False,
                 drop_empty=True,
                 num_classes=1,
                 **kwargs):
        super(EvalMOTReader, self).__init__(sample_transforms, batch_transforms,
                                            batch_size, shuffle, drop_last,
                                            drop_empty, num_classes, **kwargs)


@register
class TestMOTReader(BaseDataLoader):
    __shared__ = ['num_classes']

    def __init__(self,
                 sample_transforms=[],
                 batch_transforms=[],
                 batch_size=1,
                 shuffle=False,
                 drop_last=False,
                 drop_empty=True,
                 num_classes=1,
                 **kwargs):
        super(TestMOTReader, self).__init__(sample_transforms, batch_transforms,
                                            batch_size, shuffle, drop_last,
                                            drop_empty, num_classes, **kwargs)
>>>>>>> 0b1b74ad
<|MERGE_RESOLUTION|>--- conflicted
+++ resolved
@@ -264,10 +264,7 @@
                  **kwargs):
         super(TestReader, self).__init__(sample_transforms, batch_transforms,
                                          batch_size, shuffle, drop_last,
-<<<<<<< HEAD
                                          num_classes, **kwargs)
-=======
-                                         drop_empty, num_classes, **kwargs)
 
 
 @register
@@ -285,7 +282,7 @@
                  **kwargs):
         super(EvalMOTReader, self).__init__(sample_transforms, batch_transforms,
                                             batch_size, shuffle, drop_last,
-                                            drop_empty, num_classes, **kwargs)
+                                            num_classes, **kwargs)
 
 
 @register
@@ -303,5 +300,4 @@
                  **kwargs):
         super(TestMOTReader, self).__init__(sample_transforms, batch_transforms,
                                             batch_size, shuffle, drop_last,
-                                            drop_empty, num_classes, **kwargs)
->>>>>>> 0b1b74ad
+                                            num_classes, **kwargs)