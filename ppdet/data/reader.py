<<<<<<< HEAD
import sys
import copy
import traceback
import logging
import multiprocessing as mp
=======
# Copyright (c) 2020 PaddlePaddle Authors. All Rights Reserved.
#
# Licensed under the Apache License, Version 2.0 (the "License");
# you may not use this file except in compliance with the License.
# You may obtain a copy of the License at
#
#     http://www.apache.org/licenses/LICENSE-2.0
#
# Unless required by applicable law or agreed to in writing, software
# distributed under the License is distributed on an "AS IS" BASIS,
# WITHOUT WARRANTIES OR CONDITIONS OF ANY KIND, either express or implied.
# See the License for the specific language governing permissions and
# limitations under the License.

import copy
import traceback
>>>>>>> 17bbda7f
import six
import sys
if sys.version_info >= (3, 0):
    import queue as Queue
else:
    import Queue
import numpy as np
<<<<<<< HEAD
from paddle.io import DataLoader, get_worker_info
=======

from paddle.io import DataLoader
from paddle.io import DistributedBatchSampler

>>>>>>> 17bbda7f
from ppdet.core.workspace import register, serializable, create
from . import transform
from .transform import operator, batch_operator

from ppdet.utils.logger import setup_logger
logger = setup_logger('reader')


class Compose(object):
    def __init__(self, transforms, num_classes=81):
        self.transforms = transforms
        self.transforms_cls = []
        for t in self.transforms:
            for k, v in t.items():
                op_cls = getattr(transform, k)
                self.transforms_cls.append(op_cls(**v))
                if hasattr(op_cls, 'num_classes'):
                    op_cls.num_classes = num_classes

    def __call__(self, data):
        for f in self.transforms_cls:
            try:
                data = f(data)
            except Exception as e:
                stack_info = traceback.format_exc()
                logger.warn("fail to map op [{}] with error: {} and stack:\n{}".
                            format(f, e, str(stack_info)))
                raise e

        return data


class BatchCompose(Compose):
    def __init__(self, transforms, num_classes=81):
        super(BatchCompose, self).__init__(transforms, num_classes)
        self.output_fields = mp.Manager().list([])
        self.lock = mp.Lock()

    def __call__(self, data):
        for f in self.transforms_cls:
            try:
                data = f(data)
            except Exception as e:
                stack_info = traceback.format_exc()
                logger.warn("fail to map op [{}] with error: {} and stack:\n{}".
                            format(f, e, str(stack_info)))
                raise e

        # parse output fields by first sample
        # **this shoule be fixed if paddle.io.DataLoader support**
        # For paddle.io.DataLoader not support dict currently,
        # we need to parse the key from the first sample,
        # BatchCompose.__call__ will be called in each worker
        # process, so lock is need here.
        if len(self.output_fields) == 0:
            self.lock.acquire()
            if len(self.output_fields) == 0:
                for k, v in data[0].items():
                    # FIXME(dkp): for more elegent coding
                    if k not in ['flipped', 'h', 'w']:
                        self.output_fields.append(k)
            self.lock.release()
            sys.stdout.flush()

        sys.stdout.flush()
        data = [[data[i][k] for k in self.output_fields]
                for i in range(len(data))]
        data = list(zip(*data))

        batch_data = [np.stack(d, axis=0) for d in data]
        return batch_data


class BaseDataLoader(object):
    __share__ = ['num_classes']

    def __init__(self,
                 inputs_def=None,
                 sample_transforms=[],
                 batch_transforms=[],
                 batch_size=1,
                 shuffle=False,
                 drop_last=False,
                 drop_empty=True,
                 num_classes=81,
                 with_background=True,
                 **kwargs):
        # sample transform
        self._sample_transforms = Compose(
            sample_transforms, num_classes=num_classes)

        # batch transfrom 
<<<<<<< HEAD
        self._batch_transforms = BatchCompose(batch_transforms, num_classes)
=======
        self._batch_transforms = None
        if batch_transforms:
            self._batch_transforms = Compose(batch_transforms,
                                             copy.deepcopy(self._fields),
                                             transform, num_classes)
            self.output_fields = self._batch_transforms.output_fields
        else:
            self.output_fields = self._fields
>>>>>>> 17bbda7f

        self.batch_size = batch_size
        self.shuffle = shuffle
        self.drop_last = drop_last
        self.with_background = with_background
        self.kwargs = kwargs

    def __call__(self,
                 dataset,
                 worker_num,
                 batch_sampler=None,
                 return_list=False,
                 use_prefetch=True):
        self.dataset = dataset
        self.dataset.parse_dataset(self.with_background)
        # get data
        self.dataset.set_transform(self._sample_transforms)
        # set kwargs
        self.dataset.set_kwargs(**self.kwargs)
        # batch sampler
        if batch_sampler is None:
            self._batch_sampler = DistributedBatchSampler(
                self.dataset,
                batch_size=self.batch_size,
                shuffle=self.shuffle,
                drop_last=self.drop_last)
        else:
            self._batch_sampler = batch_sampler

        self.dataloader = DataLoader(
            dataset=self.dataset,
            batch_sampler=self._batch_sampler,
            collate_fn=self._batch_transforms,
            num_workers=worker_num,
            return_list=return_list,
            use_buffer_reader=use_prefetch,
            use_shared_memory=False)
        self.loader = iter(self.dataloader)

        return self

    def __len__(self):
        return len(self._batch_sampler)

    def __iter__(self):
        return self

    def __next__(self):
        # pack {filed_name: field_data} here
        # looking forward to support dictionary
        # data structure in paddle.io.DataLoader
        try:
            data = next(self.loader)
<<<<<<< HEAD
            return {
                k: v
                for k, v in zip(self._batch_transforms.output_fields, data)
            }
=======
            return {k: v for k, v in zip(self.output_fields, data)}
>>>>>>> 17bbda7f
        except StopIteration:
            self.loader = iter(self.dataloader)
            six.reraise(*sys.exc_info())

    def next(self):
        # python2 compatibility
        return self.__next__()


@register
class TrainReader(BaseDataLoader):
    def __init__(self,
                 inputs_def=None,
                 sample_transforms=[],
                 batch_transforms=[],
                 batch_size=1,
                 shuffle=True,
                 drop_last=True,
                 drop_empty=True,
                 num_classes=81,
                 with_background=True,
                 **kwargs):
        super(TrainReader, self).__init__(inputs_def, sample_transforms,
                                          batch_transforms, batch_size, shuffle,
                                          drop_last, drop_empty, num_classes,
                                          with_background, **kwargs)


@register
class EvalReader(BaseDataLoader):
    def __init__(self,
                 inputs_def=None,
                 sample_transforms=[],
                 batch_transforms=[],
                 batch_size=1,
                 shuffle=False,
                 drop_last=True,
                 drop_empty=True,
                 num_classes=81,
                 with_background=True,
                 **kwargs):
        super(EvalReader, self).__init__(inputs_def, sample_transforms,
                                         batch_transforms, batch_size, shuffle,
                                         drop_last, drop_empty, num_classes,
                                         with_background, **kwargs)


@register
class TestReader(BaseDataLoader):
    def __init__(self,
                 inputs_def=None,
                 sample_transforms=[],
                 batch_transforms=[],
                 batch_size=1,
                 shuffle=False,
                 drop_last=False,
                 drop_empty=True,
                 num_classes=81,
                 with_background=True,
                 **kwargs):
        super(TestReader, self).__init__(inputs_def, sample_transforms,
                                         batch_transforms, batch_size, shuffle,
                                         drop_last, drop_empty, num_classes,
                                         with_background, **kwargs)<|MERGE_RESOLUTION|>--- conflicted
+++ resolved
@@ -1,10 +1,3 @@
-<<<<<<< HEAD
-import sys
-import copy
-import traceback
-import logging
-import multiprocessing as mp
-=======
 # Copyright (c) 2020 PaddlePaddle Authors. All Rights Reserved.
 #
 # Licensed under the Apache License, Version 2.0 (the "License");
@@ -21,22 +14,18 @@
 
 import copy
 import traceback
->>>>>>> 17bbda7f
 import six
 import sys
+import multiprocessing as mp
 if sys.version_info >= (3, 0):
     import queue as Queue
 else:
     import Queue
 import numpy as np
-<<<<<<< HEAD
-from paddle.io import DataLoader, get_worker_info
-=======
 
 from paddle.io import DataLoader
 from paddle.io import DistributedBatchSampler
 
->>>>>>> 17bbda7f
 from ppdet.core.workspace import register, serializable, create
 from . import transform
 from .transform import operator, batch_operator
@@ -129,18 +118,7 @@
             sample_transforms, num_classes=num_classes)
 
         # batch transfrom 
-<<<<<<< HEAD
         self._batch_transforms = BatchCompose(batch_transforms, num_classes)
-=======
-        self._batch_transforms = None
-        if batch_transforms:
-            self._batch_transforms = Compose(batch_transforms,
-                                             copy.deepcopy(self._fields),
-                                             transform, num_classes)
-            self.output_fields = self._batch_transforms.output_fields
-        else:
-            self.output_fields = self._fields
->>>>>>> 17bbda7f
 
         self.batch_size = batch_size
         self.shuffle = shuffle
@@ -194,14 +172,10 @@
         # data structure in paddle.io.DataLoader
         try:
             data = next(self.loader)
-<<<<<<< HEAD
             return {
                 k: v
                 for k, v in zip(self._batch_transforms.output_fields, data)
             }
-=======
-            return {k: v for k, v in zip(self.output_fields, data)}
->>>>>>> 17bbda7f
         except StopIteration:
             self.loader = iter(self.dataloader)
             six.reraise(*sys.exc_info())
