# Copyright (c) 2019 PaddlePaddle Authors. All Rights Reserved. 
#   
# Licensed under the Apache License, Version 2.0 (the "License");   
# you may not use this file except in compliance with the License.  
# You may obtain a copy of the License at   
#   
#     http://www.apache.org/licenses/LICENSE-2.0    
#   
# Unless required by applicable law or agreed to in writing, software   
# distributed under the License is distributed on an "AS IS" BASIS, 
# WITHOUT WARRANTIES OR CONDITIONS OF ANY KIND, either express or implied.  
# See the License for the specific language governing permissions and   
# limitations under the License.

import os
import numpy as np
from collections import OrderedDict
try:
    from collections.abc import Sequence
except Exception:
    from collections import Sequence
from paddle.io import Dataset
from ppdet.core.workspace import register, serializable
from ppdet.utils.download import get_dataset_path
import copy


@serializable
class DetDataset(Dataset):
    def __init__(self,
                 dataset_dir=None,
                 image_dir=None,
                 anno_path=None,
                 data_fields=[],
                 sample_num=-1,
                 use_default_label=None,
                 **kwargs):
        super(DetDataset, self).__init__()
        self.dataset_dir = dataset_dir if dataset_dir is not None else ''
        self.anno_path = anno_path
        self.image_dir = image_dir if image_dir is not None else ''
        self.data_fields = data_fields
        self.sample_num = sample_num
        self.use_default_label = use_default_label
        self._epoch = 0

    def __len__(self, ):
        return len(self.roidbs)

    def __getitem__(self, idx):
        # data batch
        roidb = copy.deepcopy(self.roidbs[idx])
        if self.mixup_epoch == 0 or self._epoch < self.mixup_epoch:
            n = len(self.roidbs)
            idx = np.random.randint(n)
            roidb = [roidb, copy.deepcopy(self.roidbs[idx])]
        elif self.cutmix_epoch == 0 or self._epoch < self.cutmix_epoch:
            n = len(self.roidbs)
            idx = np.random.randint(n)
            roidb = [roidb, copy.deepcopy(self.roidbs[idx])]
        elif self.mosaic_epoch == 0 or self._epoch < self.mosaic_epoch:
            n = len(self.roidbs)
            roidb = [roidb, ] + [
                copy.deepcopy(self.roidbs[np.random.randint(n)])
                for _ in range(3)
            ]

        return self.transform(roidb)

    def set_kwargs(self, **kwargs):
        self.mixup_epoch = kwargs.get('mixup_epoch', -1)
        self.cutmix_epoch = kwargs.get('cutmix_epoch', -1)
        self.mosaic_epoch = kwargs.get('mosaic_epoch', -1)

<<<<<<< HEAD
    def set_transform(self, transform):
        self.transform = transform
=======
    def set_epoch(self, epoch_id):
        self._epoch = epoch_id

    def set_out(self, sample_transform, fields):
        self.transform = sample_transform
        self.fields = fields
>>>>>>> 17bbda7f

    def parse_dataset(self, with_background=True):
        raise NotImplemented(
            "Need to implement parse_dataset method of Dataset")

    def get_anno(self):
        if self.anno_path is None:
            return
        return os.path.join(self.dataset_dir, self.anno_path)


def _is_valid_file(f, extensions=('.jpg', '.jpeg', '.png', '.bmp')):
    return f.lower().endswith(extensions)


def _make_dataset(dir):
    dir = os.path.expanduser(dir)
    if not os.path.isdir(d):
        raise ('{} should be a dir'.format(dir))
    images = []
    for root, _, fnames in sorted(os.walk(dir, followlinks=True)):
        for fname in sorted(fnames):
            path = os.path.join(root, fname)
            if is_valid_file(path):
                images.append(path)
    return images


@register
@serializable
class ImageFolder(DetDataset):
    def __init__(self,
                 dataset_dir=None,
                 image_dir=None,
                 anno_path=None,
                 sample_num=-1,
                 use_default_label=None,
                 **kwargs):
        super(ImageFolder, self).__init__(dataset_dir, image_dir, anno_path,
                                          sample_num, use_default_label)
        self._imid2path = {}
        self.roidbs = None

    def parse_dataset(self, with_background=True):
        if not self.roidbs:
            self.roidbs = self._load_images()

    def _parse(self):
        image_dir = self.image_dir
        if not isinstance(image_dir, Sequence):
            image_dir = [image_dir]
        images = []
        for im_dir in image_dir:
            if os.path.isdir(im_dir):
                im_dir = os.path.join(self.dataset_dir, im_dir)
                images.extend(_make_dataset(im_dir))
            elif os.path.isfile(im_dir) and _is_valid_file(im_dir):
                images.append(im_dir)
        return images

    def _load_images(self):
        images = self._parse()
        ct = 0
        records = []
        for image in images:
            assert image != '' and os.path.isfile(image), \
                    "Image {} not found".format(image)
            if self.sample_num > 0 and ct >= self.sample_num:
                break
            rec = {'im_id': np.array([ct]), 'im_file': image}
            self._imid2path[ct] = image
            ct += 1
            records.append(rec)
        assert len(records) > 0, "No image file found"
        return records

    def get_imid2path(self):
        return self._imid2path

    def set_images(self, images):
        self.image_dir = images
        self.roidbs = self._load_images()<|MERGE_RESOLUTION|>--- conflicted
+++ resolved
@@ -72,17 +72,11 @@
         self.cutmix_epoch = kwargs.get('cutmix_epoch', -1)
         self.mosaic_epoch = kwargs.get('mosaic_epoch', -1)
 
-<<<<<<< HEAD
     def set_transform(self, transform):
         self.transform = transform
-=======
+
     def set_epoch(self, epoch_id):
         self._epoch = epoch_id
-
-    def set_out(self, sample_transform, fields):
-        self.transform = sample_transform
-        self.fields = fields
->>>>>>> 17bbda7f
 
     def parse_dataset(self, with_background=True):
         raise NotImplemented(
