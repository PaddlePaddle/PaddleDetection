# Copyright (c) 2019 PaddlePaddle Authors. All Rights Reserved. 
#   
# Licensed under the Apache License, Version 2.0 (the "License");   
# you may not use this file except in compliance with the License.  
# You may obtain a copy of the License at   
#   
#     http://www.apache.org/licenses/LICENSE-2.0    
# 
# Unless required by applicable law or agreed to in writing, software   
# distributed under the License is distributed on an "AS IS" BASIS, 
# WITHOUT WARRANTIES OR CONDITIONS OF ANY KIND, either express or implied.  
# See the License for the specific language governing permissions and   
# limitations under the License.

import os
import numpy as np

try:
    from collections.abc import Sequence
except Exception:
    from collections import Sequence
from paddle.io import Dataset
from ppdet.core.workspace import register, serializable
from ppdet.utils.download import get_dataset_path
import copy
from ppdet.data import source


@serializable
class DetDataset(Dataset):
    """
    Load detection dataset.

    Args:
        dataset_dir (str): root directory for dataset.
        image_dir (str): directory for images.
        anno_path (str): annotation file path.
        data_fields (list): key name of data dictionary, at least have 'image'.
        sample_num (int): number of samples to load, -1 means all.
        use_default_label (bool): whether to load default label list.
        repeat (int): repeat times for dataset, use in benchmark.
    """

    def __init__(self,
                 dataset_dir=None,
                 image_dir=None,
                 anno_path=None,
                 data_fields=['image'],
                 sample_num=-1,
                 use_default_label=None,
                 repeat=1,
                 **kwargs):
        super(DetDataset, self).__init__()
        self.dataset_dir = dataset_dir if dataset_dir is not None else ''
        self.anno_path = anno_path
        self.image_dir = image_dir if image_dir is not None else ''
        self.data_fields = data_fields
        self.sample_num = sample_num
        self.use_default_label = use_default_label
        self.repeat = repeat
        self._epoch = 0
        self._curr_iter = 0

    def __len__(self, ):
        return len(self.roidbs) * self.repeat

    def __call__(self, *args, **kwargs):
        return self

    def __getitem__(self, idx):
        if self.repeat > 1:
            idx %= self.repeat
        # data batch
        roidb = copy.deepcopy(self.roidbs[idx])
        if self.mixup_epoch == 0 or self._epoch < self.mixup_epoch:
            n = len(self.roidbs)
            idx = np.random.randint(n)
            roidb = [roidb, copy.deepcopy(self.roidbs[idx])]
        elif self.cutmix_epoch == 0 or self._epoch < self.cutmix_epoch:
            n = len(self.roidbs)
            idx = np.random.randint(n)
            roidb = [roidb, copy.deepcopy(self.roidbs[idx])]
        elif self.mosaic_epoch == 0 or self._epoch < self.mosaic_epoch:
            n = len(self.roidbs)
            roidb = [roidb, ] + [
                copy.deepcopy(self.roidbs[np.random.randint(n)])
                for _ in range(4)
            ]
        if isinstance(roidb, Sequence):
            for r in roidb:
                r['curr_iter'] = self._curr_iter
        else:
            roidb['curr_iter'] = self._curr_iter
        self._curr_iter += 1

        return self.transform(roidb)

    def check_or_download_dataset(self):
        self.dataset_dir = get_dataset_path(self.dataset_dir, self.anno_path,
                                            self.image_dir)

    def set_kwargs(self, **kwargs):
        self.mixup_epoch = kwargs.get('mixup_epoch', -1)
        self.cutmix_epoch = kwargs.get('cutmix_epoch', -1)
        self.mosaic_epoch = kwargs.get('mosaic_epoch', -1)

    def set_transform(self, transform):
        self.transform = transform

    def set_epoch(self, epoch_id):
        self._epoch = epoch_id

    def parse_dataset(self, ):
        raise NotImplementedError(
            "Need to implement parse_dataset method of Dataset")

    def get_anno(self):
        if self.anno_path is None:
            return
        return os.path.join(self.dataset_dir, self.anno_path)


def _is_valid_file(f, extensions=('.jpg', '.jpeg', '.png', '.bmp')):
    return f.lower().endswith(extensions)


def _make_dataset(dir):
    dir = os.path.expanduser(dir)
    if not os.path.isdir(dir):
        raise ('{} should be a dir'.format(dir))
    images = []
    for root, _, fnames in sorted(os.walk(dir, followlinks=True)):
        for fname in sorted(fnames):
            path = os.path.join(root, fname)
            if _is_valid_file(path):
                images.append(path)
    return images


@register
@serializable
class ImageFolder(DetDataset):
    def __init__(self,
                 dataset_dir=None,
                 image_dir=None,
                 anno_path=None,
                 sample_num=-1,
                 use_default_label=None,
                 **kwargs):
        super(ImageFolder, self).__init__(
            dataset_dir,
            image_dir,
            anno_path,
            sample_num=sample_num,
            use_default_label=use_default_label)
        self._imid2path = {}
        self.roidbs = None
        self.sample_num = sample_num

    def check_or_download_dataset(self):
        return

    def get_anno(self):
        if self.anno_path is None:
            return
        if self.dataset_dir:
            return os.path.join(self.dataset_dir, self.anno_path)
        else:
            return self.anno_path

    def parse_dataset(self, ):
        if not self.roidbs:
            self.roidbs = self._load_images()

    def _parse(self):
        image_dir = self.image_dir
        if not isinstance(image_dir, Sequence):
            image_dir = [image_dir]
        images = []
        for im_dir in image_dir:
            if os.path.isdir(im_dir):
                im_dir = os.path.join(self.dataset_dir, im_dir)
                images.extend(_make_dataset(im_dir))
            elif os.path.isfile(im_dir) and _is_valid_file(im_dir):
                images.append(im_dir)
        return images

    def _load_images(self):
        images = self._parse()
        ct = 0
        records = []
        for image in images:
            assert image != '' and os.path.isfile(image), \
                    "Image {} not found".format(image)
            if self.sample_num > 0 and ct >= self.sample_num:
                break
            rec = {'im_id': np.array([ct]), 'im_file': image}
            self._imid2path[ct] = image
            ct += 1
            records.append(rec)
        assert len(records) > 0, "No image file found"
        return records

    def get_imid2path(self):
        return self._imid2path

    def set_images(self, images):
        self.image_dir = images
        self.roidbs = self._load_images()

<<<<<<< HEAD
    def set_sub_images(self, images, image_list):
        records = []
        ct = 0
        im_file_name = images[0].split('.')[0]  # only bs=1
        postfix = images[0].split('.')[-1]
        for image in image_list:
            rec = {
                'im_id': np.array([ct]),
                'image': image,
                'im_file': im_file_name + '_{}.{}'.format(ct + 1, postfix),
            }
            self._imid2path[ct] = im_file_name + '_{}.{}'.format(ct + 1,
                                                                 postfix)
            ct += 1
            records.append(rec)
        assert len(records) > 0, "No image file found"
        self.roidbs = records
=======
    def get_label_list(self):
        # Only VOC dataset needs label list in ImageFold 
        return self.anno_path
>>>>>>> 06c8cf7e


@register
class CommonDataset(object):
    def __init__(self, **dataset_args):
        super(CommonDataset, self).__init__()
        dataset_args = copy.deepcopy(dataset_args)
        type = dataset_args.pop("name")
        self.dataset = getattr(source, type)(**dataset_args)

    def __call__(self):
        return self.dataset


@register
class TrainDataset(CommonDataset):
    pass


@register
class EvalMOTDataset(CommonDataset):
    pass


@register
class TestMOTDataset(CommonDataset):
    pass


@register
class EvalDataset(CommonDataset):
    pass


@register
class TestDataset(CommonDataset):
    pass<|MERGE_RESOLUTION|>--- conflicted
+++ resolved
@@ -208,7 +208,6 @@
         self.image_dir = images
         self.roidbs = self._load_images()
 
-<<<<<<< HEAD
     def set_sub_images(self, images, image_list):
         records = []
         ct = 0
@@ -226,11 +225,10 @@
             records.append(rec)
         assert len(records) > 0, "No image file found"
         self.roidbs = records
-=======
+
     def get_label_list(self):
         # Only VOC dataset needs label list in ImageFold 
         return self.anno_path
->>>>>>> 06c8cf7e
 
 
 @register
