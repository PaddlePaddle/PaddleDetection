# Copyright (c) 2019 PaddlePaddle Authors. All Rights Reserved.
#
# Licensed under the Apache License, Version 2.0 (the "License");
# you may not use this file except in compliance with the License.
# You may obtain a copy of the License at
#
#     http://www.apache.org/licenses/LICENSE-2.0
#
# Unless required by applicable law or agreed to in writing, software
# distributed under the License is distributed on an "AS IS" BASIS,
# WITHOUT WARRANTIES OR CONDITIONS OF ANY KIND, either express or implied.
# See the License for the specific language governing permissions and
# limitations under the License.

import os
import numpy as np
import logging
logger = logging.getLogger(__name__)

from ppdet.core.workspace import register, serializable
from .dataset import DataSet


@register
@serializable
class WIDERFaceDataSet(DataSet):
    """
    Load WiderFace records with 'anno_path'

    Args:
        dataset_dir (str): root directory for dataset.
        image_dir (str): directory for images.
        anno_path (str): root directory for voc annotation data
        sample_num (int): number of samples to load, -1 means all
        with_background (bool): whether load background as a class.
            if True, total class number will be 2. default True.
    """

    def __init__(self,
                 dataset_dir=None,
                 image_dir=None,
                 anno_path=None,
                 sample_num=-1,
                 with_background=True,
                 with_lmk=False):
        super(WIDERFaceDataSet, self).__init__(
            image_dir=image_dir,
            anno_path=anno_path,
            sample_num=sample_num,
            dataset_dir=dataset_dir,
            with_background=with_background)
        self.anno_path = anno_path
        self.sample_num = sample_num
        self.with_background = with_background
        self.roidbs = None
        self.cname2cid = None
        self.with_lmk = with_lmk

    def load_roidb_and_cname2cid(self):
        anno_path = os.path.join(self.dataset_dir, self.anno_path)
        image_dir = os.path.join(self.dataset_dir, self.image_dir)

        txt_file = anno_path

        records = []
        ct = 0
        file_lists = self._load_file_list(txt_file)
        cname2cid = widerface_label(self.with_background)

        for item in file_lists:
            im_fname = item[0]
            im_id = np.array([ct])
            gt_bbox = np.zeros((len(item) - 1, 4), dtype=np.float32)
            gt_class = np.ones((len(item) - 1, 1), dtype=np.int32)
            gt_lmk_labels = np.zeros((len(item) - 1, 10), dtype=np.float32)
            lmk_ignore_flag = np.zeros((len(item) - 1, 1), dtype=np.int32)
            for index_box in range(len(item)):
<<<<<<< HEAD
                if index_box < 1:
                    continue
                gt_bbox[index_box - 1] = item[index_box][0]
                if self.with_lmk:
                    gt_lmk_labels[index_box - 1] = item[index_box][1]
                    lmk_ignore_flag[index_box - 1] = item[index_box][2]
=======
                if index_box >= 2:
                    temp_info_box = item[index_box].split(' ')
                    xmin = float(temp_info_box[0])
                    ymin = float(temp_info_box[1])
                    w = float(temp_info_box[2])
                    h = float(temp_info_box[3])
                    # Filter out wrong labels
                    if w < 0 or h < 0:
                        logger.warn('Illegal box with w: {}, h: {} in '
                                    'img: {}, and it will be ignored'.format(
                                        w, h, im_fname))
                        continue
                    xmin = max(0, xmin)
                    ymin = max(0, ymin)
                    xmax = xmin + w
                    ymax = ymin + h
                    gt_bbox[index_box - 2] = [xmin, ymin, xmax, ymax]

>>>>>>> 9cd784b0
            im_fname = os.path.join(image_dir,
                                    im_fname) if image_dir else im_fname
            widerface_rec = {
                'im_file': im_fname,
                'im_id': im_id,
                'gt_bbox': gt_bbox,
                'gt_class': gt_class,
            }
            if self.with_lmk:
                widerface_rec['gt_keypoint'] = gt_lmk_labels
                widerface_rec['keypoint_ignore'] = lmk_ignore_flag
            # logger.debug
            if len(item) != 0:
                records.append(widerface_rec)

            ct += 1
            if self.sample_num > 0 and ct >= self.sample_num:
                break
        assert len(records) > 0, 'not found any widerface in %s' % (anno_path)
        logger.debug('{} samples in file {}'.format(ct, anno_path))
        self.roidbs, self.cname2cid = records, cname2cid

    def _load_file_list(self, input_txt):
        with open(input_txt, 'r') as f_dir:
            lines_input_txt = f_dir.readlines()

        file_dict = {}
        num_class = 0
        for i in range(len(lines_input_txt)):
            line_txt = lines_input_txt[i].strip('\n\t\r')
            if '.jpg' in line_txt:
                if i != 0:
                    num_class += 1
                file_dict[num_class] = []
                file_dict[num_class].append(line_txt)
            if '.jpg' not in line_txt:
                if len(line_txt) <= 6:
                    continue
                result_boxs = []
                split_str = line_txt.split(' ')
                xmin = float(split_str[0])
                ymin = float(split_str[1])
                w = float(split_str[2])
                h = float(split_str[3])

                # Filter out wrong labels
                if w < 0 or h < 0:
                    continue
                xmin = max(0, xmin)
                ymin = max(0, ymin)
                xmax = xmin + w
                ymax = ymin + h
                gt_bbox = [xmin, ymin, xmax, ymax]
                result_boxs.append(gt_bbox)
                if self.with_lmk:
                    assert len(split_str) > 18
                    lmk0_x = float(split_str[5])
                    lmk0_y = float(split_str[6])
                    lmk1_x = float(split_str[8])
                    lmk1_y = float(split_str[9])
                    lmk2_x = float(split_str[11])
                    lmk2_y = float(split_str[12])
                    lmk3_x = float(split_str[14])
                    lmk3_y = float(split_str[15])
                    lmk4_x = float(split_str[17])
                    lmk4_y = float(split_str[18])
                    lmk_ignore_flag = 0 if lmk0_x == -1 else 1
                    gt_lmk_label = [
                        lmk0_x, lmk0_y, lmk1_x, lmk1_y, lmk2_x, lmk2_y, lmk3_x,
                        lmk3_y, lmk4_x, lmk4_y
                    ]
                    result_boxs.append(gt_lmk_label)
                    result_boxs.append(lmk_ignore_flag)
                file_dict[num_class].append(result_boxs)

        return list(file_dict.values())


def widerface_label(with_background=True):
    labels_map = {'face': 1}
    if not with_background:
        labels_map = {k: v - 1 for k, v in labels_map.items()}
    return labels_map<|MERGE_RESOLUTION|>--- conflicted
+++ resolved
@@ -75,33 +75,12 @@
             gt_lmk_labels = np.zeros((len(item) - 1, 10), dtype=np.float32)
             lmk_ignore_flag = np.zeros((len(item) - 1, 1), dtype=np.int32)
             for index_box in range(len(item)):
-<<<<<<< HEAD
                 if index_box < 1:
                     continue
                 gt_bbox[index_box - 1] = item[index_box][0]
                 if self.with_lmk:
                     gt_lmk_labels[index_box - 1] = item[index_box][1]
                     lmk_ignore_flag[index_box - 1] = item[index_box][2]
-=======
-                if index_box >= 2:
-                    temp_info_box = item[index_box].split(' ')
-                    xmin = float(temp_info_box[0])
-                    ymin = float(temp_info_box[1])
-                    w = float(temp_info_box[2])
-                    h = float(temp_info_box[3])
-                    # Filter out wrong labels
-                    if w < 0 or h < 0:
-                        logger.warn('Illegal box with w: {}, h: {} in '
-                                    'img: {}, and it will be ignored'.format(
-                                        w, h, im_fname))
-                        continue
-                    xmin = max(0, xmin)
-                    ymin = max(0, ymin)
-                    xmax = xmin + w
-                    ymax = ymin + h
-                    gt_bbox[index_box - 2] = [xmin, ymin, xmax, ymax]
-
->>>>>>> 9cd784b0
             im_fname = os.path.join(image_dir,
                                     im_fname) if image_dir else im_fname
             widerface_rec = {
@@ -113,7 +92,7 @@
             if self.with_lmk:
                 widerface_rec['gt_keypoint'] = gt_lmk_labels
                 widerface_rec['keypoint_ignore'] = lmk_ignore_flag
-            # logger.debug
+
             if len(item) != 0:
                 records.append(widerface_rec)
 
@@ -146,9 +125,11 @@
                 ymin = float(split_str[1])
                 w = float(split_str[2])
                 h = float(split_str[3])
-
                 # Filter out wrong labels
                 if w < 0 or h < 0:
+                    logger.warn('Illegal box with w: {}, h: {} in '
+                                'img: {}, and it will be ignored'.format(
+                                    w, h, im_fname))
                     continue
                 xmin = max(0, xmin)
                 ymin = max(0, ymin)
