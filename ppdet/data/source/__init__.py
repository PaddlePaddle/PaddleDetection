--- conflicted
+++ resolved
@@ -16,17 +16,11 @@
 # TODO add voc and widerface dataset
 from . import voc
 #from . import widerface
-<<<<<<< HEAD
+from . import category
 from . import mot
-=======
-from . import category
->>>>>>> 3ef52b2e
 
 from .coco import *
 from .voc import *
 #from .widerface import *
-<<<<<<< HEAD
-from .mot import *
-=======
 from .category import *
->>>>>>> 3ef52b2e
+from .mot import *