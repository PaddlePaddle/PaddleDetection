--- conflicted
+++ resolved
@@ -16,18 +16,12 @@
 from . import voc
 from . import widerface
 from . import category
-<<<<<<< HEAD
+from . import keypoint_coco
 from . import mot
-=======
-from . import keypoint_coco
->>>>>>> a73970b0
 
 from .coco import *
 from .voc import *
 from .widerface import *
 from .category import *
-<<<<<<< HEAD
-from .mot import *
-=======
 from .keypoint_coco import *
->>>>>>> a73970b0
+from .mot import *