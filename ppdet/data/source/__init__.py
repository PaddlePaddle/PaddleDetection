# Copyright (c) 2019 PaddlePaddle Authors. All Rights Reserved.
#
# Licensed under the Apache License, Version 2.0 (the "License");
# you may not use this file except in compliance with the License.
# You may obtain a copy of the License at
#
#     http://www.apache.org/licenses/LICENSE-2.0
#
# Unless required by applicable law or agreed to in writing, software
# distributed under the License is distributed on an "AS IS" BASIS,
# WITHOUT WARRANTIES OR CONDITIONS OF ANY KIND, either express or implied.
# See the License for the specific language governing permissions and
# limitations under the License.

from . import coco
from . import voc
from . import widerface
from . import category
from . import mot

from .coco import *
from .voc import *
<<<<<<< HEAD
#from .widerface import *
from .category import *
from .mot import *
=======
from .widerface import *
from .category import *
>>>>>>> f48cab63
<|MERGE_RESOLUTION|>--- conflicted
+++ resolved
@@ -20,11 +20,6 @@
 
 from .coco import *
 from .voc import *
-<<<<<<< HEAD
-#from .widerface import *
-from .category import *
-from .mot import *
-=======
 from .widerface import *
 from .category import *
->>>>>>> f48cab63
+from .mot import *