--- conflicted
+++ resolved
@@ -24,7 +24,6 @@
 import cv2
 import numpy as np
 from .operators import register_op, BaseOperator, Resize
-from .operators import Resize_LetterBox, RandomAffine
 from .op_helper import jaccard_overlap, gaussian2D
 from scipy import ndimage
 
@@ -33,20 +32,15 @@
 logger = setup_logger(__name__)
 
 __all__ = [
-<<<<<<< HEAD
     'PadBatch',
     'BatchRandomResize',
     'Gt2YoloTarget',
     'Gt2FCOSTarget',
     'Gt2TTFTarget',
     'Gt2Solov2Target',
-    'BatchRandomAffine',
+    'RboxPadBatch',
     'Gt2JDETargetThres',
     'Gt2JDETargetMax',
-=======
-    'PadBatch', 'BatchRandomResize', 'Gt2YoloTarget', 'Gt2FCOSTarget',
-    'Gt2TTFTarget', 'Gt2Solov2Target', 'RboxPadBatch'
->>>>>>> f48cab63
 ]
 
 
@@ -120,8 +114,7 @@
                  keep_ratio,
                  interp=cv2.INTER_NEAREST,
                  random_size=True,
-                 random_interp=False,
-                 letterbox=False):
+                 random_interp=False):
         super(BatchRandomResize, self).__init__()
         self.keep_ratio = keep_ratio
         self.interps = [
@@ -141,7 +134,6 @@
         self.target_size = target_size
         self.random_size = random_size
         self.random_interp = random_interp
-        self.letterbox = letterbox
 
     def __call__(self, samples, context=None):
         if self.random_size:
@@ -154,11 +146,7 @@
         else:
             interp = self.interp
 
-        if not self.letterbox:
-            resizer = Resize(
-                target_size, keep_ratio=self.keep_ratio, interp=interp)
-        else:
-            resizer = Resize_LetterBox(target_size)
+        resizer = Resize(target_size, keep_ratio=self.keep_ratio, interp=interp)
         return resizer(samples, context=context)
 
 
@@ -760,14 +748,111 @@
 
 
 @register_op
-<<<<<<< HEAD
-class BatchRandomAffine(BaseOperator):
-    def __init__(self):
-        super(BatchRandomAffine, self).__init__()
+class RboxPadBatch(BaseOperator):
+    """
+    Pad a batch of samples so they can be divisible by a stride.
+    The layout of each image should be 'CHW'. And convert poly to rbox.
+    Args:
+        pad_to_stride (int): If `pad_to_stride > 0`, pad zeros to ensure
+            height and width is divisible by `pad_to_stride`.
+    """
+
+    def __init__(self, pad_to_stride=0, pad_gt=False):
+        super(RboxPadBatch, self).__init__()
+        self.pad_to_stride = pad_to_stride
+        self.pad_gt = pad_gt
 
     def __call__(self, samples, context=None):
-        random_affine = RandomAffine()
-        return random_affine(samples, context=context)
+        """
+        Args:
+            samples (list): a batch of sample, each is dict.
+        """
+        coarsest_stride = self.pad_to_stride
+
+        max_shape = np.array([data['image'].shape for data in samples]).max(
+            axis=0)
+        if coarsest_stride > 0:
+            max_shape[1] = int(
+                np.ceil(max_shape[1] / coarsest_stride) * coarsest_stride)
+            max_shape[2] = int(
+                np.ceil(max_shape[2] / coarsest_stride) * coarsest_stride)
+
+        for data in samples:
+            im = data['image']
+            im_c, im_h, im_w = im.shape[:]
+            padding_im = np.zeros(
+                (im_c, max_shape[1], max_shape[2]), dtype=np.float32)
+            padding_im[:, :im_h, :im_w] = im
+            data['image'] = padding_im
+            if 'semantic' in data and data['semantic'] is not None:
+                semantic = data['semantic']
+                padding_sem = np.zeros(
+                    (1, max_shape[1], max_shape[2]), dtype=np.float32)
+                padding_sem[:, :im_h, :im_w] = semantic
+                data['semantic'] = padding_sem
+            if 'gt_segm' in data and data['gt_segm'] is not None:
+                gt_segm = data['gt_segm']
+                padding_segm = np.zeros(
+                    (gt_segm.shape[0], max_shape[1], max_shape[2]),
+                    dtype=np.uint8)
+                padding_segm[:, :im_h, :im_w] = gt_segm
+                data['gt_segm'] = padding_segm
+        if self.pad_gt:
+            gt_num = []
+            if 'gt_poly' in data and data['gt_poly'] is not None and len(data[
+                    'gt_poly']) > 0:
+                pad_mask = True
+            else:
+                pad_mask = False
+
+            if pad_mask:
+                poly_num = []
+                poly_part_num = []
+                point_num = []
+            for data in samples:
+                gt_num.append(data['gt_bbox'].shape[0])
+                if pad_mask:
+                    poly_num.append(len(data['gt_poly']))
+                    for poly in data['gt_poly']:
+                        poly_part_num.append(int(len(poly)))
+                        for p_p in poly:
+                            point_num.append(int(len(p_p) / 2))
+            gt_num_max = max(gt_num)
+
+            for i, sample in enumerate(samples):
+                assert 'gt_rbox' in sample
+                assert 'gt_rbox2poly' in sample
+                gt_box_data = -np.ones([gt_num_max, 4], dtype=np.float32)
+                gt_class_data = -np.ones([gt_num_max], dtype=np.int32)
+                is_crowd_data = np.ones([gt_num_max], dtype=np.int32)
+
+                if pad_mask:
+                    poly_num_max = max(poly_num)
+                    poly_part_num_max = max(poly_part_num)
+                    point_num_max = max(point_num)
+                    gt_masks_data = -np.ones(
+                        [poly_num_max, poly_part_num_max, point_num_max, 2],
+                        dtype=np.float32)
+
+                gt_num = sample['gt_bbox'].shape[0]
+                gt_box_data[0:gt_num, :] = sample['gt_bbox']
+                gt_class_data[0:gt_num] = np.squeeze(sample['gt_class'])
+                is_crowd_data[0:gt_num] = np.squeeze(sample['is_crowd'])
+                if pad_mask:
+                    for j, poly in enumerate(sample['gt_poly']):
+                        for k, p_p in enumerate(poly):
+                            pp_np = np.array(p_p).reshape(-1, 2)
+                            gt_masks_data[j, k, :pp_np.shape[0], :] = pp_np
+                    sample['gt_poly'] = gt_masks_data
+                sample['gt_bbox'] = gt_box_data
+                sample['gt_class'] = gt_class_data
+                sample['is_crowd'] = is_crowd_data
+                # ploy to rbox
+                polys = sample['gt_rbox2poly']
+                rbox = bbox_utils.poly_to_rbox(polys)
+                sample['gt_rbox'] = rbox
+
+        return samples
 
 
 @register_op
@@ -1059,111 +1144,4 @@
 
                 sample['tbox{}'.format(i)] = tbox
                 sample['tconf{}'.format(i)] = tconf
-                sample['tide{}'.format(i)] = tid
-=======
-class RboxPadBatch(BaseOperator):
-    """
-    Pad a batch of samples so they can be divisible by a stride.
-    The layout of each image should be 'CHW'. And convert poly to rbox.
-    Args:
-        pad_to_stride (int): If `pad_to_stride > 0`, pad zeros to ensure
-            height and width is divisible by `pad_to_stride`.
-    """
-
-    def __init__(self, pad_to_stride=0, pad_gt=False):
-        super(RboxPadBatch, self).__init__()
-        self.pad_to_stride = pad_to_stride
-        self.pad_gt = pad_gt
-
-    def __call__(self, samples, context=None):
-        """
-        Args:
-            samples (list): a batch of sample, each is dict.
-        """
-        coarsest_stride = self.pad_to_stride
-
-        max_shape = np.array([data['image'].shape for data in samples]).max(
-            axis=0)
-        if coarsest_stride > 0:
-            max_shape[1] = int(
-                np.ceil(max_shape[1] / coarsest_stride) * coarsest_stride)
-            max_shape[2] = int(
-                np.ceil(max_shape[2] / coarsest_stride) * coarsest_stride)
-
-        for data in samples:
-            im = data['image']
-            im_c, im_h, im_w = im.shape[:]
-            padding_im = np.zeros(
-                (im_c, max_shape[1], max_shape[2]), dtype=np.float32)
-            padding_im[:, :im_h, :im_w] = im
-            data['image'] = padding_im
-            if 'semantic' in data and data['semantic'] is not None:
-                semantic = data['semantic']
-                padding_sem = np.zeros(
-                    (1, max_shape[1], max_shape[2]), dtype=np.float32)
-                padding_sem[:, :im_h, :im_w] = semantic
-                data['semantic'] = padding_sem
-            if 'gt_segm' in data and data['gt_segm'] is not None:
-                gt_segm = data['gt_segm']
-                padding_segm = np.zeros(
-                    (gt_segm.shape[0], max_shape[1], max_shape[2]),
-                    dtype=np.uint8)
-                padding_segm[:, :im_h, :im_w] = gt_segm
-                data['gt_segm'] = padding_segm
-        if self.pad_gt:
-            gt_num = []
-            if 'gt_poly' in data and data['gt_poly'] is not None and len(data[
-                    'gt_poly']) > 0:
-                pad_mask = True
-            else:
-                pad_mask = False
-
-            if pad_mask:
-                poly_num = []
-                poly_part_num = []
-                point_num = []
-            for data in samples:
-                gt_num.append(data['gt_bbox'].shape[0])
-                if pad_mask:
-                    poly_num.append(len(data['gt_poly']))
-                    for poly in data['gt_poly']:
-                        poly_part_num.append(int(len(poly)))
-                        for p_p in poly:
-                            point_num.append(int(len(p_p) / 2))
-            gt_num_max = max(gt_num)
-
-            for i, sample in enumerate(samples):
-                assert 'gt_rbox' in sample
-                assert 'gt_rbox2poly' in sample
-                gt_box_data = -np.ones([gt_num_max, 4], dtype=np.float32)
-                gt_class_data = -np.ones([gt_num_max], dtype=np.int32)
-                is_crowd_data = np.ones([gt_num_max], dtype=np.int32)
-
-                if pad_mask:
-                    poly_num_max = max(poly_num)
-                    poly_part_num_max = max(poly_part_num)
-                    point_num_max = max(point_num)
-                    gt_masks_data = -np.ones(
-                        [poly_num_max, poly_part_num_max, point_num_max, 2],
-                        dtype=np.float32)
-
-                gt_num = sample['gt_bbox'].shape[0]
-                gt_box_data[0:gt_num, :] = sample['gt_bbox']
-                gt_class_data[0:gt_num] = np.squeeze(sample['gt_class'])
-                is_crowd_data[0:gt_num] = np.squeeze(sample['is_crowd'])
-                if pad_mask:
-                    for j, poly in enumerate(sample['gt_poly']):
-                        for k, p_p in enumerate(poly):
-                            pp_np = np.array(p_p).reshape(-1, 2)
-                            gt_masks_data[j, k, :pp_np.shape[0], :] = pp_np
-                    sample['gt_poly'] = gt_masks_data
-                sample['gt_bbox'] = gt_box_data
-                sample['gt_class'] = gt_class_data
-                sample['is_crowd'] = is_crowd_data
-                # ploy to rbox
-                polys = sample['gt_rbox2poly']
-                rbox = bbox_utils.poly_to_rbox(polys)
-                sample['gt_rbox'] = rbox
->>>>>>> f48cab63
-
-        return samples+                sample['tide{}'.format(i)] = tid