# Copyright (c) 2020 PaddlePaddle Authors. All Rights Reserved.
#
# Licensed under the Apache License, Version 2.0 (the "License");
# you may not use this file except in compliance with the License.
# You may obtain a copy of the License at
#
#     http://www.apache.org/licenses/LICENSE-2.0
#
# Unless required by applicable law or agreed to in writing, software
# distributed under the License is distributed on an "AS IS" BASIS,
# WITHOUT WARRANTIES OR CONDITIONS OF ANY KIND, either express or implied.
# See the License for the specific language governing permissions and
# limitations under the License.

from __future__ import absolute_import
from __future__ import division
from __future__ import print_function

try:
    from collections.abc import Sequence
except Exception:
    from collections import Sequence

import cv2
import math
import numpy as np
from .operators import register_op, BaseOperator, Resize
from .op_helper import jaccard_overlap, gaussian2D
from .atss_assigner import ATSSAssigner
from scipy import ndimage

from ppdet.modeling import bbox_utils
from ppdet.utils.logger import setup_logger
logger = setup_logger(__name__)

__all__ = [
    'PadBatch', 'BatchRandomResize', 'Gt2YoloTarget', 'Gt2FCOSTarget',
<<<<<<< HEAD
    'Gt2TTFTarget', 'Gt2Solov2Target', 'Gt2SparseRCNNTarget', 'Gt2GFLTarget'
=======
    'Gt2TTFTarget', 'Gt2Solov2Target', 'Gt2SparseRCNNTarget', 'PadMaskBatch'
>>>>>>> e8aeb802
]


@register_op
class PadBatch(BaseOperator):
    """
    Pad a batch of samples so they can be divisible by a stride.
    The layout of each image should be 'CHW'.
    Args:
        pad_to_stride (int): If `pad_to_stride > 0`, pad zeros to ensure
            height and width is divisible by `pad_to_stride`.
    """

    def __init__(self, pad_to_stride=0):
        super(PadBatch, self).__init__()
        self.pad_to_stride = pad_to_stride

    def __call__(self, samples, context=None):
        """
        Args:
            samples (list): a batch of sample, each is dict.
        """
        coarsest_stride = self.pad_to_stride

        max_shape = np.array([data['image'].shape for data in samples]).max(
            axis=0)
        if coarsest_stride > 0:
            max_shape[1] = int(
                np.ceil(max_shape[1] / coarsest_stride) * coarsest_stride)
            max_shape[2] = int(
                np.ceil(max_shape[2] / coarsest_stride) * coarsest_stride)

        for data in samples:
            im = data['image']
            im_c, im_h, im_w = im.shape[:]
            padding_im = np.zeros(
                (im_c, max_shape[1], max_shape[2]), dtype=np.float32)
            padding_im[:, :im_h, :im_w] = im
            data['image'] = padding_im
            if 'semantic' in data and data['semantic'] is not None:
                semantic = data['semantic']
                padding_sem = np.zeros(
                    (1, max_shape[1], max_shape[2]), dtype=np.float32)
                padding_sem[:, :im_h, :im_w] = semantic
                data['semantic'] = padding_sem
            if 'gt_segm' in data and data['gt_segm'] is not None:
                gt_segm = data['gt_segm']
                padding_segm = np.zeros(
                    (gt_segm.shape[0], max_shape[1], max_shape[2]),
                    dtype=np.uint8)
                padding_segm[:, :im_h, :im_w] = gt_segm
                data['gt_segm'] = padding_segm

            if 'gt_rbox2poly' in data and data['gt_rbox2poly'] is not None:
                # ploy to rbox
                polys = data['gt_rbox2poly']
                rbox = bbox_utils.poly2rbox(polys)
                data['gt_rbox'] = rbox

        return samples


@register_op
class BatchRandomResize(BaseOperator):
    """
    Resize image to target size randomly. random target_size and interpolation method
    Args:
        target_size (int, list, tuple): image target size, if random size is True, must be list or tuple
        keep_ratio (bool): whether keep_raio or not, default true
        interp (int): the interpolation method
        random_size (bool): whether random select target size of image
        random_interp (bool): whether random select interpolation method
    """

    def __init__(self,
                 target_size,
                 keep_ratio,
                 interp=cv2.INTER_NEAREST,
                 random_size=True,
                 random_interp=False):
        super(BatchRandomResize, self).__init__()
        self.keep_ratio = keep_ratio
        self.interps = [
            cv2.INTER_NEAREST,
            cv2.INTER_LINEAR,
            cv2.INTER_AREA,
            cv2.INTER_CUBIC,
            cv2.INTER_LANCZOS4,
        ]
        self.interp = interp
        assert isinstance(target_size, (
            int, Sequence)), "target_size must be int, list or tuple"
        if random_size and not isinstance(target_size, list):
            raise TypeError(
                "Type of target_size is invalid when random_size is True. Must be List, now is {}".
                format(type(target_size)))
        self.target_size = target_size
        self.random_size = random_size
        self.random_interp = random_interp

    def __call__(self, samples, context=None):
        if self.random_size:
            index = np.random.choice(len(self.target_size))
            target_size = self.target_size[index]
        else:
            target_size = self.target_size

        if self.random_interp:
            interp = np.random.choice(self.interps)
        else:
            interp = self.interp

        resizer = Resize(target_size, keep_ratio=self.keep_ratio, interp=interp)
        return resizer(samples, context=context)


@register_op
class Gt2YoloTarget(BaseOperator):
    """
    Generate YOLOv3 targets by groud truth data, this operator is only used in
    fine grained YOLOv3 loss mode
    """

    def __init__(self,
                 anchors,
                 anchor_masks,
                 downsample_ratios,
                 num_classes=80,
                 iou_thresh=1.):
        super(Gt2YoloTarget, self).__init__()
        self.anchors = anchors
        self.anchor_masks = anchor_masks
        self.downsample_ratios = downsample_ratios
        self.num_classes = num_classes
        self.iou_thresh = iou_thresh

    def __call__(self, samples, context=None):
        assert len(self.anchor_masks) == len(self.downsample_ratios), \
            "anchor_masks', and 'downsample_ratios' should have same length."

        h, w = samples[0]['image'].shape[1:3]
        an_hw = np.array(self.anchors) / np.array([[w, h]])
        for sample in samples:
            gt_bbox = sample['gt_bbox']
            gt_class = sample['gt_class']
            if 'gt_score' not in sample:
                sample['gt_score'] = np.ones(
                    (gt_bbox.shape[0], 1), dtype=np.float32)
            gt_score = sample['gt_score']
            for i, (
                    mask, downsample_ratio
            ) in enumerate(zip(self.anchor_masks, self.downsample_ratios)):
                grid_h = int(h / downsample_ratio)
                grid_w = int(w / downsample_ratio)
                target = np.zeros(
                    (len(mask), 6 + self.num_classes, grid_h, grid_w),
                    dtype=np.float32)
                for b in range(gt_bbox.shape[0]):
                    gx, gy, gw, gh = gt_bbox[b, :]
                    cls = gt_class[b]
                    score = gt_score[b]
                    if gw <= 0. or gh <= 0. or score <= 0.:
                        continue

                    # find best match anchor index
                    best_iou = 0.
                    best_idx = -1
                    for an_idx in range(an_hw.shape[0]):
                        iou = jaccard_overlap(
                            [0., 0., gw, gh],
                            [0., 0., an_hw[an_idx, 0], an_hw[an_idx, 1]])
                        if iou > best_iou:
                            best_iou = iou
                            best_idx = an_idx

                    gi = int(gx * grid_w)
                    gj = int(gy * grid_h)

                    # gtbox should be regresed in this layes if best match 
                    # anchor index in anchor mask of this layer
                    if best_idx in mask:
                        best_n = mask.index(best_idx)

                        # x, y, w, h, scale
                        target[best_n, 0, gj, gi] = gx * grid_w - gi
                        target[best_n, 1, gj, gi] = gy * grid_h - gj
                        target[best_n, 2, gj, gi] = np.log(
                            gw * w / self.anchors[best_idx][0])
                        target[best_n, 3, gj, gi] = np.log(
                            gh * h / self.anchors[best_idx][1])
                        target[best_n, 4, gj, gi] = 2.0 - gw * gh

                        # objectness record gt_score
                        target[best_n, 5, gj, gi] = score

                        # classification
                        target[best_n, 6 + cls, gj, gi] = 1.

                    # For non-matched anchors, calculate the target if the iou 
                    # between anchor and gt is larger than iou_thresh
                    if self.iou_thresh < 1:
                        for idx, mask_i in enumerate(mask):
                            if mask_i == best_idx: continue
                            iou = jaccard_overlap(
                                [0., 0., gw, gh],
                                [0., 0., an_hw[mask_i, 0], an_hw[mask_i, 1]])
                            if iou > self.iou_thresh and target[idx, 5, gj,
                                                                gi] == 0.:
                                # x, y, w, h, scale
                                target[idx, 0, gj, gi] = gx * grid_w - gi
                                target[idx, 1, gj, gi] = gy * grid_h - gj
                                target[idx, 2, gj, gi] = np.log(
                                    gw * w / self.anchors[mask_i][0])
                                target[idx, 3, gj, gi] = np.log(
                                    gh * h / self.anchors[mask_i][1])
                                target[idx, 4, gj, gi] = 2.0 - gw * gh

                                # objectness record gt_score
                                target[idx, 5, gj, gi] = score

                                # classification
                                target[idx, 6 + cls, gj, gi] = 1.
                sample['target{}'.format(i)] = target

            # remove useless gt_class and gt_score after target calculated
            sample.pop('gt_class')
            sample.pop('gt_score')

        return samples


@register_op
class Gt2FCOSTarget(BaseOperator):
    """
    Generate FCOS targets by groud truth data
    """

    def __init__(self,
                 object_sizes_boundary,
                 center_sampling_radius,
                 downsample_ratios,
                 norm_reg_targets=False):
        super(Gt2FCOSTarget, self).__init__()
        self.center_sampling_radius = center_sampling_radius
        self.downsample_ratios = downsample_ratios
        self.INF = np.inf
        self.object_sizes_boundary = [-1] + object_sizes_boundary + [self.INF]
        object_sizes_of_interest = []
        for i in range(len(self.object_sizes_boundary) - 1):
            object_sizes_of_interest.append([
                self.object_sizes_boundary[i], self.object_sizes_boundary[i + 1]
            ])
        self.object_sizes_of_interest = object_sizes_of_interest
        self.norm_reg_targets = norm_reg_targets

    def _compute_points(self, w, h):
        """
        compute the corresponding points in each feature map
        :param h: image height
        :param w: image width
        :return: points from all feature map
        """
        locations = []
        for stride in self.downsample_ratios:
            shift_x = np.arange(0, w, stride).astype(np.float32)
            shift_y = np.arange(0, h, stride).astype(np.float32)
            shift_x, shift_y = np.meshgrid(shift_x, shift_y)
            shift_x = shift_x.flatten()
            shift_y = shift_y.flatten()
            location = np.stack([shift_x, shift_y], axis=1) + stride // 2
            locations.append(location)
        num_points_each_level = [len(location) for location in locations]
        locations = np.concatenate(locations, axis=0)
        return locations, num_points_each_level

    def _convert_xywh2xyxy(self, gt_bbox, w, h):
        """
        convert the bounding box from style xywh to xyxy
        :param gt_bbox: bounding boxes normalized into [0, 1]
        :param w: image width
        :param h: image height
        :return: bounding boxes in xyxy style
        """
        bboxes = gt_bbox.copy()
        bboxes[:, [0, 2]] = bboxes[:, [0, 2]] * w
        bboxes[:, [1, 3]] = bboxes[:, [1, 3]] * h
        bboxes[:, 2] = bboxes[:, 0] + bboxes[:, 2]
        bboxes[:, 3] = bboxes[:, 1] + bboxes[:, 3]
        return bboxes

    def _check_inside_boxes_limited(self, gt_bbox, xs, ys,
                                    num_points_each_level):
        """
        check if points is within the clipped boxes
        :param gt_bbox: bounding boxes
        :param xs: horizontal coordinate of points
        :param ys: vertical coordinate of points
        :return: the mask of points is within gt_box or not
        """
        bboxes = np.reshape(
            gt_bbox, newshape=[1, gt_bbox.shape[0], gt_bbox.shape[1]])
        bboxes = np.tile(bboxes, reps=[xs.shape[0], 1, 1])
        ct_x = (bboxes[:, :, 0] + bboxes[:, :, 2]) / 2
        ct_y = (bboxes[:, :, 1] + bboxes[:, :, 3]) / 2
        beg = 0
        clipped_box = bboxes.copy()
        for lvl, stride in enumerate(self.downsample_ratios):
            end = beg + num_points_each_level[lvl]
            stride_exp = self.center_sampling_radius * stride
            clipped_box[beg:end, :, 0] = np.maximum(
                bboxes[beg:end, :, 0], ct_x[beg:end, :] - stride_exp)
            clipped_box[beg:end, :, 1] = np.maximum(
                bboxes[beg:end, :, 1], ct_y[beg:end, :] - stride_exp)
            clipped_box[beg:end, :, 2] = np.minimum(
                bboxes[beg:end, :, 2], ct_x[beg:end, :] + stride_exp)
            clipped_box[beg:end, :, 3] = np.minimum(
                bboxes[beg:end, :, 3], ct_y[beg:end, :] + stride_exp)
            beg = end
        l_res = xs - clipped_box[:, :, 0]
        r_res = clipped_box[:, :, 2] - xs
        t_res = ys - clipped_box[:, :, 1]
        b_res = clipped_box[:, :, 3] - ys
        clipped_box_reg_targets = np.stack([l_res, t_res, r_res, b_res], axis=2)
        inside_gt_box = np.min(clipped_box_reg_targets, axis=2) > 0
        return inside_gt_box

    def __call__(self, samples, context=None):
        assert len(self.object_sizes_of_interest) == len(self.downsample_ratios), \
            "object_sizes_of_interest', and 'downsample_ratios' should have same length."

        for sample in samples:
            im = sample['image']
            bboxes = sample['gt_bbox']
            gt_class = sample['gt_class']
            # calculate the locations
            h, w = im.shape[1:3]
            points, num_points_each_level = self._compute_points(w, h)
            object_scale_exp = []
            for i, num_pts in enumerate(num_points_each_level):
                object_scale_exp.append(
                    np.tile(
                        np.array([self.object_sizes_of_interest[i]]),
                        reps=[num_pts, 1]))
            object_scale_exp = np.concatenate(object_scale_exp, axis=0)

            gt_area = (bboxes[:, 2] - bboxes[:, 0]) * (
                bboxes[:, 3] - bboxes[:, 1])
            xs, ys = points[:, 0], points[:, 1]
            xs = np.reshape(xs, newshape=[xs.shape[0], 1])
            xs = np.tile(xs, reps=[1, bboxes.shape[0]])
            ys = np.reshape(ys, newshape=[ys.shape[0], 1])
            ys = np.tile(ys, reps=[1, bboxes.shape[0]])

            l_res = xs - bboxes[:, 0]
            r_res = bboxes[:, 2] - xs
            t_res = ys - bboxes[:, 1]
            b_res = bboxes[:, 3] - ys
            reg_targets = np.stack([l_res, t_res, r_res, b_res], axis=2)
            if self.center_sampling_radius > 0:
                is_inside_box = self._check_inside_boxes_limited(
                    bboxes, xs, ys, num_points_each_level)
            else:
                is_inside_box = np.min(reg_targets, axis=2) > 0
            # check if the targets is inside the corresponding level
            max_reg_targets = np.max(reg_targets, axis=2)
            lower_bound = np.tile(
                np.expand_dims(
                    object_scale_exp[:, 0], axis=1),
                reps=[1, max_reg_targets.shape[1]])
            high_bound = np.tile(
                np.expand_dims(
                    object_scale_exp[:, 1], axis=1),
                reps=[1, max_reg_targets.shape[1]])
            is_match_current_level = \
                (max_reg_targets > lower_bound) & \
                (max_reg_targets < high_bound)
            points2gtarea = np.tile(
                np.expand_dims(
                    gt_area, axis=0), reps=[xs.shape[0], 1])
            points2gtarea[is_inside_box == 0] = self.INF
            points2gtarea[is_match_current_level == 0] = self.INF
            points2min_area = points2gtarea.min(axis=1)
            points2min_area_ind = points2gtarea.argmin(axis=1)
            labels = gt_class[points2min_area_ind] + 1
            labels[points2min_area == self.INF] = 0
            reg_targets = reg_targets[range(xs.shape[0]), points2min_area_ind]
            ctn_targets = np.sqrt((reg_targets[:, [0, 2]].min(axis=1) / \
                                  reg_targets[:, [0, 2]].max(axis=1)) * \
                                  (reg_targets[:, [1, 3]].min(axis=1) / \
                                   reg_targets[:, [1, 3]].max(axis=1))).astype(np.float32)
            ctn_targets = np.reshape(
                ctn_targets, newshape=[ctn_targets.shape[0], 1])
            ctn_targets[labels <= 0] = 0
            pos_ind = np.nonzero(labels != 0)
            reg_targets_pos = reg_targets[pos_ind[0], :]
            split_sections = []
            beg = 0
            for lvl in range(len(num_points_each_level)):
                end = beg + num_points_each_level[lvl]
                split_sections.append(end)
                beg = end
            labels_by_level = np.split(labels, split_sections, axis=0)
            reg_targets_by_level = np.split(reg_targets, split_sections, axis=0)
            ctn_targets_by_level = np.split(ctn_targets, split_sections, axis=0)
            for lvl in range(len(self.downsample_ratios)):
                grid_w = int(np.ceil(w / self.downsample_ratios[lvl]))
                grid_h = int(np.ceil(h / self.downsample_ratios[lvl]))
                if self.norm_reg_targets:
                    sample['reg_target{}'.format(lvl)] = \
                        np.reshape(
                            reg_targets_by_level[lvl] / \
                            self.downsample_ratios[lvl],
                            newshape=[grid_h, grid_w, 4])
                else:
                    sample['reg_target{}'.format(lvl)] = np.reshape(
                        reg_targets_by_level[lvl],
                        newshape=[grid_h, grid_w, 4])
                sample['labels{}'.format(lvl)] = np.reshape(
                    labels_by_level[lvl], newshape=[grid_h, grid_w, 1])
                sample['centerness{}'.format(lvl)] = np.reshape(
                    ctn_targets_by_level[lvl], newshape=[grid_h, grid_w, 1])

            sample.pop('is_crowd', None)
            sample.pop('difficult', None)
            sample.pop('gt_class', None)
            sample.pop('gt_bbox', None)
        return samples


@register_op
class Gt2GFLTarget(BaseOperator):
    """
    Generate GFocal loss targets by groud truth data
    """

    def __init__(self,
                 num_classes=80,
                 downsample_ratios=[8, 16, 32, 64, 128],
                 grid_cell_scale=4,
                 cell_offset=0):
        super(Gt2GFLTarget, self).__init__()
        self.num_classes = num_classes
        self.downsample_ratios = downsample_ratios
        self.grid_cell_scale = grid_cell_scale
        self.cell_offset = cell_offset

        self.assigner = ATSSAssigner(topk=9)

    def get_grid_cells(self, featmap_size, scale, stride, offset=0):
        """
        Generate grid cells of a feature map for target assignment.
        Args:
            featmap_size: Size of a single level feature map.
            scale: Grid cell scale.
            stride: Down sample stride of the feature map.
            offset: Offset of grid cells.
        return:
            Grid_cells xyxy position. Size should be [feat_w * feat_h, 4]
        """
        cell_size = stride * scale
        h, w = featmap_size
        x_range = (np.arange(w, dtype=np.float32) + offset) * stride
        y_range = (np.arange(h, dtype=np.float32) + offset) * stride
        x, y = np.meshgrid(x_range, y_range)
        y = y.flatten()
        x = x.flatten()
        grid_cells = np.stack(
            [
                x - 0.5 * cell_size, y - 0.5 * cell_size, x + 0.5 * cell_size,
                y + 0.5 * cell_size
            ],
            axis=-1)
        return grid_cells

    def get_sample(self, assign_gt_inds, gt_bboxes):
        pos_inds = np.unique(np.nonzero(assign_gt_inds > 0)[0])
        neg_inds = np.unique(np.nonzero(assign_gt_inds == 0)[0])
        pos_assigned_gt_inds = assign_gt_inds[pos_inds] - 1

        if gt_bboxes.size == 0:
            # hack for index error case
            assert pos_assigned_gt_inds.size == 0
            pos_gt_bboxes = np.empty_like(gt_bboxes).reshape(-1, 4)
        else:
            if len(gt_bboxes.shape) < 2:
                gt_bboxes = gt_bboxes.resize(-1, 4)
            pos_gt_bboxes = gt_bboxes[pos_assigned_gt_inds, :]
        return pos_inds, neg_inds, pos_gt_bboxes, pos_assigned_gt_inds

    def __call__(self, samples, context=None):
        assert len(samples) > 0
        batch_size = len(samples)
        # get grid cells of image
        h, w = samples[0]['image'].shape[1:3]
        multi_level_grid_cells = []
        for stride in self.downsample_ratios:
            featmap_size = (int(math.ceil(h / stride)),
                            int(math.ceil(w / stride)))
            multi_level_grid_cells.append(
                self.get_grid_cells(featmap_size, self.grid_cell_scale, stride,
                                    self.cell_offset))
        mlvl_grid_cells_list = [
            multi_level_grid_cells for i in range(batch_size)
        ]
        # pixel cell number of multi-level feature maps
        num_level_cells = [
            grid_cells.shape[0] for grid_cells in mlvl_grid_cells_list[0]
        ]
        num_level_cells_list = [num_level_cells] * batch_size
        # concat all level cells and to a single array
        for i in range(batch_size):
            mlvl_grid_cells_list[i] = np.concatenate(mlvl_grid_cells_list[i])
        # target assign on all images
        for sample, grid_cells, num_level_cells in zip(
                samples, mlvl_grid_cells_list, num_level_cells_list):
            gt_bboxes = sample['gt_bbox']
            gt_labels = sample['gt_class'].squeeze()
            if gt_labels.size == 1:
                gt_labels = np.array([gt_labels]).astype(np.int32)
            gt_bboxes_ignore = None
            assign_gt_inds, _, _ = self.assigner(grid_cells, num_level_cells,
                                                 gt_bboxes, gt_bboxes_ignore,
                                                 gt_labels)
            pos_inds, neg_inds, pos_gt_bboxes, pos_assigned_gt_inds = self.get_sample(
                assign_gt_inds, gt_bboxes)

            num_cells = grid_cells.shape[0]
            bbox_targets = np.zeros_like(grid_cells)
            bbox_weights = np.zeros_like(grid_cells)
            labels = np.ones([num_cells], dtype=np.int64) * self.num_classes
            label_weights = np.zeros([num_cells], dtype=np.float32)

            if len(pos_inds) > 0:
                pos_bbox_targets = pos_gt_bboxes
                bbox_targets[pos_inds, :] = pos_bbox_targets
                bbox_weights[pos_inds, :] = 1.0
                if not np.any(gt_labels):
                    # Only rpn gives gt_labels as None
                    # Foreground is the first class
                    labels[pos_inds] = 0
                else:
                    labels[pos_inds] = gt_labels[pos_assigned_gt_inds]

                label_weights[pos_inds] = 1.0
            if len(neg_inds) > 0:
                label_weights[neg_inds] = 1.0
            sample['grid_cells'] = grid_cells
            sample['labels'] = labels
            sample['label_weights'] = label_weights
            sample['bbox_targets'] = bbox_targets
            sample['pos_num'] = max(pos_inds.size, 1)
            sample.pop('is_crowd', None)
            sample.pop('difficult', None)
            sample.pop('gt_class', None)
            sample.pop('gt_bbox', None)
            sample.pop('gt_score', None)
        return samples


@register_op
class Gt2TTFTarget(BaseOperator):
    __shared__ = ['num_classes']
    """
    Gt2TTFTarget
    Generate TTFNet targets by ground truth data
    
    Args:
        num_classes(int): the number of classes.
        down_ratio(int): the down ratio from images to heatmap, 4 by default.
        alpha(float): the alpha parameter to generate gaussian target.
            0.54 by default.
    """

    def __init__(self, num_classes=80, down_ratio=4, alpha=0.54):
        super(Gt2TTFTarget, self).__init__()
        self.down_ratio = down_ratio
        self.num_classes = num_classes
        self.alpha = alpha

    def __call__(self, samples, context=None):
        output_size = samples[0]['image'].shape[1]
        feat_size = output_size // self.down_ratio
        for sample in samples:
            heatmap = np.zeros(
                (self.num_classes, feat_size, feat_size), dtype='float32')
            box_target = np.ones(
                (4, feat_size, feat_size), dtype='float32') * -1
            reg_weight = np.zeros((1, feat_size, feat_size), dtype='float32')

            gt_bbox = sample['gt_bbox']
            gt_class = sample['gt_class']

            bbox_w = gt_bbox[:, 2] - gt_bbox[:, 0] + 1
            bbox_h = gt_bbox[:, 3] - gt_bbox[:, 1] + 1
            area = bbox_w * bbox_h
            boxes_areas_log = np.log(area)
            boxes_ind = np.argsort(boxes_areas_log, axis=0)[::-1]
            boxes_area_topk_log = boxes_areas_log[boxes_ind]
            gt_bbox = gt_bbox[boxes_ind]
            gt_class = gt_class[boxes_ind]

            feat_gt_bbox = gt_bbox / self.down_ratio
            feat_gt_bbox = np.clip(feat_gt_bbox, 0, feat_size - 1)
            feat_hs, feat_ws = (feat_gt_bbox[:, 3] - feat_gt_bbox[:, 1],
                                feat_gt_bbox[:, 2] - feat_gt_bbox[:, 0])

            ct_inds = np.stack(
                [(gt_bbox[:, 0] + gt_bbox[:, 2]) / 2,
                 (gt_bbox[:, 1] + gt_bbox[:, 3]) / 2],
                axis=1) / self.down_ratio

            h_radiuses_alpha = (feat_hs / 2. * self.alpha).astype('int32')
            w_radiuses_alpha = (feat_ws / 2. * self.alpha).astype('int32')

            for k in range(len(gt_bbox)):
                cls_id = gt_class[k]
                fake_heatmap = np.zeros((feat_size, feat_size), dtype='float32')
                self.draw_truncate_gaussian(fake_heatmap, ct_inds[k],
                                            h_radiuses_alpha[k],
                                            w_radiuses_alpha[k])

                heatmap[cls_id] = np.maximum(heatmap[cls_id], fake_heatmap)
                box_target_inds = fake_heatmap > 0
                box_target[:, box_target_inds] = gt_bbox[k][:, None]

                local_heatmap = fake_heatmap[box_target_inds]
                ct_div = np.sum(local_heatmap)
                local_heatmap *= boxes_area_topk_log[k]
                reg_weight[0, box_target_inds] = local_heatmap / ct_div
            sample['ttf_heatmap'] = heatmap
            sample['ttf_box_target'] = box_target
            sample['ttf_reg_weight'] = reg_weight
            sample.pop('is_crowd', None)
            sample.pop('difficult', None)
            sample.pop('gt_class', None)
            sample.pop('gt_bbox', None)
            sample.pop('gt_score', None)
        return samples

    def draw_truncate_gaussian(self, heatmap, center, h_radius, w_radius):
        h, w = 2 * h_radius + 1, 2 * w_radius + 1
        sigma_x = w / 6
        sigma_y = h / 6
        gaussian = gaussian2D((h, w), sigma_x, sigma_y)

        x, y = int(center[0]), int(center[1])

        height, width = heatmap.shape[0:2]

        left, right = min(x, w_radius), min(width - x, w_radius + 1)
        top, bottom = min(y, h_radius), min(height - y, h_radius + 1)

        masked_heatmap = heatmap[y - top:y + bottom, x - left:x + right]
        masked_gaussian = gaussian[h_radius - top:h_radius + bottom, w_radius -
                                   left:w_radius + right]
        if min(masked_gaussian.shape) > 0 and min(masked_heatmap.shape) > 0:
            heatmap[y - top:y + bottom, x - left:x + right] = np.maximum(
                masked_heatmap, masked_gaussian)
        return heatmap


@register_op
class Gt2Solov2Target(BaseOperator):
    """Assign mask target and labels in SOLOv2 network.
    Args:
        num_grids (list): The list of feature map grids size.
        scale_ranges (list): The list of mask boundary range.
        coord_sigma (float): The coefficient of coordinate area length.
        sampling_ratio (float): The ratio of down sampling.
    """

    def __init__(self,
                 num_grids=[40, 36, 24, 16, 12],
                 scale_ranges=[[1, 96], [48, 192], [96, 384], [192, 768],
                               [384, 2048]],
                 coord_sigma=0.2,
                 sampling_ratio=4.0):
        super(Gt2Solov2Target, self).__init__()
        self.num_grids = num_grids
        self.scale_ranges = scale_ranges
        self.coord_sigma = coord_sigma
        self.sampling_ratio = sampling_ratio

    def _scale_size(self, im, scale):
        h, w = im.shape[:2]
        new_size = (int(w * float(scale) + 0.5), int(h * float(scale) + 0.5))
        resized_img = cv2.resize(
            im, None, None, fx=scale, fy=scale, interpolation=cv2.INTER_LINEAR)
        return resized_img

    def __call__(self, samples, context=None):
        sample_id = 0
        max_ins_num = [0] * len(self.num_grids)
        for sample in samples:
            gt_bboxes_raw = sample['gt_bbox']
            gt_labels_raw = sample['gt_class'] + 1
            im_c, im_h, im_w = sample['image'].shape[:]
            gt_masks_raw = sample['gt_segm'].astype(np.uint8)
            mask_feat_size = [
                int(im_h / self.sampling_ratio), int(im_w / self.sampling_ratio)
            ]
            gt_areas = np.sqrt((gt_bboxes_raw[:, 2] - gt_bboxes_raw[:, 0]) *
                               (gt_bboxes_raw[:, 3] - gt_bboxes_raw[:, 1]))
            ins_ind_label_list = []
            idx = 0
            for (lower_bound, upper_bound), num_grid \
                    in zip(self.scale_ranges, self.num_grids):

                hit_indices = ((gt_areas >= lower_bound) &
                               (gt_areas <= upper_bound)).nonzero()[0]
                num_ins = len(hit_indices)

                ins_label = []
                grid_order = []
                cate_label = np.zeros([num_grid, num_grid], dtype=np.int64)
                ins_ind_label = np.zeros([num_grid**2], dtype=np.bool)

                if num_ins == 0:
                    ins_label = np.zeros(
                        [1, mask_feat_size[0], mask_feat_size[1]],
                        dtype=np.uint8)
                    ins_ind_label_list.append(ins_ind_label)
                    sample['cate_label{}'.format(idx)] = cate_label.flatten()
                    sample['ins_label{}'.format(idx)] = ins_label
                    sample['grid_order{}'.format(idx)] = np.asarray(
                        [sample_id * num_grid * num_grid + 0], dtype=np.int32)
                    idx += 1
                    continue
                gt_bboxes = gt_bboxes_raw[hit_indices]
                gt_labels = gt_labels_raw[hit_indices]
                gt_masks = gt_masks_raw[hit_indices, ...]

                half_ws = 0.5 * (
                    gt_bboxes[:, 2] - gt_bboxes[:, 0]) * self.coord_sigma
                half_hs = 0.5 * (
                    gt_bboxes[:, 3] - gt_bboxes[:, 1]) * self.coord_sigma

                for seg_mask, gt_label, half_h, half_w in zip(
                        gt_masks, gt_labels, half_hs, half_ws):
                    if seg_mask.sum() == 0:
                        continue
                    # mass center
                    upsampled_size = (mask_feat_size[0] * 4,
                                      mask_feat_size[1] * 4)
                    center_h, center_w = ndimage.measurements.center_of_mass(
                        seg_mask)
                    coord_w = int(
                        (center_w / upsampled_size[1]) // (1. / num_grid))
                    coord_h = int(
                        (center_h / upsampled_size[0]) // (1. / num_grid))

                    # left, top, right, down
                    top_box = max(0,
                                  int(((center_h - half_h) / upsampled_size[0])
                                      // (1. / num_grid)))
                    down_box = min(num_grid - 1,
                                   int(((center_h + half_h) / upsampled_size[0])
                                       // (1. / num_grid)))
                    left_box = max(0,
                                   int(((center_w - half_w) / upsampled_size[1])
                                       // (1. / num_grid)))
                    right_box = min(num_grid - 1,
                                    int(((center_w + half_w) /
                                         upsampled_size[1]) // (1. / num_grid)))

                    top = max(top_box, coord_h - 1)
                    down = min(down_box, coord_h + 1)
                    left = max(coord_w - 1, left_box)
                    right = min(right_box, coord_w + 1)

                    cate_label[top:(down + 1), left:(right + 1)] = gt_label
                    seg_mask = self._scale_size(
                        seg_mask, scale=1. / self.sampling_ratio)
                    for i in range(top, down + 1):
                        for j in range(left, right + 1):
                            label = int(i * num_grid + j)
                            cur_ins_label = np.zeros(
                                [mask_feat_size[0], mask_feat_size[1]],
                                dtype=np.uint8)
                            cur_ins_label[:seg_mask.shape[0], :seg_mask.shape[
                                1]] = seg_mask
                            ins_label.append(cur_ins_label)
                            ins_ind_label[label] = True
                            grid_order.append(sample_id * num_grid * num_grid +
                                              label)
                if ins_label == []:
                    ins_label = np.zeros(
                        [1, mask_feat_size[0], mask_feat_size[1]],
                        dtype=np.uint8)
                    ins_ind_label_list.append(ins_ind_label)
                    sample['cate_label{}'.format(idx)] = cate_label.flatten()
                    sample['ins_label{}'.format(idx)] = ins_label
                    sample['grid_order{}'.format(idx)] = np.asarray(
                        [sample_id * num_grid * num_grid + 0], dtype=np.int32)
                else:
                    ins_label = np.stack(ins_label, axis=0)
                    ins_ind_label_list.append(ins_ind_label)
                    sample['cate_label{}'.format(idx)] = cate_label.flatten()
                    sample['ins_label{}'.format(idx)] = ins_label
                    sample['grid_order{}'.format(idx)] = np.asarray(
                        grid_order, dtype=np.int32)
                    assert len(grid_order) > 0
                max_ins_num[idx] = max(
                    max_ins_num[idx],
                    sample['ins_label{}'.format(idx)].shape[0])
                idx += 1
            ins_ind_labels = np.concatenate([
                ins_ind_labels_level_img
                for ins_ind_labels_level_img in ins_ind_label_list
            ])
            fg_num = np.sum(ins_ind_labels)
            sample['fg_num'] = fg_num
            sample_id += 1

            sample.pop('is_crowd')
            sample.pop('gt_class')
            sample.pop('gt_bbox')
            sample.pop('gt_poly')
            sample.pop('gt_segm')

        # padding batch
        for data in samples:
            for idx in range(len(self.num_grids)):
                gt_ins_data = np.zeros(
                    [
                        max_ins_num[idx],
                        data['ins_label{}'.format(idx)].shape[1],
                        data['ins_label{}'.format(idx)].shape[2]
                    ],
                    dtype=np.uint8)
                gt_ins_data[0:data['ins_label{}'.format(idx)].shape[
                    0], :, :] = data['ins_label{}'.format(idx)]
                gt_grid_order = np.zeros([max_ins_num[idx]], dtype=np.int32)
                gt_grid_order[0:data['grid_order{}'.format(idx)].shape[
                    0]] = data['grid_order{}'.format(idx)]
                data['ins_label{}'.format(idx)] = gt_ins_data
                data['grid_order{}'.format(idx)] = gt_grid_order

        return samples


@register_op
class Gt2SparseRCNNTarget(BaseOperator):
    '''
    Generate SparseRCNN targets by groud truth data
    '''

    def __init__(self):
        super(Gt2SparseRCNNTarget, self).__init__()

    def __call__(self, samples, context=None):
        for sample in samples:
            im = sample["image"]
            h, w = im.shape[1:3]
            img_whwh = np.array([w, h, w, h], dtype=np.int32)
            sample["img_whwh"] = img_whwh
            if "scale_factor" in sample:
                sample["scale_factor_wh"] = np.array(
                    [sample["scale_factor"][1], sample["scale_factor"][0]],
                    dtype=np.float32)
                sample.pop("scale_factor")
            else:
                sample["scale_factor_wh"] = np.array(
                    [1.0, 1.0], dtype=np.float32)
<<<<<<< HEAD
=======

        return samples


@register_op
class PadMaskBatch(BaseOperator):
    """
    Pad a batch of samples so they can be divisible by a stride.
    The layout of each image should be 'CHW'.
    Args:
        pad_to_stride (int): If `pad_to_stride > 0`, pad zeros to ensure
            height and width is divisible by `pad_to_stride`.
        return_pad_mask (bool): If `return_pad_mask = True`, return
            `pad_mask` for transformer.
    """

    def __init__(self, pad_to_stride=0, return_pad_mask=False):
        super(PadMaskBatch, self).__init__()
        self.pad_to_stride = pad_to_stride
        self.return_pad_mask = return_pad_mask

    def __call__(self, samples, context=None):
        """
        Args:
            samples (list): a batch of sample, each is dict.
        """
        coarsest_stride = self.pad_to_stride

        max_shape = np.array([data['image'].shape for data in samples]).max(
            axis=0)
        if coarsest_stride > 0:
            max_shape[1] = int(
                np.ceil(max_shape[1] / coarsest_stride) * coarsest_stride)
            max_shape[2] = int(
                np.ceil(max_shape[2] / coarsest_stride) * coarsest_stride)

        for data in samples:
            im = data['image']
            im_c, im_h, im_w = im.shape[:]
            padding_im = np.zeros(
                (im_c, max_shape[1], max_shape[2]), dtype=np.float32)
            padding_im[:, :im_h, :im_w] = im
            data['image'] = padding_im
            if 'semantic' in data and data['semantic'] is not None:
                semantic = data['semantic']
                padding_sem = np.zeros(
                    (1, max_shape[1], max_shape[2]), dtype=np.float32)
                padding_sem[:, :im_h, :im_w] = semantic
                data['semantic'] = padding_sem
            if 'gt_segm' in data and data['gt_segm'] is not None:
                gt_segm = data['gt_segm']
                padding_segm = np.zeros(
                    (gt_segm.shape[0], max_shape[1], max_shape[2]),
                    dtype=np.uint8)
                padding_segm[:, :im_h, :im_w] = gt_segm
                data['gt_segm'] = padding_segm
            if self.return_pad_mask:
                padding_mask = np.zeros(
                    (max_shape[1], max_shape[2]), dtype=np.float32)
                padding_mask[:im_h, :im_w] = 1.
                data['pad_mask'] = padding_mask

            if 'gt_rbox2poly' in data and data['gt_rbox2poly'] is not None:
                # ploy to rbox
                polys = data['gt_rbox2poly']
                rbox = bbox_utils.poly2rbox(polys)
                data['gt_rbox'] = rbox
>>>>>>> e8aeb802

        return samples<|MERGE_RESOLUTION|>--- conflicted
+++ resolved
@@ -27,6 +27,7 @@
 from .operators import register_op, BaseOperator, Resize
 from .op_helper import jaccard_overlap, gaussian2D
 from .atss_assigner import ATSSAssigner
+from .max_iou_assigner import MaxIoUAssigner
 from scipy import ndimage
 
 from ppdet.modeling import bbox_utils
@@ -35,11 +36,8 @@
 
 __all__ = [
     'PadBatch', 'BatchRandomResize', 'Gt2YoloTarget', 'Gt2FCOSTarget',
-<<<<<<< HEAD
-    'Gt2TTFTarget', 'Gt2Solov2Target', 'Gt2SparseRCNNTarget', 'Gt2GFLTarget'
-=======
-    'Gt2TTFTarget', 'Gt2Solov2Target', 'Gt2SparseRCNNTarget', 'PadMaskBatch'
->>>>>>> e8aeb802
+    'Gt2TTFTarget', 'Gt2Solov2Target', 'Gt2SparseRCNNTarget', 'PadMaskBatch',
+    'Gt2GFLTarget'
 ]
 
 
@@ -486,7 +484,7 @@
         self.grid_cell_scale = grid_cell_scale
         self.cell_offset = cell_offset
 
-        self.assigner = ATSSAssigner(topk=9)
+        self.assigner = ATSSAssigner()
 
     def get_grid_cells(self, featmap_size, scale, stride, offset=0):
         """
@@ -560,9 +558,9 @@
             if gt_labels.size == 1:
                 gt_labels = np.array([gt_labels]).astype(np.int32)
             gt_bboxes_ignore = None
-            assign_gt_inds, _, _ = self.assigner(grid_cells, num_level_cells,
-                                                 gt_bboxes, gt_bboxes_ignore,
-                                                 gt_labels)
+            assign_gt_inds, _ = self.assigner(grid_cells, num_level_cells,
+                                              gt_bboxes, gt_bboxes_ignore,
+                                              gt_labels)
             pos_inds, neg_inds, pos_gt_bboxes, pos_assigned_gt_inds = self.get_sample(
                 assign_gt_inds, gt_bboxes)
 
@@ -577,8 +575,6 @@
                 bbox_targets[pos_inds, :] = pos_bbox_targets
                 bbox_weights[pos_inds, :] = 1.0
                 if not np.any(gt_labels):
-                    # Only rpn gives gt_labels as None
-                    # Foreground is the first class
                     labels[pos_inds] = 0
                 else:
                     labels[pos_inds] = gt_labels[pos_assigned_gt_inds]
@@ -904,8 +900,6 @@
             else:
                 sample["scale_factor_wh"] = np.array(
                     [1.0, 1.0], dtype=np.float32)
-<<<<<<< HEAD
-=======
 
         return samples
 
@@ -973,6 +967,5 @@
                 polys = data['gt_rbox2poly']
                 rbox = bbox_utils.poly2rbox(polys)
                 data['gt_rbox'] = rbox
->>>>>>> e8aeb802
 
         return samples