# Copyright (c) 2020 PaddlePaddle Authors. All Rights Reserved.
#
# Licensed under the Apache License, Version 2.0 (the "License");
# you may not use this file except in compliance with the License.
# You may obtain a copy of the License at
#
#     http://www.apache.org/licenses/LICENSE-2.0
#
# Unless required by applicable law or agreed to in writing, software
# distributed under the License is distributed on an "AS IS" BASIS,
# WITHOUT WARRANTIES OR CONDITIONS OF ANY KIND, either express or implied.
# See the License for the specific language governing permissions and
# limitations under the License.

from __future__ import absolute_import
from __future__ import division
from __future__ import print_function

try:
    from collections.abc import Sequence
except Exception:
    from collections import Sequence

import logging
import cv2
import numpy as np
from .operator import register_op, BaseOperator
from .op_helper import jaccard_overlap, gaussian2D
from .operators import NormalizeImage, Permute

logger = logging.getLogger(__name__)

__all__ = [
    'PadBatch',
    'RandomShape',
    'PadMultiScaleTest',
    'Gt2YoloTarget',
    'Gt2FCOSTarget',
    'Gt2TTFTarget',
]


@register_op
class PadBatch(BaseOperator):
    """
    Pad a batch of samples so they can be divisible by a stride.
    The layout of each image should be 'CHW'.
    Args:
        pad_to_stride (int): If `pad_to_stride > 0`, pad zeros to ensure
            height and width is divisible by `pad_to_stride`.
    """

    def __init__(self, pad_to_stride=0, use_padded_im_info=True, pad_gt=False):
        super(PadBatch, self).__init__()
        self.pad_to_stride = pad_to_stride
        self.use_padded_im_info = use_padded_im_info
        self.pad_gt = pad_gt

    def __call__(self, samples):
        """
        Args:
            samples (list): a batch of sample, each is dict.
        """
        coarsest_stride = self.pad_to_stride
        #if coarsest_stride == 0:
        #    return samples

        max_shape = np.array([data['image'].shape for data in samples]).max(
            axis=0)
        if coarsest_stride > 0:
            max_shape[1] = int(
                np.ceil(max_shape[1] / coarsest_stride) * coarsest_stride)
            max_shape[2] = int(
                np.ceil(max_shape[2] / coarsest_stride) * coarsest_stride)

        padding_batch = []
        for data in samples:
            im = data['image']
            im_c, im_h, im_w = im.shape[:]
            padding_im = np.zeros(
                (im_c, max_shape[1], max_shape[2]), dtype=np.float32)
            padding_im[:, :im_h, :im_w] = im
            data['image'] = padding_im
            if self.use_padded_im_info:
                data['im_info'][:2] = max_shape[1:3]
        if self.pad_gt:
            gt_num = []
<<<<<<< HEAD

=======
>>>>>>> e61ab3d8
            if 'gt_poly' in data and data['gt_poly'] is not None and len(data[
                    'gt_poly']) > 0:
                pad_mask = True
            else:
                pad_mask = False

            if pad_mask:
                poly_num = []
                poly_part_num = []
                point_num = []
            for data in samples:
                gt_num.append(data['gt_bbox'].shape[0])
                if pad_mask:
                    poly_num.append(len(data['gt_poly']))
                    for poly in data['gt_poly']:
                        poly_part_num.append(int(len(poly)))
                        for p_p in poly:
                            point_num.append(int(len(p_p) / 2))
            gt_num_max = max(gt_num)

            for i, data in enumerate(samples):
                gt_box_data = np.zeros([gt_num_max, 4], dtype=np.float32)
                gt_class_data = np.zeros([gt_num_max], dtype=np.int32)
                is_crowd_data = np.ones([gt_num_max], dtype=np.int32)
                if pad_mask:
                    poly_num_max = max(poly_num)
                    poly_part_num_max = max(poly_part_num)
                    point_num_max = max(point_num)
                    gt_masks_data = -np.ones(
                        [poly_num_max, poly_part_num_max, point_num_max, 2],
                        dtype=np.float32)

                gt_num = data['gt_bbox'].shape[0]
                gt_box_data[0:gt_num, :] = data['gt_bbox']
                gt_class_data[0:gt_num] = np.squeeze(data['gt_class'])
                is_crowd_data[0:gt_num] = np.squeeze(data['is_crowd'])
                if pad_mask:
                    for j, poly in enumerate(data['gt_poly']):
                        for k, p_p in enumerate(poly):
                            pp_np = np.array(p_p).reshape(-1, 2)
                            gt_masks_data[j, k, :pp_np.shape[0], :] = pp_np
                    data['gt_poly'] = gt_masks_data
                data['gt_bbox'] = gt_box_data
                data['gt_class'] = gt_class_data
                data['is_crowd'] = is_crowd_data

        return samples


@register_op
class RandomShape(BaseOperator):
    """
    Randomly reshape a batch. If random_inter is True, also randomly
    select one an interpolation algorithm [cv2.INTER_NEAREST, cv2.INTER_LINEAR,
    cv2.INTER_AREA, cv2.INTER_CUBIC, cv2.INTER_LANCZOS4]. If random_inter is
    False, use cv2.INTER_NEAREST.
    Args:
        sizes (list): list of int, random choose a size from these
        random_inter (bool): whether to randomly interpolation, defalut true.
    """

    def __init__(self, sizes=[], random_inter=False, resize_box=False):
        super(RandomShape, self).__init__()
        self.sizes = sizes
        self.random_inter = random_inter
        self.interps = [
            cv2.INTER_NEAREST,
            cv2.INTER_LINEAR,
            cv2.INTER_AREA,
            cv2.INTER_CUBIC,
            cv2.INTER_LANCZOS4,
        ] if random_inter else []
        self.resize_box = resize_box

    def __call__(self, samples):
        shape = np.random.choice(self.sizes)
        method = np.random.choice(self.interps) if self.random_inter \
            else cv2.INTER_NEAREST
        for i in range(len(samples)):
            im = samples[i]['image']
            h, w = im.shape[:2]
            scale_x = float(shape) / w
            scale_y = float(shape) / h
            im = cv2.resize(
                im, None, None, fx=scale_x, fy=scale_y, interpolation=method)
            samples[i]['image'] = im
            if self.resize_box and 'gt_bbox' in samples[i] and len(samples[0][
                    'gt_bbox']) > 0:
                scale_array = np.array([scale_x, scale_y] * 2, dtype=np.float32)
                samples[i]['gt_bbox'] = np.clip(samples[i]['gt_bbox'] *
                                                scale_array, 0,
                                                float(shape) - 1)
        return samples


@register_op
class PadMultiScaleTest(BaseOperator):
    """
    Pad the image so they can be divisible by a stride for multi-scale testing.
 
    Args:
        pad_to_stride (int): If `pad_to_stride > 0`, pad zeros to ensure
            height and width is divisible by `pad_to_stride`.
    """

    def __init__(self, pad_to_stride=0):
        super(PadMultiScaleTest, self).__init__()
        self.pad_to_stride = pad_to_stride

    def __call__(self, samples):
        coarsest_stride = self.pad_to_stride
        if coarsest_stride == 0:
            return samples

        batch_input = True
        if not isinstance(samples, Sequence):
            batch_input = False
            samples = [samples]
        if len(samples) != 1:
            raise ValueError("Batch size must be 1 when using multiscale test, "
                             "but now batch size is {}".format(len(samples)))
        for i in range(len(samples)):
            sample = samples[i]
            for k in sample.keys():
                # hard code
                if k.startswith('image'):
                    im = sample[k]
                    im_c, im_h, im_w = im.shape
                    max_h = int(
                        np.ceil(im_h / coarsest_stride) * coarsest_stride)
                    max_w = int(
                        np.ceil(im_w / coarsest_stride) * coarsest_stride)
                    padding_im = np.zeros(
                        (im_c, max_h, max_w), dtype=np.float32)

                    padding_im[:, :im_h, :im_w] = im
                    sample[k] = padding_im
                    info_name = 'im_info' if k == 'image' else 'im_info_' + k
                    # update im_info
                    sample[info_name][:2] = [max_h, max_w]
        if not batch_input:
            samples = samples[0]
        return samples


@register_op
class Gt2YoloTarget(BaseOperator):
    """
    Generate YOLOv3 targets by groud truth data, this operator is only used in
    fine grained YOLOv3 loss mode
    """

    def __init__(self,
                 anchors,
                 anchor_masks,
                 downsample_ratios,
                 num_classes=80,
                 iou_thresh=1.):
        super(Gt2YoloTarget, self).__init__()
        self.anchors = anchors
        self.anchor_masks = anchor_masks
        self.downsample_ratios = downsample_ratios
        self.num_classes = num_classes
        self.iou_thresh = iou_thresh

    def __call__(self, samples):
        assert len(self.anchor_masks) == len(self.downsample_ratios), \
            "anchor_masks', and 'downsample_ratios' should have same length."

        h, w = samples[0]['image'].shape[1:3]
        an_hw = np.array(self.anchors) / np.array([[w, h]])
        for sample in samples:
            # im, gt_bbox, gt_class, gt_score = sample
            im = sample['image']
            gt_bbox = sample['gt_bbox']
            gt_class = sample['gt_class']
            gt_score = sample['gt_score']
            for i, (
                    mask, downsample_ratio
            ) in enumerate(zip(self.anchor_masks, self.downsample_ratios)):
                grid_h = int(h / downsample_ratio)
                grid_w = int(w / downsample_ratio)
                target = np.zeros(
                    (len(mask), 6 + self.num_classes, grid_h, grid_w),
                    dtype=np.float32)
                for b in range(gt_bbox.shape[0]):
                    gx, gy, gw, gh = gt_bbox[b, :]
                    cls = gt_class[b]
                    score = gt_score[b]
                    if gw <= 0. or gh <= 0. or score <= 0.:
                        continue

                    # find best match anchor index
                    best_iou = 0.
                    best_idx = -1
                    for an_idx in range(an_hw.shape[0]):
                        iou = jaccard_overlap(
                            [0., 0., gw, gh],
                            [0., 0., an_hw[an_idx, 0], an_hw[an_idx, 1]])
                        if iou > best_iou:
                            best_iou = iou
                            best_idx = an_idx

                    gi = int(gx * grid_w)
                    gj = int(gy * grid_h)

                    # gtbox should be regresed in this layes if best match 
                    # anchor index in anchor mask of this layer
                    if best_idx in mask:
                        best_n = mask.index(best_idx)

                        # x, y, w, h, scale
                        target[best_n, 0, gj, gi] = gx * grid_w - gi
                        target[best_n, 1, gj, gi] = gy * grid_h - gj
                        target[best_n, 2, gj, gi] = np.log(
                            gw * w / self.anchors[best_idx][0])
                        target[best_n, 3, gj, gi] = np.log(
                            gh * h / self.anchors[best_idx][1])
                        target[best_n, 4, gj, gi] = 2.0 - gw * gh

                        # objectness record gt_score
                        target[best_n, 5, gj, gi] = score

                        # classification
                        target[best_n, 6 + cls, gj, gi] = 1.

                    # For non-matched anchors, calculate the target if the iou 
                    # between anchor and gt is larger than iou_thresh
                    if self.iou_thresh < 1:
                        for idx, mask_i in enumerate(mask):
                            if mask_i == best_idx: continue
                            iou = jaccard_overlap(
                                [0., 0., gw, gh],
                                [0., 0., an_hw[mask_i, 0], an_hw[mask_i, 1]])
                            if iou > self.iou_thresh:
                                # x, y, w, h, scale
                                target[idx, 0, gj, gi] = gx * grid_w - gi
                                target[idx, 1, gj, gi] = gy * grid_h - gj
                                target[idx, 2, gj, gi] = np.log(
                                    gw * w / self.anchors[mask_i][0])
                                target[idx, 3, gj, gi] = np.log(
                                    gh * h / self.anchors[mask_i][1])
                                target[idx, 4, gj, gi] = 2.0 - gw * gh

                                # objectness record gt_score
                                target[idx, 5, gj, gi] = score

                                # classification
                                target[idx, 6 + cls, gj, gi] = 1.
                sample['target{}'.format(i)] = target
        return samples


@register_op
class Gt2FCOSTarget(BaseOperator):
    """
    Generate FCOS targets by groud truth data
    """

    def __init__(self,
                 object_sizes_boundary,
                 center_sampling_radius,
                 downsample_ratios,
                 norm_reg_targets=False):
        super(Gt2FCOSTarget, self).__init__()
        self.center_sampling_radius = center_sampling_radius
        self.downsample_ratios = downsample_ratios
        self.INF = np.inf
        self.object_sizes_boundary = [-1] + object_sizes_boundary + [self.INF]
        object_sizes_of_interest = []
        for i in range(len(self.object_sizes_boundary) - 1):
            object_sizes_of_interest.append([
                self.object_sizes_boundary[i], self.object_sizes_boundary[i + 1]
            ])
        self.object_sizes_of_interest = object_sizes_of_interest
        self.norm_reg_targets = norm_reg_targets

    def _compute_points(self, w, h):
        """
        compute the corresponding points in each feature map
        :param h: image height
        :param w: image width
        :return: points from all feature map
        """
        locations = []
        for stride in self.downsample_ratios:
            shift_x = np.arange(0, w, stride).astype(np.float32)
            shift_y = np.arange(0, h, stride).astype(np.float32)
            shift_x, shift_y = np.meshgrid(shift_x, shift_y)
            shift_x = shift_x.flatten()
            shift_y = shift_y.flatten()
            location = np.stack([shift_x, shift_y], axis=1) + stride // 2
            locations.append(location)
        num_points_each_level = [len(location) for location in locations]
        locations = np.concatenate(locations, axis=0)
        return locations, num_points_each_level

    def _convert_xywh2xyxy(self, gt_bbox, w, h):
        """
        convert the bounding box from style xywh to xyxy
        :param gt_bbox: bounding boxes normalized into [0, 1]
        :param w: image width
        :param h: image height
        :return: bounding boxes in xyxy style
        """
        bboxes = gt_bbox.copy()
        bboxes[:, [0, 2]] = bboxes[:, [0, 2]] * w
        bboxes[:, [1, 3]] = bboxes[:, [1, 3]] * h
        bboxes[:, 2] = bboxes[:, 0] + bboxes[:, 2]
        bboxes[:, 3] = bboxes[:, 1] + bboxes[:, 3]
        return bboxes

    def _check_inside_boxes_limited(self, gt_bbox, xs, ys,
                                    num_points_each_level):
        """
        check if points is within the clipped boxes
        :param gt_bbox: bounding boxes
        :param xs: horizontal coordinate of points
        :param ys: vertical coordinate of points
        :return: the mask of points is within gt_box or not
        """
        bboxes = np.reshape(
            gt_bbox, newshape=[1, gt_bbox.shape[0], gt_bbox.shape[1]])
        bboxes = np.tile(bboxes, reps=[xs.shape[0], 1, 1])
        ct_x = (bboxes[:, :, 0] + bboxes[:, :, 2]) / 2
        ct_y = (bboxes[:, :, 1] + bboxes[:, :, 3]) / 2
        beg = 0
        clipped_box = bboxes.copy()
        for lvl, stride in enumerate(self.downsample_ratios):
            end = beg + num_points_each_level[lvl]
            stride_exp = self.center_sampling_radius * stride
            clipped_box[beg:end, :, 0] = np.maximum(
                bboxes[beg:end, :, 0], ct_x[beg:end, :] - stride_exp)
            clipped_box[beg:end, :, 1] = np.maximum(
                bboxes[beg:end, :, 1], ct_y[beg:end, :] - stride_exp)
            clipped_box[beg:end, :, 2] = np.minimum(
                bboxes[beg:end, :, 2], ct_x[beg:end, :] + stride_exp)
            clipped_box[beg:end, :, 3] = np.minimum(
                bboxes[beg:end, :, 3], ct_y[beg:end, :] + stride_exp)
            beg = end
        l_res = xs - clipped_box[:, :, 0]
        r_res = clipped_box[:, :, 2] - xs
        t_res = ys - clipped_box[:, :, 1]
        b_res = clipped_box[:, :, 3] - ys
        clipped_box_reg_targets = np.stack([l_res, t_res, r_res, b_res], axis=2)
        inside_gt_box = np.min(clipped_box_reg_targets, axis=2) > 0
        return inside_gt_box

    def __call__(self, samples):
        assert len(self.object_sizes_of_interest) == len(self.downsample_ratios), \
            "object_sizes_of_interest', and 'downsample_ratios' should have same length."

        for sample in samples:
            # im, gt_bbox, gt_class, gt_score = sample
            im = sample['image']
            im_info = sample['im_info']
            bboxes = sample['gt_bbox']
            gt_class = sample['gt_class']
            gt_score = sample['gt_score']
            bboxes[:, [0, 2]] = bboxes[:, [0, 2]] * np.floor(im_info[1]) / \
                np.floor(im_info[1] / im_info[2])
            bboxes[:, [1, 3]] = bboxes[:, [1, 3]] * np.floor(im_info[0]) / \
                np.floor(im_info[0] / im_info[2])
            # calculate the locations
            h, w = sample['image'].shape[1:3]
            points, num_points_each_level = self._compute_points(w, h)
            object_scale_exp = []
            for i, num_pts in enumerate(num_points_each_level):
                object_scale_exp.append(
                    np.tile(
                        np.array([self.object_sizes_of_interest[i]]),
                        reps=[num_pts, 1]))
            object_scale_exp = np.concatenate(object_scale_exp, axis=0)

            gt_area = (bboxes[:, 2] - bboxes[:, 0]) * (
                bboxes[:, 3] - bboxes[:, 1])
            xs, ys = points[:, 0], points[:, 1]
            xs = np.reshape(xs, newshape=[xs.shape[0], 1])
            xs = np.tile(xs, reps=[1, bboxes.shape[0]])
            ys = np.reshape(ys, newshape=[ys.shape[0], 1])
            ys = np.tile(ys, reps=[1, bboxes.shape[0]])

            l_res = xs - bboxes[:, 0]
            r_res = bboxes[:, 2] - xs
            t_res = ys - bboxes[:, 1]
            b_res = bboxes[:, 3] - ys
            reg_targets = np.stack([l_res, t_res, r_res, b_res], axis=2)
            if self.center_sampling_radius > 0:
                is_inside_box = self._check_inside_boxes_limited(
                    bboxes, xs, ys, num_points_each_level)
            else:
                is_inside_box = np.min(reg_targets, axis=2) > 0
            # check if the targets is inside the corresponding level
            max_reg_targets = np.max(reg_targets, axis=2)
            lower_bound = np.tile(
                np.expand_dims(
                    object_scale_exp[:, 0], axis=1),
                reps=[1, max_reg_targets.shape[1]])
            high_bound = np.tile(
                np.expand_dims(
                    object_scale_exp[:, 1], axis=1),
                reps=[1, max_reg_targets.shape[1]])
            is_match_current_level = \
                (max_reg_targets > lower_bound) & \
                (max_reg_targets < high_bound)
            points2gtarea = np.tile(
                np.expand_dims(
                    gt_area, axis=0), reps=[xs.shape[0], 1])
            points2gtarea[is_inside_box == 0] = self.INF
            points2gtarea[is_match_current_level == 0] = self.INF
            points2min_area = points2gtarea.min(axis=1)
            points2min_area_ind = points2gtarea.argmin(axis=1)
            labels = gt_class[points2min_area_ind] + 1
            labels[points2min_area == self.INF] = 0
            reg_targets = reg_targets[range(xs.shape[0]), points2min_area_ind]
            ctn_targets = np.sqrt((reg_targets[:, [0, 2]].min(axis=1) / \
                                  reg_targets[:, [0, 2]].max(axis=1)) * \
                                  (reg_targets[:, [1, 3]].min(axis=1) / \
                                   reg_targets[:, [1, 3]].max(axis=1))).astype(np.float32)
            ctn_targets = np.reshape(
                ctn_targets, newshape=[ctn_targets.shape[0], 1])
            ctn_targets[labels <= 0] = 0
            pos_ind = np.nonzero(labels != 0)
            reg_targets_pos = reg_targets[pos_ind[0], :]
            split_sections = []
            beg = 0
            for lvl in range(len(num_points_each_level)):
                end = beg + num_points_each_level[lvl]
                split_sections.append(end)
                beg = end
            labels_by_level = np.split(labels, split_sections, axis=0)
            reg_targets_by_level = np.split(reg_targets, split_sections, axis=0)
            ctn_targets_by_level = np.split(ctn_targets, split_sections, axis=0)
            for lvl in range(len(self.downsample_ratios)):
                grid_w = int(np.ceil(w / self.downsample_ratios[lvl]))
                grid_h = int(np.ceil(h / self.downsample_ratios[lvl]))
                if self.norm_reg_targets:
                    sample['reg_target{}'.format(lvl)] = \
                        np.reshape(
                            reg_targets_by_level[lvl] / \
                            self.downsample_ratios[lvl],
                            newshape=[grid_h, grid_w, 4])
                else:
                    sample['reg_target{}'.format(lvl)] = np.reshape(
                        reg_targets_by_level[lvl],
                        newshape=[grid_h, grid_w, 4])
                sample['labels{}'.format(lvl)] = np.reshape(
                    labels_by_level[lvl], newshape=[grid_h, grid_w, 1])
                sample['centerness{}'.format(lvl)] = np.reshape(
                    ctn_targets_by_level[lvl], newshape=[grid_h, grid_w, 1])
        return samples


@register_op
class Gt2TTFTarget(BaseOperator):
    """
    Gt2TTFTarget
    Generate TTFNet targets by ground truth data
    
    Args:
        num_classes(int): the number of classes.
        down_ratio(int): the down ratio from images to heatmap, 4 by default.
        alpha(float): the alpha parameter to generate gaussian target.
            0.54 by default.
    """

    def __init__(self, num_classes, down_ratio=4, alpha=0.54):
        super(Gt2TTFTarget, self).__init__()
        self.down_ratio = down_ratio
        self.num_classes = num_classes
        self.alpha = alpha

    def __call__(self, samples):
        output_size = samples[0]['image'].shape[1]
        feat_size = output_size // self.down_ratio
        for sample in samples:
            heatmap = np.zeros(
                (self.num_classes, feat_size, feat_size), dtype='float32')
            box_target = np.ones(
                (4, feat_size, feat_size), dtype='float32') * -1
            reg_weight = np.zeros((1, feat_size, feat_size), dtype='float32')

            gt_bbox = sample['gt_bbox']
            gt_class = sample['gt_class']

            bbox_w = gt_bbox[:, 2] - gt_bbox[:, 0] + 1
            bbox_h = gt_bbox[:, 3] - gt_bbox[:, 1] + 1
            area = bbox_w * bbox_h
            boxes_areas_log = np.log(area)
            boxes_ind = np.argsort(boxes_areas_log, axis=0)[::-1]
            boxes_area_topk_log = boxes_areas_log[boxes_ind]
            gt_bbox = gt_bbox[boxes_ind]
            gt_class = gt_class[boxes_ind]

            feat_gt_bbox = gt_bbox / self.down_ratio
            feat_gt_bbox = np.clip(feat_gt_bbox, 0, feat_size - 1)
            feat_hs, feat_ws = (feat_gt_bbox[:, 3] - feat_gt_bbox[:, 1],
                                feat_gt_bbox[:, 2] - feat_gt_bbox[:, 0])

            ct_inds = np.stack(
                [(gt_bbox[:, 0] + gt_bbox[:, 2]) / 2,
                 (gt_bbox[:, 1] + gt_bbox[:, 3]) / 2],
                axis=1) / self.down_ratio

            h_radiuses_alpha = (feat_hs / 2. * self.alpha).astype('int32')
            w_radiuses_alpha = (feat_ws / 2. * self.alpha).astype('int32')

            for k in range(len(gt_bbox)):
                cls_id = gt_class[k]
                fake_heatmap = np.zeros((feat_size, feat_size), dtype='float32')
                self.draw_truncate_gaussian(fake_heatmap, ct_inds[k],
                                            h_radiuses_alpha[k],
                                            w_radiuses_alpha[k])

                heatmap[cls_id] = np.maximum(heatmap[cls_id], fake_heatmap)
                box_target_inds = fake_heatmap > 0
                box_target[:, box_target_inds] = gt_bbox[k][:, None]

                local_heatmap = fake_heatmap[box_target_inds]
                ct_div = np.sum(local_heatmap)
                local_heatmap *= boxes_area_topk_log[k]
                reg_weight[0, box_target_inds] = local_heatmap / ct_div
            sample['ttf_heatmap'] = heatmap
            sample['ttf_box_target'] = box_target
            sample['ttf_reg_weight'] = reg_weight
        return samples

    def draw_truncate_gaussian(self, heatmap, center, h_radius, w_radius):
        h, w = 2 * h_radius + 1, 2 * w_radius + 1
        sigma_x = w / 6
        sigma_y = h / 6
        gaussian = gaussian2D((h, w), sigma_x, sigma_y)

        x, y = int(center[0]), int(center[1])

        height, width = heatmap.shape[0:2]

        left, right = min(x, w_radius), min(width - x, w_radius + 1)
        top, bottom = min(y, h_radius), min(height - y, h_radius + 1)

        masked_heatmap = heatmap[y - top:y + bottom, x - left:x + right]
        masked_gaussian = gaussian[h_radius - top:h_radius + bottom, w_radius -
                                   left:w_radius + right]
        if min(masked_gaussian.shape) > 0 and min(masked_heatmap.shape) > 0:
            heatmap[y - top:y + bottom, x - left:x + right] = np.maximum(
                masked_heatmap, masked_gaussian)
        return heatmap<|MERGE_RESOLUTION|>--- conflicted
+++ resolved
@@ -85,10 +85,6 @@
                 data['im_info'][:2] = max_shape[1:3]
         if self.pad_gt:
             gt_num = []
-<<<<<<< HEAD
-
-=======
->>>>>>> e61ab3d8
             if 'gt_poly' in data and data['gt_poly'] is not None and len(data[
                     'gt_poly']) > 0:
                 pad_mask = True
