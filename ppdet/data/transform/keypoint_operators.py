--- conflicted
+++ resolved
@@ -36,12 +36,6 @@
 registered_ops = []
 
 __all__ = [
-<<<<<<< HEAD
-    'RandomAffine', 'KeyPointFlip', 'TagGenerate', 'ToHeatmaps',
-    'NormalizePermute', 'EvalAffine', 'RandomFlipHalfBodyTransform',
-    'TopDownAffine', 'ToHeatmapsTopDown', 'ToHeatmapsTopDown_DARK',
-    'ToHeatmapsTopDown_UDP', 'TopDownEvalAffine'
-=======
     'RandomAffine',
     'KeyPointFlip',
     'TagGenerate',
@@ -54,7 +48,7 @@
     'ToHeatmapsTopDown_DARK',
     'TopDownEvalAffine',
     'AugmentationbyInformantionDropping',
->>>>>>> d139dfae
+    'ToHeatmapsTopDown_UDP',
 ]
 
 
