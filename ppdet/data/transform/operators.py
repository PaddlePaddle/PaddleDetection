--- conflicted
+++ resolved
@@ -42,11 +42,7 @@
                         generate_sample_bbox, clip_bbox, data_anchor_sampling,
                         satisfy_sample_constraint_coverage, crop_image_sampling,
                         generate_sample_bbox_square, bbox_area_sampling,
-<<<<<<< HEAD
-                        gaussian_radius, draw_gaussian)
-=======
-                        is_poly)
->>>>>>> eb475f5c
+                        is_poly, gaussian_radius, draw_gaussian)
 
 logger = logging.getLogger(__name__)
 
