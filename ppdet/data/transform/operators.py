# Copyright (c) 2019 PaddlePaddle Authors. All Rights Reserved.
#
# Licensed under the Apache License, Version 2.0 (the "License");
# you may not use this file except in compliance with the License.
# You may obtain a copy of the License at
#
#     http://www.apache.org/licenses/LICENSE-2.0
#
# Unless required by applicable law or agreed to in writing, software
# distributed under the License is distributed on an "AS IS" BASIS,
# WITHOUT WARRANTIES OR CONDITIONS OF ANY KIND, either express or implied.
# See the License for the specific language governing permissions and
# limitations under the License.

# function:
#    operators to process sample,
#    eg: decode/resize/crop image

from __future__ import absolute_import
from __future__ import print_function
from __future__ import division

try:
    from collections.abc import Sequence
except Exception:
    from collections import Sequence

from numbers import Number

import uuid
import logging
import random
import math
import numpy as np
import os

import cv2
from PIL import Image, ImageEnhance, ImageDraw

from ppdet.core.workspace import serializable
from ppdet.modeling.ops import AnchorGrid

from .op_helper import (satisfy_sample_constraint, filter_and_process,
                        generate_sample_bbox, clip_bbox, data_anchor_sampling,
                        satisfy_sample_constraint_coverage, crop_image_sampling,
                        generate_sample_bbox_square, bbox_area_sampling,
                        is_poly, gaussian_radius, draw_gaussian)

logger = logging.getLogger(__name__)

registered_ops = []


def register_op(cls):
    registered_ops.append(cls.__name__)
    if not hasattr(BaseOperator, cls.__name__):
        setattr(BaseOperator, cls.__name__, cls)
    else:
        raise KeyError("The {} class has been registered.".format(cls.__name__))
    return serializable(cls)


class BboxError(ValueError):
    pass


class ImageError(ValueError):
    pass


class BaseOperator(object):
    def __init__(self, name=None):
        if name is None:
            name = self.__class__.__name__
        self._id = name + '_' + str(uuid.uuid4())[-6:]

    def __call__(self, sample, context=None):
        """ Process a sample.
        Args:
            sample (dict): a dict of sample, eg: {'image':xx, 'label': xxx}
            context (dict): info about this sample processing
        Returns:
            result (dict): a processed sample
        """
        return sample

    def __str__(self):
        return str(self._id)


@register_op
class DecodeImage(BaseOperator):
    def __init__(self, to_rgb=True, with_mixup=False, with_cutmix=False):
        """ Transform the image data to numpy format.

        Args:
            to_rgb (bool): whether to convert BGR to RGB
            with_mixup (bool): whether or not to mixup image and gt_bbbox/gt_score
            with_cutmix (bool): whether or not to cutmix image and gt_bbbox/gt_score
        """

        super(DecodeImage, self).__init__()
        self.to_rgb = to_rgb
        self.with_mixup = with_mixup
        self.with_cutmix = with_cutmix
        if not isinstance(self.to_rgb, bool):
            raise TypeError("{}: input type is invalid.".format(self))
        if not isinstance(self.with_mixup, bool):
            raise TypeError("{}: input type is invalid.".format(self))
        if not isinstance(self.with_cutmix, bool):
            raise TypeError("{}: input type is invalid.".format(self))

    def __call__(self, sample, context=None):
        """ load image if 'im_file' field is not empty but 'image' is"""
        if 'image' not in sample:
            with open(sample['im_file'], 'rb') as f:
                sample['image'] = f.read()

        im = sample['image']
        data = np.frombuffer(im, dtype='uint8')
        im = cv2.imdecode(data, 1)  # BGR mode, but need RGB mode

        if self.to_rgb:
            im = cv2.cvtColor(im, cv2.COLOR_BGR2RGB)
        sample['image'] = im

        if 'h' not in sample:
            sample['h'] = im.shape[0]
        elif sample['h'] != im.shape[0]:
            logger.warn(
                "The actual image height: {} is not equal to the "
                "height: {} in annotation, and update sample['h'] by actual "
                "image height.".format(im.shape[0], sample['h']))
            sample['h'] = im.shape[0]
        if 'w' not in sample:
            sample['w'] = im.shape[1]
        elif sample['w'] != im.shape[1]:
            logger.warn(
                "The actual image width: {} is not equal to the "
                "width: {} in annotation, and update sample['w'] by actual "
                "image width.".format(im.shape[1], sample['w']))
            sample['w'] = im.shape[1]

        # make default im_info with [h, w, 1]
        sample['im_info'] = np.array(
            [im.shape[0], im.shape[1], 1.], dtype=np.float32)
        # decode mixup image
        if self.with_mixup and 'mixup' in sample:
            self.__call__(sample['mixup'], context)
        # decode cutmix image
        if self.with_cutmix and 'cutmix' in sample:
            self.__call__(sample['cutmix'], context)

        return sample


@register_op
class MultiscaleTestResize(BaseOperator):
    def __init__(self,
                 origin_target_size=800,
                 origin_max_size=1333,
                 target_size=[],
                 max_size=2000,
                 interp=cv2.INTER_LINEAR,
                 use_flip=True):
        """
        Rescale image to the each size in target size, and capped at max_size.

        Args:
            origin_target_size(int): original target size of image's short side.
            origin_max_size(int): original max size of image.
            target_size (list): A list of target sizes of image's short side.
            max_size (int): the max size of image.
            interp (int): the interpolation method.
            use_flip (bool): whether use flip augmentation.
        """
        super(MultiscaleTestResize, self).__init__()
        self.origin_target_size = int(origin_target_size)
        self.origin_max_size = int(origin_max_size)
        self.max_size = int(max_size)
        self.interp = int(interp)
        self.use_flip = use_flip

        if not isinstance(target_size, list):
            raise TypeError(
                "Type of target_size is invalid. Must be List, now is {}".
                format(type(target_size)))
        self.target_size = target_size
        if not (isinstance(self.origin_target_size, int) and isinstance(
                self.origin_max_size, int) and isinstance(self.max_size, int)
                and isinstance(self.interp, int)):
            raise TypeError("{}: input type is invalid.".format(self))

    def __call__(self, sample, context=None):
        """ Resize the image numpy for multi-scale test.
        """
        origin_ims = {}
        im = sample['image']
        if not isinstance(im, np.ndarray):
            raise TypeError("{}: image type is not numpy.".format(self))
        if len(im.shape) != 3:
            raise ImageError('{}: image is not 3-dimensional.'.format(self))
        im_shape = im.shape
        im_size_min = np.min(im_shape[0:2])
        im_size_max = np.max(im_shape[0:2])
        if float(im_size_min) == 0:
            raise ZeroDivisionError('{}: min size of image is 0'.format(self))
        base_name_list = ['image']
        origin_ims['image'] = im
        if self.use_flip:
            sample['image_flip'] = im[:, ::-1, :]
            base_name_list.append('image_flip')
            origin_ims['image_flip'] = sample['image_flip']

        for base_name in base_name_list:
            im_scale = float(self.origin_target_size) / float(im_size_min)
            # Prevent the biggest axis from being more than max_size
            if np.round(im_scale * im_size_max) > self.origin_max_size:
                im_scale = float(self.origin_max_size) / float(im_size_max)
            im_scale_x = im_scale
            im_scale_y = im_scale

            resize_w = np.round(im_scale_x * float(im_shape[1]))
            resize_h = np.round(im_scale_y * float(im_shape[0]))
            im_resize = cv2.resize(
                origin_ims[base_name],
                None,
                None,
                fx=im_scale_x,
                fy=im_scale_y,
                interpolation=self.interp)

            sample[base_name] = im_resize
            info_name = 'im_info' if base_name == 'image' else 'im_info_image_flip'
            sample[base_name] = im_resize
            sample[info_name] = np.array(
                [resize_h, resize_w, im_scale], dtype=np.float32)
            for i, size in enumerate(self.target_size):
                im_scale = float(size) / float(im_size_min)
                if np.round(im_scale * im_size_max) > self.max_size:
                    im_scale = float(self.max_size) / float(im_size_max)
                im_scale_x = im_scale
                im_scale_y = im_scale
                resize_w = np.round(im_scale_x * float(im_shape[1]))
                resize_h = np.round(im_scale_y * float(im_shape[0]))
                im_resize = cv2.resize(
                    origin_ims[base_name],
                    None,
                    None,
                    fx=im_scale_x,
                    fy=im_scale_y,
                    interpolation=self.interp)

                im_info = [resize_h, resize_w, im_scale]
                # hard-code here, must be consistent with
                # ppdet/modeling/architectures/input_helper.py
                name = base_name + '_scale_' + str(i)
                info_name = 'im_info_' + name
                sample[name] = im_resize
                sample[info_name] = np.array(
                    [resize_h, resize_w, im_scale], dtype=np.float32)
        return sample


@register_op
class ResizeImage(BaseOperator):
    def __init__(self,
                 target_size=0,
                 max_size=0,
                 interp=cv2.INTER_LINEAR,
                 use_cv2=True):
        """
        Rescale image to the specified target size, and capped at max_size
        if max_size != 0.
        If target_size is list, selected a scale randomly as the specified
        target size.

        Args:
            target_size (int|list): the target size of image's short side,
                multi-scale training is adopted when type is list.
            max_size (int): the max size of image
            interp (int): the interpolation method
            use_cv2 (bool): use the cv2 interpolation method or use PIL
                interpolation method
        """
        super(ResizeImage, self).__init__()
        self.max_size = int(max_size)
        self.interp = int(interp)
        self.use_cv2 = use_cv2
        if not (isinstance(target_size, int) or isinstance(target_size, list)):
            raise TypeError(
                "Type of target_size is invalid. Must be Integer or List, now is {}".
                format(type(target_size)))
        self.target_size = target_size
        if not (isinstance(self.max_size, int) and isinstance(self.interp,
                                                              int)):
            raise TypeError("{}: input type is invalid.".format(self))

    def __call__(self, sample, context=None):
        """ Resize the image numpy.
        """
        im = sample['image']
        if not isinstance(im, np.ndarray):
            raise TypeError("{}: image type is not numpy.".format(self))
        if len(im.shape) != 3:
            raise ImageError('{}: image is not 3-dimensional.'.format(self))
        im_shape = im.shape
        im_size_min = np.min(im_shape[0:2])
        im_size_max = np.max(im_shape[0:2])
        if isinstance(self.target_size, list):
            # Case for multi-scale training
            selected_size = random.choice(self.target_size)
        else:
            selected_size = self.target_size
        if float(im_size_min) == 0:
            raise ZeroDivisionError('{}: min size of image is 0'.format(self))
        if self.max_size != 0:
            im_scale = float(selected_size) / float(im_size_min)
            # Prevent the biggest axis from being more than max_size
            if np.round(im_scale * im_size_max) > self.max_size:
                im_scale = float(self.max_size) / float(im_size_max)
            im_scale_x = im_scale
            im_scale_y = im_scale

            resize_w = im_scale_x * float(im_shape[1])
            resize_h = im_scale_y * float(im_shape[0])
            im_info = [resize_h, resize_w, im_scale]
            if 'im_info' in sample and sample['im_info'][2] != 1.:
                sample['im_info'] = np.append(
                    list(sample['im_info']), im_info).astype(np.float32)
            else:
                sample['im_info'] = np.array(im_info).astype(np.float32)
        else:
            im_scale_x = float(selected_size) / float(im_shape[1])
            im_scale_y = float(selected_size) / float(im_shape[0])

            resize_w = selected_size
            resize_h = selected_size

        if self.use_cv2:
            im = cv2.resize(
                im,
                None,
                None,
                fx=im_scale_x,
                fy=im_scale_y,
                interpolation=self.interp)
        else:
            if self.max_size != 0:
                raise TypeError(
                    'If you set max_size to cap the maximum size of image,'
                    'please set use_cv2 to True to resize the image.')
            im = im.astype('uint8')
            im = Image.fromarray(im)
            im = im.resize((int(resize_w), int(resize_h)), self.interp)
            im = np.array(im)
        sample['image'] = im
        return sample


@register_op
class RandomFlipImage(BaseOperator):
    def __init__(self, prob=0.5, is_normalized=False, is_mask_flip=False):
        """
        Args:
            prob (float): the probability of flipping image
            is_normalized (bool): whether the bbox scale to [0,1]
            is_mask_flip (bool): whether flip the segmentation
        """
        super(RandomFlipImage, self).__init__()
        self.prob = prob
        self.is_normalized = is_normalized
        self.is_mask_flip = is_mask_flip
        if not (isinstance(self.prob, float) and
                isinstance(self.is_normalized, bool) and
                isinstance(self.is_mask_flip, bool)):
            raise TypeError("{}: input type is invalid.".format(self))

    def flip_segms(self, segms, height, width):
        def _flip_poly(poly, width):
            flipped_poly = np.array(poly)
            flipped_poly[0::2] = width - np.array(poly[0::2]) - 1
            return flipped_poly.tolist()

        def _flip_rle(rle, height, width):
            if 'counts' in rle and type(rle['counts']) == list:
                rle = mask_util.frPyObjects(rle, height, width)
            mask = mask_util.decode(rle)
            mask = mask[:, ::-1]
            rle = mask_util.encode(np.array(mask, order='F', dtype=np.uint8))
            return rle

        flipped_segms = []
        for segm in segms:
            if is_poly(segm):
                # Polygon format
                flipped_segms.append([_flip_poly(poly, width) for poly in segm])
            else:
                # RLE format
                import pycocotools.mask as mask_util
                flipped_segms.append(_flip_rle(segm, height, width))
        return flipped_segms

    def flip_keypoint(self, gt_keypoint, width):
        for i in range(gt_keypoint.shape[1]):
            if i % 2 == 0:
                old_x = gt_keypoint[:, i].copy()
                if self.is_normalized:
                    gt_keypoint[:, i] = 1 - old_x
                else:
                    gt_keypoint[:, i] = width - old_x - 1
        return gt_keypoint

    def __call__(self, sample, context=None):
        """Filp the image and bounding box.
        Operators:
            1. Flip the image numpy.
            2. Transform the bboxes' x coordinates.
              (Must judge whether the coordinates are normalized!)
            3. Transform the segmentations' x coordinates.
              (Must judge whether the coordinates are normalized!)
        Output:
            sample: the image, bounding box and segmentation part
                    in sample are flipped.
        """

        samples = sample
        batch_input = True
        if not isinstance(samples, Sequence):
            batch_input = False
            samples = [samples]
        for sample in samples:
            gt_bbox = sample['gt_bbox']
            im = sample['image']
            if not isinstance(im, np.ndarray):
                raise TypeError("{}: image is not a numpy array.".format(self))
            if len(im.shape) != 3:
                raise ImageError("{}: image is not 3-dimensional.".format(self))
            height, width, _ = im.shape
            if np.random.uniform(0, 1) < self.prob:
                im = im[:, ::-1, :]
                if gt_bbox.shape[0] == 0:
                    return sample
                oldx1 = gt_bbox[:, 0].copy()
                oldx2 = gt_bbox[:, 2].copy()
                if self.is_normalized:
                    gt_bbox[:, 0] = 1 - oldx2
                    gt_bbox[:, 2] = 1 - oldx1
                else:
                    gt_bbox[:, 0] = width - oldx2 - 1
                    gt_bbox[:, 2] = width - oldx1 - 1
                if gt_bbox.shape[0] != 0 and (
                        gt_bbox[:, 2] < gt_bbox[:, 0]).all():
                    m = "{}: invalid box, x2 should be greater than x1".format(
                        self)
                    raise BboxError(m)
                sample['gt_bbox'] = gt_bbox
                if self.is_mask_flip and len(sample['gt_poly']) != 0:
                    sample['gt_poly'] = self.flip_segms(sample['gt_poly'],
                                                        height, width)
                if 'gt_keypoint' in sample.keys():
                    sample['gt_keypoint'] = self.flip_keypoint(
                        sample['gt_keypoint'], width)
                sample['flipped'] = True
                sample['image'] = im
        sample = samples if batch_input else samples[0]
        return sample


@register_op
class AutoAugmentImage(BaseOperator):
    def __init__(self, is_normalized=False, autoaug_type="v1"):
        """
        Args:
            is_normalized (bool): whether the bbox scale to [0,1]
            autoaug_type (str): autoaug type, support v0, v1, v2, v3, test
        """
        super(AutoAugmentImage, self).__init__()
        self.is_normalized = is_normalized
        self.autoaug_type = autoaug_type
        if not isinstance(self.is_normalized, bool):
            raise TypeError("{}: input type is invalid.".format(self))

    def __call__(self, sample, context=None):
        """
        Learning Data Augmentation Strategies for Object Detection, see https://arxiv.org/abs/1906.11172
        """
        samples = sample
        batch_input = True
        if not isinstance(samples, Sequence):
            batch_input = False
            samples = [samples]
        for sample in samples:
            gt_bbox = sample['gt_bbox']
            im = sample['image']
            if not isinstance(im, np.ndarray):
                raise TypeError("{}: image is not a numpy array.".format(self))
            if len(im.shape) != 3:
                raise ImageError("{}: image is not 3-dimensional.".format(self))
            if len(gt_bbox) == 0:
                continue

            # gt_boxes : [x1, y1, x2, y2]
            # norm_gt_boxes: [y1, x1, y2, x2]
            height, width, _ = im.shape
            norm_gt_bbox = np.ones_like(gt_bbox, dtype=np.float32)
            if not self.is_normalized:
                norm_gt_bbox[:, 0] = gt_bbox[:, 1] / float(height)
                norm_gt_bbox[:, 1] = gt_bbox[:, 0] / float(width)
                norm_gt_bbox[:, 2] = gt_bbox[:, 3] / float(height)
                norm_gt_bbox[:, 3] = gt_bbox[:, 2] / float(width)
            else:
                norm_gt_bbox[:, 0] = gt_bbox[:, 1]
                norm_gt_bbox[:, 1] = gt_bbox[:, 0]
                norm_gt_bbox[:, 2] = gt_bbox[:, 3]
                norm_gt_bbox[:, 3] = gt_bbox[:, 2]

            from .autoaugment_utils import distort_image_with_autoaugment
            im, norm_gt_bbox = distort_image_with_autoaugment(im, norm_gt_bbox,
                                                              self.autoaug_type)
            if not self.is_normalized:
                gt_bbox[:, 0] = norm_gt_bbox[:, 1] * float(width)
                gt_bbox[:, 1] = norm_gt_bbox[:, 0] * float(height)
                gt_bbox[:, 2] = norm_gt_bbox[:, 3] * float(width)
                gt_bbox[:, 3] = norm_gt_bbox[:, 2] * float(height)
            else:
                gt_bbox[:, 0] = norm_gt_bbox[:, 1]
                gt_bbox[:, 1] = norm_gt_bbox[:, 0]
                gt_bbox[:, 2] = norm_gt_bbox[:, 3]
                gt_bbox[:, 3] = norm_gt_bbox[:, 2]

            sample['gt_bbox'] = gt_bbox
            sample['image'] = im

        sample = samples if batch_input else samples[0]
        return sample


@register_op
class NormalizeImage(BaseOperator):
    def __init__(self,
                 mean=[0.485, 0.456, 0.406],
                 std=[1, 1, 1],
                 is_scale=True,
                 is_channel_first=True):
        """
        Args:
            mean (list): the pixel mean
            std (list): the pixel variance
        """
        super(NormalizeImage, self).__init__()
        self.mean = mean
        self.std = std
        self.is_scale = is_scale
        self.is_channel_first = is_channel_first
        if not (isinstance(self.mean, list) and isinstance(self.std, list) and
                isinstance(self.is_scale, bool)):
            raise TypeError("{}: input type is invalid.".format(self))
        from functools import reduce
        if reduce(lambda x, y: x * y, self.std) == 0:
            raise ValueError('{}: std is invalid!'.format(self))

    def __call__(self, sample, context=None):
        """Normalize the image.
        Operators:
            1.(optional) Scale the image to [0,1]
            2. Each pixel minus mean and is divided by std
        """
        samples = sample
        batch_input = True
        if not isinstance(samples, Sequence):
            batch_input = False
            samples = [samples]
        for sample in samples:
            for k in sample.keys():
                # hard code
                if k.startswith('image'):
                    im = sample[k]
                    im = im.astype(np.float32, copy=False)
                    if self.is_channel_first:
                        mean = np.array(self.mean)[:, np.newaxis, np.newaxis]
                        std = np.array(self.std)[:, np.newaxis, np.newaxis]
                    else:
                        mean = np.array(self.mean)[np.newaxis, np.newaxis, :]
                        std = np.array(self.std)[np.newaxis, np.newaxis, :]
                    if self.is_scale:
                        im = im / 255.0
                    im -= mean
                    im /= std
                    sample[k] = im
        if not batch_input:
            samples = samples[0]
        return samples


@register_op
class RandomDistort(BaseOperator):
    def __init__(self,
                 brightness_lower=0.5,
                 brightness_upper=1.5,
                 contrast_lower=0.5,
                 contrast_upper=1.5,
                 saturation_lower=0.5,
                 saturation_upper=1.5,
                 hue_lower=-18,
                 hue_upper=18,
                 brightness_prob=0.5,
                 contrast_prob=0.5,
                 saturation_prob=0.5,
                 hue_prob=0.5,
                 count=4,
                 is_order=False):
        """
        Args:
            brightness_lower/ brightness_upper (float): the brightness
                between brightness_lower and brightness_upper
            contrast_lower/ contrast_upper (float): the contrast between
                contrast_lower and contrast_lower
            saturation_lower/ saturation_upper (float): the saturation
                between saturation_lower and saturation_upper
            hue_lower/ hue_upper (float): the hue between
                hue_lower and hue_upper
            brightness_prob (float): the probability of changing brightness
            contrast_prob (float): the probability of changing contrast
            saturation_prob (float): the probability of changing saturation
            hue_prob (float): the probability of changing hue
            count (int): the kinds of doing distrot
            is_order (bool): whether determine the order of distortion
        """
        super(RandomDistort, self).__init__()
        self.brightness_lower = brightness_lower
        self.brightness_upper = brightness_upper
        self.contrast_lower = contrast_lower
        self.contrast_upper = contrast_upper
        self.saturation_lower = saturation_lower
        self.saturation_upper = saturation_upper
        self.hue_lower = hue_lower
        self.hue_upper = hue_upper
        self.brightness_prob = brightness_prob
        self.contrast_prob = contrast_prob
        self.saturation_prob = saturation_prob
        self.hue_prob = hue_prob
        self.count = count
        self.is_order = is_order

    def random_brightness(self, img):
        brightness_delta = np.random.uniform(self.brightness_lower,
                                             self.brightness_upper)
        prob = np.random.uniform(0, 1)
        if prob < self.brightness_prob:
            img = ImageEnhance.Brightness(img).enhance(brightness_delta)
        return img

    def random_contrast(self, img):
        contrast_delta = np.random.uniform(self.contrast_lower,
                                           self.contrast_upper)
        prob = np.random.uniform(0, 1)
        if prob < self.contrast_prob:
            img = ImageEnhance.Contrast(img).enhance(contrast_delta)
        return img

    def random_saturation(self, img):
        saturation_delta = np.random.uniform(self.saturation_lower,
                                             self.saturation_upper)
        prob = np.random.uniform(0, 1)
        if prob < self.saturation_prob:
            img = ImageEnhance.Color(img).enhance(saturation_delta)
        return img

    def random_hue(self, img):
        hue_delta = np.random.uniform(self.hue_lower, self.hue_upper)
        prob = np.random.uniform(0, 1)
        if prob < self.hue_prob:
            img = np.array(img.convert('HSV'))
            img[:, :, 0] = img[:, :, 0] + hue_delta
            img = Image.fromarray(img, mode='HSV').convert('RGB')
        return img

    def __call__(self, sample, context):
        """random distort the image"""
        ops = [
            self.random_brightness, self.random_contrast,
            self.random_saturation, self.random_hue
        ]
        if self.is_order:
            prob = np.random.uniform(0, 1)
            if prob < 0.5:
                ops = [
                    self.random_brightness,
                    self.random_saturation,
                    self.random_hue,
                    self.random_contrast,
                ]
        else:
            ops = random.sample(ops, self.count)
        assert 'image' in sample, "image data not found"
        im = sample['image']
        im = Image.fromarray(im)
        for id in range(self.count):
            im = ops[id](im)
        im = np.asarray(im)
        sample['image'] = im
        return sample


@register_op
class ExpandImage(BaseOperator):
    def __init__(self, max_ratio, prob, mean=[127.5, 127.5, 127.5]):
        """
        Args:
            max_ratio (float): the ratio of expanding
            prob (float): the probability of expanding image
            mean (list): the pixel mean
        """
        super(ExpandImage, self).__init__()
        self.max_ratio = max_ratio
        self.mean = mean
        self.prob = prob

    def __call__(self, sample, context):
        """
        Expand the image and modify bounding box.
        Operators:
            1. Scale the image width and height.
            2. Construct new images with new height and width.
            3. Fill the new image with the mean.
            4. Put original imge into new image.
            5. Rescale the bounding box.
            6. Determine if the new bbox is satisfied in the new image.
        Returns:
            sample: the image, bounding box are replaced.
        """

        prob = np.random.uniform(0, 1)
        assert 'image' in sample, 'not found image data'
        im = sample['image']
        gt_bbox = sample['gt_bbox']
        gt_class = sample['gt_class']
        im_width = sample['w']
        im_height = sample['h']
        if prob < self.prob:
            if self.max_ratio - 1 >= 0.01:
                expand_ratio = np.random.uniform(1, self.max_ratio)
                height = int(im_height * expand_ratio)
                width = int(im_width * expand_ratio)
                h_off = math.floor(np.random.uniform(0, height - im_height))
                w_off = math.floor(np.random.uniform(0, width - im_width))
                expand_bbox = [
                    -w_off / im_width, -h_off / im_height,
                    (width - w_off) / im_width, (height - h_off) / im_height
                ]
                expand_im = np.ones((height, width, 3))
                expand_im = np.uint8(expand_im * np.squeeze(self.mean))
                expand_im = Image.fromarray(expand_im)
                im = Image.fromarray(im)
                expand_im.paste(im, (int(w_off), int(h_off)))
                expand_im = np.asarray(expand_im)
                if 'gt_keypoint' in sample.keys(
                ) and 'keypoint_ignore' in sample.keys():
                    keypoints = (sample['gt_keypoint'],
                                 sample['keypoint_ignore'])
                    gt_bbox, gt_class, _, gt_keypoints = filter_and_process(
                        expand_bbox, gt_bbox, gt_class, keypoints=keypoints)
                    sample['gt_keypoint'] = gt_keypoints[0]
                    sample['keypoint_ignore'] = gt_keypoints[1]
                else:
                    gt_bbox, gt_class, _ = filter_and_process(expand_bbox,
                                                              gt_bbox, gt_class)
                sample['image'] = expand_im
                sample['gt_bbox'] = gt_bbox
                sample['gt_class'] = gt_class
                sample['w'] = width
                sample['h'] = height

        return sample


@register_op
class CropImage(BaseOperator):
    def __init__(self, batch_sampler, satisfy_all=False, avoid_no_bbox=True):
        """
        Args:
            batch_sampler (list): Multiple sets of different
                                  parameters for cropping.
            satisfy_all (bool): whether all boxes must satisfy.
            e.g.[[1, 1, 1.0, 1.0, 1.0, 1.0, 0.0, 1.0],
                 [1, 50, 0.3, 1.0, 0.5, 2.0, 0.1, 1.0],
                 [1, 50, 0.3, 1.0, 0.5, 2.0, 0.3, 1.0],
                 [1, 50, 0.3, 1.0, 0.5, 2.0, 0.5, 1.0],
                 [1, 50, 0.3, 1.0, 0.5, 2.0, 0.7, 1.0],
                 [1, 50, 0.3, 1.0, 0.5, 2.0, 0.9, 1.0],
                 [1, 50, 0.3, 1.0, 0.5, 2.0, 0.0, 1.0]]
           [max sample, max trial, min scale, max scale,
            min aspect ratio, max aspect ratio,
            min overlap, max overlap]
            avoid_no_bbox (bool): whether to to avoid the
                                  situation where the box does not appear.
        """
        super(CropImage, self).__init__()
        self.batch_sampler = batch_sampler
        self.satisfy_all = satisfy_all
        self.avoid_no_bbox = avoid_no_bbox

    def __call__(self, sample, context):
        """
        Crop the image and modify bounding box.
        Operators:
            1. Scale the image width and height.
            2. Crop the image according to a radom sample.
            3. Rescale the bounding box.
            4. Determine if the new bbox is satisfied in the new image.
        Returns:
            sample: the image, bounding box are replaced.
        """
        assert 'image' in sample, "image data not found"
        im = sample['image']
        gt_bbox = sample['gt_bbox']
        gt_class = sample['gt_class']
        im_width = sample['w']
        im_height = sample['h']
        gt_score = None
        if 'gt_score' in sample:
            gt_score = sample['gt_score']
        sampled_bbox = []
        gt_bbox = gt_bbox.tolist()
        for sampler in self.batch_sampler:
            found = 0
            for i in range(sampler[1]):
                if found >= sampler[0]:
                    break
                sample_bbox = generate_sample_bbox(sampler)
                if satisfy_sample_constraint(sampler, sample_bbox, gt_bbox,
                                             self.satisfy_all):
                    sampled_bbox.append(sample_bbox)
                    found = found + 1
        im = np.array(im)
        while sampled_bbox:
            idx = int(np.random.uniform(0, len(sampled_bbox)))
            sample_bbox = sampled_bbox.pop(idx)
            sample_bbox = clip_bbox(sample_bbox)
            crop_bbox, crop_class, crop_score = \
                filter_and_process(sample_bbox, gt_bbox, gt_class, scores=gt_score)
            if self.avoid_no_bbox:
                if len(crop_bbox) < 1:
                    continue
            xmin = int(sample_bbox[0] * im_width)
            xmax = int(sample_bbox[2] * im_width)
            ymin = int(sample_bbox[1] * im_height)
            ymax = int(sample_bbox[3] * im_height)
            im = im[ymin:ymax, xmin:xmax]
            sample['image'] = im
            sample['gt_bbox'] = crop_bbox
            sample['gt_class'] = crop_class
            sample['gt_score'] = crop_score
            return sample
        return sample


@register_op
class CropImageWithDataAchorSampling(BaseOperator):
    def __init__(self,
                 batch_sampler,
                 anchor_sampler=None,
                 target_size=None,
                 das_anchor_scales=[16, 32, 64, 128],
                 sampling_prob=0.5,
                 min_size=8.,
                 avoid_no_bbox=True):
        """
        Args:
            anchor_sampler (list): anchor_sampling sets of different
                                  parameters for cropping.
            batch_sampler (list): Multiple sets of different
                                  parameters for cropping.
              e.g.[[1, 10, 1.0, 1.0, 1.0, 1.0, 0.0, 0.0, 0.2, 0.0]]
                  [[1, 50, 1.0, 1.0, 1.0, 1.0, 0.0, 0.0, 1.0, 0.0],
                   [1, 50, 0.3, 1.0, 1.0, 1.0, 0.0, 0.0, 1.0, 0.0],
                   [1, 50, 0.3, 1.0, 1.0, 1.0, 0.0, 0.0, 1.0, 0.0],
                   [1, 50, 0.3, 1.0, 1.0, 1.0, 0.0, 0.0, 1.0, 0.0],
                   [1, 50, 0.3, 1.0, 1.0, 1.0, 0.0, 0.0, 1.0, 0.0]]
              [max sample, max trial, min scale, max scale,
               min aspect ratio, max aspect ratio,
               min overlap, max overlap, min coverage, max coverage]
            target_size (bool): target image size.
            das_anchor_scales (list[float]): a list of anchor scales in data
                anchor smapling.
            min_size (float): minimum size of sampled bbox.
            avoid_no_bbox (bool): whether to to avoid the
                                  situation where the box does not appear.
        """
        super(CropImageWithDataAchorSampling, self).__init__()
        self.anchor_sampler = anchor_sampler
        self.batch_sampler = batch_sampler
        self.target_size = target_size
        self.sampling_prob = sampling_prob
        self.min_size = min_size
        self.avoid_no_bbox = avoid_no_bbox
        self.das_anchor_scales = np.array(das_anchor_scales)

    def __call__(self, sample, context):
        """
        Crop the image and modify bounding box.
        Operators:
            1. Scale the image width and height.
            2. Crop the image according to a radom sample.
            3. Rescale the bounding box.
            4. Determine if the new bbox is satisfied in the new image.
        Returns:
            sample: the image, bounding box are replaced.
        """
        assert 'image' in sample, "image data not found"
        im = sample['image']
        gt_bbox = sample['gt_bbox']
        gt_class = sample['gt_class']
        image_width = sample['w']
        image_height = sample['h']
        gt_score = None
        if 'gt_score' in sample:
            gt_score = sample['gt_score']
        sampled_bbox = []
        gt_bbox = gt_bbox.tolist()

        prob = np.random.uniform(0., 1.)
        if prob > self.sampling_prob:  # anchor sampling
            assert self.anchor_sampler
            for sampler in self.anchor_sampler:
                found = 0
                for i in range(sampler[1]):
                    if found >= sampler[0]:
                        break
                    sample_bbox = data_anchor_sampling(
                        gt_bbox, image_width, image_height,
                        self.das_anchor_scales, self.target_size)
                    if sample_bbox == 0:
                        break
                    if satisfy_sample_constraint_coverage(sampler, sample_bbox,
                                                          gt_bbox):
                        sampled_bbox.append(sample_bbox)
                        found = found + 1
            im = np.array(im)
            while sampled_bbox:
                idx = int(np.random.uniform(0, len(sampled_bbox)))
                sample_bbox = sampled_bbox.pop(idx)

                if 'gt_keypoint' in sample.keys():
                    keypoints = (sample['gt_keypoint'],
                                 sample['keypoint_ignore'])
                    crop_bbox, crop_class, crop_score, gt_keypoints = \
                        filter_and_process(sample_bbox, gt_bbox, gt_class,
                                scores=gt_score,
                                keypoints=keypoints)
                else:
                    crop_bbox, crop_class, crop_score = filter_and_process(
                        sample_bbox, gt_bbox, gt_class, scores=gt_score)
                crop_bbox, crop_class, crop_score = bbox_area_sampling(
                    crop_bbox, crop_class, crop_score, self.target_size,
                    self.min_size)

                if self.avoid_no_bbox:
                    if len(crop_bbox) < 1:
                        continue
                im = crop_image_sampling(im, sample_bbox, image_width,
                                         image_height, self.target_size)
                sample['image'] = im
                sample['gt_bbox'] = crop_bbox
                sample['gt_class'] = crop_class
                sample['gt_score'] = crop_score
                if 'gt_keypoint' in sample.keys():
                    sample['gt_keypoint'] = gt_keypoints[0]
                    sample['keypoint_ignore'] = gt_keypoints[1]
                #print(sample)
                return sample
            return sample

        else:
            for sampler in self.batch_sampler:
                found = 0
                for i in range(sampler[1]):
                    if found >= sampler[0]:
                        break
                    sample_bbox = generate_sample_bbox_square(
                        sampler, image_width, image_height)
                    if satisfy_sample_constraint_coverage(sampler, sample_bbox,
                                                          gt_bbox):
                        sampled_bbox.append(sample_bbox)
                        found = found + 1
            im = np.array(im)
            while sampled_bbox:
                idx = int(np.random.uniform(0, len(sampled_bbox)))
                sample_bbox = sampled_bbox.pop(idx)
                sample_bbox = clip_bbox(sample_bbox)

                if 'gt_keypoint' in sample.keys():
                    keypoints = (sample['gt_keypoint'],
                                 sample['keypoint_ignore'])
                    crop_bbox, crop_class, crop_score, gt_keypoints = \
                        filter_and_process(sample_bbox, gt_bbox, gt_class,
                                scores=gt_score,
                                keypoints=keypoints)
                else:
                    crop_bbox, crop_class, crop_score = filter_and_process(
                        sample_bbox, gt_bbox, gt_class, scores=gt_score)
                # sampling bbox according the bbox area
                crop_bbox, crop_class, crop_score = bbox_area_sampling(
                    crop_bbox, crop_class, crop_score, self.target_size,
                    self.min_size)

                if self.avoid_no_bbox:
                    if len(crop_bbox) < 1:
                        continue
                xmin = int(sample_bbox[0] * image_width)
                xmax = int(sample_bbox[2] * image_width)
                ymin = int(sample_bbox[1] * image_height)
                ymax = int(sample_bbox[3] * image_height)
                im = im[ymin:ymax, xmin:xmax]
                sample['image'] = im
                sample['gt_bbox'] = crop_bbox
                sample['gt_class'] = crop_class
                sample['gt_score'] = crop_score
                if 'gt_keypoint' in sample.keys():
                    sample['gt_keypoint'] = gt_keypoints[0]
                    sample['keypoint_ignore'] = gt_keypoints[1]
                #print(sample)
                return sample
            return sample


@register_op
class NormalizeBox(BaseOperator):
    """Transform the bounding box's coornidates to [0,1]."""

    def __init__(self):
        super(NormalizeBox, self).__init__()

    def __call__(self, sample, context):
        gt_bbox = sample['gt_bbox']
        width = sample['w']
        height = sample['h']
        for i in range(gt_bbox.shape[0]):
            gt_bbox[i][0] = gt_bbox[i][0] / width
            gt_bbox[i][1] = gt_bbox[i][1] / height
            gt_bbox[i][2] = gt_bbox[i][2] / width
            gt_bbox[i][3] = gt_bbox[i][3] / height
        sample['gt_bbox'] = gt_bbox

        if 'gt_keypoint' in sample.keys():
            gt_keypoint = sample['gt_keypoint']

            for i in range(gt_keypoint.shape[1]):
                if i % 2:
                    gt_keypoint[:, i] = gt_keypoint[:, i] / height
                else:
                    gt_keypoint[:, i] = gt_keypoint[:, i] / width
            sample['gt_keypoint'] = gt_keypoint

        return sample


@register_op
class Permute(BaseOperator):
    def __init__(self, to_bgr=True, channel_first=True):
        """
        Change the channel.
        Args:
            to_bgr (bool): confirm whether to convert RGB to BGR
            channel_first (bool): confirm whether to change channel

        """
        super(Permute, self).__init__()
        self.to_bgr = to_bgr
        self.channel_first = channel_first
        if not (isinstance(self.to_bgr, bool) and
                isinstance(self.channel_first, bool)):
            raise TypeError("{}: input type is invalid.".format(self))

    def __call__(self, sample, context=None):
        samples = sample
        batch_input = True
        if not isinstance(samples, Sequence):
            batch_input = False
            samples = [samples]
        for sample in samples:
            assert 'image' in sample, "image data not found"
            for k in sample.keys():
                # hard code
                if k.startswith('image'):
                    im = sample[k]
                    if self.channel_first:
                        im = np.swapaxes(im, 1, 2)
                        im = np.swapaxes(im, 1, 0)
                    if self.to_bgr:
                        im = im[[2, 1, 0], :, :]
                    sample[k] = im
        if not batch_input:
            samples = samples[0]
        return samples


@register_op
class MixupImage(BaseOperator):
    def __init__(self, alpha=1.5, beta=1.5):
        """ Mixup image and gt_bbbox/gt_score
        Args:
            alpha (float): alpha parameter of beta distribute
            beta (float): beta parameter of beta distribute
        """
        super(MixupImage, self).__init__()
        self.alpha = alpha
        self.beta = beta
        if self.alpha <= 0.0:
            raise ValueError("alpha shold be positive in {}".format(self))
        if self.beta <= 0.0:
            raise ValueError("beta shold be positive in {}".format(self))

    def _mixup_img(self, img1, img2, factor):
        h = max(img1.shape[0], img2.shape[0])
        w = max(img1.shape[1], img2.shape[1])
        img = np.zeros((h, w, img1.shape[2]), 'float32')
        img[:img1.shape[0], :img1.shape[1], :] = \
            img1.astype('float32') * factor
        img[:img2.shape[0], :img2.shape[1], :] += \
            img2.astype('float32') * (1.0 - factor)
        return img.astype('uint8')

    def __call__(self, sample, context=None):
        if 'mixup' not in sample:
            return sample
        factor = np.random.beta(self.alpha, self.beta)
        factor = max(0.0, min(1.0, factor))
        if factor >= 1.0:
            sample.pop('mixup')
            return sample
        if factor <= 0.0:
            return sample['mixup']
        im = self._mixup_img(sample['image'], sample['mixup']['image'], factor)
        gt_bbox1 = sample['gt_bbox']
        gt_bbox2 = sample['mixup']['gt_bbox']
        gt_bbox = np.concatenate((gt_bbox1, gt_bbox2), axis=0)
        gt_class1 = sample['gt_class']
        gt_class2 = sample['mixup']['gt_class']
        gt_class = np.concatenate((gt_class1, gt_class2), axis=0)

        gt_score1 = sample['gt_score']
        gt_score2 = sample['mixup']['gt_score']
        gt_score = np.concatenate(
            (gt_score1 * factor, gt_score2 * (1. - factor)), axis=0)

        is_crowd1 = sample['is_crowd']
        is_crowd2 = sample['mixup']['is_crowd']
        is_crowd = np.concatenate((is_crowd1, is_crowd2), axis=0)

        sample['image'] = im
        sample['gt_bbox'] = gt_bbox
        sample['gt_score'] = gt_score
        sample['gt_class'] = gt_class
        sample['is_crowd'] = is_crowd
        sample['h'] = im.shape[0]
        sample['w'] = im.shape[1]
        sample.pop('mixup')
        return sample


@register_op
class CutmixImage(BaseOperator):
    def __init__(self, alpha=1.5, beta=1.5):
        """ 
        CutMix: Regularization Strategy to Train Strong Classifiers with Localizable Features, see https://https://arxiv.org/abs/1905.04899
        Cutmix image and gt_bbbox/gt_score
        Args:
             alpha (float): alpha parameter of beta distribute
             beta (float): beta parameter of beta distribute
        """
        super(CutmixImage, self).__init__()
        self.alpha = alpha
        self.beta = beta
        if self.alpha <= 0.0:
            raise ValueError("alpha shold be positive in {}".format(self))
        if self.beta <= 0.0:
            raise ValueError("beta shold be positive in {}".format(self))

        def _rand_bbox(self, img1, img2, factor):
            """ _rand_bbox """
            h = max(img1.shape[0], img2.shape[0])
            w = max(img1.shape[1], img2.shape[1])
            cut_rat = np.sqrt(1. - factor)

            cut_w = np.int(w * cut_rat)
            cut_h = np.int(h * cut_rat)

            # uniform
            cx = np.random.randint(w)
            cy = np.random.randint(h)

            bbx1 = np.clip(cx - cut_w // 2, 0, w)
            bby1 = np.clip(cy - cut_h // 2, 0, h)
            bbx2 = np.clip(cx + cut_w // 2, 0, w)
            bby2 = np.clip(cy + cut_h // 2, 0, h)

            img_1 = np.zeros((h, w, img1.shape[2]), 'float32')
            img_1[:img1.shape[0], :img1.shape[1], :] = \
                img1.astype('float32')
            img_2 = np.zeros((h, w, img2.shape[2]), 'float32')
            img_2[:img2.shape[0], :img2.shape[1], :] = \
                img2.astype('float32')
            img_1[bby1:bby2, bbx1:bbx2, :] = img2[bby1:bby2, bbx1:bbx2, :]
            return img_1

        def __call__(self, sample, context=None):
            if 'cutmix' not in sample:
                return sample
            factor = np.random.beta(self.alpha, self.beta)
            factor = max(0.0, min(1.0, factor))
            if factor >= 1.0:
                sample.pop('cutmix')
                return sample
            if factor <= 0.0:
                return sample['cutmix']
            img1 = sample['image']
            img2 = sample['cutmix']['image']
            img = self._rand_bbox(img1, img2, factor)
            gt_bbox1 = sample['gt_bbox']
            gt_bbox2 = sample['cutmix']['gt_bbox']
            gt_bbox = np.concatenate((gt_bbox1, gt_bbox2), axis=0)
            gt_class1 = sample['gt_class']
            gt_class2 = sample['cutmix']['gt_class']
            gt_class = np.concatenate((gt_class1, gt_class2), axis=0)
            gt_score1 = sample['gt_score']
            gt_score2 = sample['cutmix']['gt_score']
            gt_score = np.concatenate(
                (gt_score1 * factor, gt_score2 * (1. - factor)), axis=0)
            sample['image'] = img
            sample['gt_bbox'] = gt_bbox
            sample['gt_score'] = gt_score
            sample['gt_class'] = gt_class
            sample['h'] = img.shape[0]
            sample['w'] = img.shape[1]
            sample.pop('cutmix')
            return sample


@register_op
class RandomInterpImage(BaseOperator):
    def __init__(self, target_size=0, max_size=0):
        """
        Random reisze image by multiply interpolate method.
        Args:
            target_size (int): the taregt size of image's short side
            max_size (int): the max size of image
        """
        super(RandomInterpImage, self).__init__()
        self.target_size = target_size
        self.max_size = max_size
        if not (isinstance(self.target_size, int) and
                isinstance(self.max_size, int)):
            raise TypeError('{}: input type is invalid.'.format(self))
        interps = [
            cv2.INTER_NEAREST,
            cv2.INTER_LINEAR,
            cv2.INTER_AREA,
            cv2.INTER_CUBIC,
            cv2.INTER_LANCZOS4,
        ]
        self.resizers = []
        for interp in interps:
            self.resizers.append(ResizeImage(target_size, max_size, interp))

    def __call__(self, sample, context=None):
        """Resise the image numpy by random resizer."""
        resizer = random.choice(self.resizers)
        return resizer(sample, context)


@register_op
class Resize(BaseOperator):
    """Resize image and bbox.

    Args:
        target_dim (int or list): target size, can be a single number or a list
            (for random shape).
        interp (int or str): interpolation method, can be an integer or
            'random' (for randomized interpolation).
            default to `cv2.INTER_LINEAR`.
    """

    def __init__(self, target_dim=[], interp=cv2.INTER_LINEAR):
        super(Resize, self).__init__()
        self.target_dim = target_dim
        self.interp = interp  # 'random' for yolov3

    def __call__(self, sample, context=None):
        w = sample['w']
        h = sample['h']

        interp = self.interp
        if interp == 'random':
            interp = np.random.choice(range(5))

        if isinstance(self.target_dim, Sequence):
            dim = np.random.choice(self.target_dim)
        else:
            dim = self.target_dim
        resize_w = resize_h = dim
        scale_x = dim / w
        scale_y = dim / h
        if 'gt_bbox' in sample and len(sample['gt_bbox']) > 0:
            scale_array = np.array([scale_x, scale_y] * 2, dtype=np.float32)
            sample['gt_bbox'] = np.clip(sample['gt_bbox'] * scale_array, 0,
                                        dim - 1)
        sample['h'] = resize_h
        sample['w'] = resize_w

        sample['image'] = cv2.resize(
            sample['image'], (resize_w, resize_h), interpolation=interp)
        return sample


@register_op
class ColorDistort(BaseOperator):
    """Random color distortion.

    Args:
        hue (list): hue settings.
            in [lower, upper, probability] format.
        saturation (list): saturation settings.
            in [lower, upper, probability] format.
        contrast (list): contrast settings.
            in [lower, upper, probability] format.
        brightness (list): brightness settings.
            in [lower, upper, probability] format.
        random_apply (bool): whether to apply in random (yolo) or fixed (SSD)
            order.
    """

    def __init__(self,
                 hue=[-18, 18, 0.5],
                 saturation=[0.5, 1.5, 0.5],
                 contrast=[0.5, 1.5, 0.5],
                 brightness=[0.5, 1.5, 0.5],
                 random_apply=True):
        super(ColorDistort, self).__init__()
        self.hue = hue
        self.saturation = saturation
        self.contrast = contrast
        self.brightness = brightness
        self.random_apply = random_apply

    def apply_hue(self, img):
        low, high, prob = self.hue
        if np.random.uniform(0., 1.) < prob:
            return img

        img = img.astype(np.float32)

        # XXX works, but result differ from HSV version
        delta = np.random.uniform(low, high)
        u = np.cos(delta * np.pi)
        w = np.sin(delta * np.pi)
        bt = np.array([[1.0, 0.0, 0.0], [0.0, u, -w], [0.0, w, u]])
        tyiq = np.array([[0.299, 0.587, 0.114], [0.596, -0.274, -0.321],
                         [0.211, -0.523, 0.311]])
        ityiq = np.array([[1.0, 0.956, 0.621], [1.0, -0.272, -0.647],
                          [1.0, -1.107, 1.705]])
        t = np.dot(np.dot(ityiq, bt), tyiq).T
        img = np.dot(img, t)
        return img

    def apply_saturation(self, img):
        low, high, prob = self.saturation
        if np.random.uniform(0., 1.) < prob:
            return img
        delta = np.random.uniform(low, high)

        img = img.astype(np.float32)
        gray = img * np.array([[[0.299, 0.587, 0.114]]], dtype=np.float32)
        gray = gray.sum(axis=2, keepdims=True)
        gray *= (1.0 - delta)
        img *= delta
        img += gray
        return img

    def apply_contrast(self, img):
        low, high, prob = self.contrast
        if np.random.uniform(0., 1.) < prob:
            return img
        delta = np.random.uniform(low, high)

        img = img.astype(np.float32)
        img *= delta
        return img

    def apply_brightness(self, img):
        low, high, prob = self.brightness
        if np.random.uniform(0., 1.) < prob:
            return img
        delta = np.random.uniform(low, high)

        img = img.astype(np.float32)
        img += delta
        return img

    def __call__(self, sample, context=None):
        img = sample['image']
        if self.random_apply:
            functions = [
                self.apply_brightness,
                self.apply_contrast,
                self.apply_saturation,
                self.apply_hue,
            ]
            distortions = np.random.permutation(functions)
            for func in distortions:
                img = func(img)
            sample['image'] = img
            return sample

        img = self.apply_brightness(img)

        if np.random.randint(0, 2):
            img = self.apply_contrast(img)
            img = self.apply_saturation(img)
            img = self.apply_hue(img)
        else:
            img = self.apply_saturation(img)
            img = self.apply_hue(img)
            img = self.apply_contrast(img)
        sample['image'] = img
        return sample


@register_op
class CornerRandColor(ColorDistort):
    """Random color for CornerNet series models.
    Args:
        saturation (float): saturation settings.
        contrast (float): contrast settings.
        brightness (float): brightness settings.
        is_scale (bool): whether to scale the input image.
    """

    def __init__(self,
                 saturation=0.4,
                 contrast=0.4,
                 brightness=0.4,
                 is_scale=True):
        super(CornerRandColor, self).__init__(
            saturation=saturation, contrast=contrast, brightness=brightness)
        self.is_scale = is_scale

    def apply_saturation(self, img, img_gray):
        alpha = 1. + np.random.uniform(
            low=-self.saturation, high=self.saturation)
        self._blend(alpha, img, img_gray[:, :, None])
        return img

    def apply_contrast(self, img, img_gray):
        alpha = 1. + np.random.uniform(low=-self.contrast, high=self.contrast)
        img_mean = img_gray.mean()
        self._blend(alpha, img, img_mean)
        return img

    def apply_brightness(self, img, img_gray):
        alpha = 1 + np.random.uniform(
            low=-self.brightness, high=self.brightness)
        img *= alpha
        return img

    def _blend(self, alpha, img, img_mean):
        img *= alpha
        img_mean *= (1 - alpha)
        img += img_mean

    def __call__(self, sample, context=None):
        img = sample['image']
        if self.is_scale:
            img = img.astype(np.float32, copy=False)
            img /= 255.
        img_gray = cv2.cvtColor(img, cv2.COLOR_BGR2GRAY)
        functions = [
            self.apply_brightness,
            self.apply_contrast,
            self.apply_saturation,
        ]
        distortions = np.random.permutation(functions)
        for func in distortions:
            img = func(img, img_gray)
        sample['image'] = img
        return sample


@register_op
class NormalizePermute(BaseOperator):
    """Normalize and permute channel order.

    Args:
        mean (list): mean values in RGB order.
        std (list): std values in RGB order.
    """

    def __init__(self,
                 mean=[123.675, 116.28, 103.53],
                 std=[58.395, 57.120, 57.375]):
        super(NormalizePermute, self).__init__()
        self.mean = mean
        self.std = std

    def __call__(self, sample, context=None):
        img = sample['image']
        img = img.astype(np.float32)

        img = img.transpose((2, 0, 1))
        mean = np.array(self.mean, dtype=np.float32)
        std = np.array(self.std, dtype=np.float32)
        invstd = 1. / std
        for v, m, s in zip(img, mean, invstd):
            v.__isub__(m).__imul__(s)
        sample['image'] = img
        return sample


@register_op
class RandomExpand(BaseOperator):
    """Random expand the canvas.

    Args:
        ratio (float): maximum expansion ratio.
        prob (float): probability to expand.
        fill_value (list): color value used to fill the canvas. in RGB order.
        is_mask_expand(bool): whether expand the segmentation.
    """

    def __init__(self,
                 ratio=4.,
                 prob=0.5,
                 fill_value=(127.5, ) * 3,
                 is_mask_expand=False):
        super(RandomExpand, self).__init__()
        assert ratio > 1.01, "expand ratio must be larger than 1.01"
        self.ratio = ratio
        self.prob = prob
        assert isinstance(fill_value, (Number, Sequence)), \
            "fill value must be either float or sequence"
        if isinstance(fill_value, Number):
            fill_value = (fill_value, ) * 3
        if not isinstance(fill_value, tuple):
            fill_value = tuple(fill_value)
        self.fill_value = fill_value
        self.is_mask_expand = is_mask_expand

    def expand_segms(self, segms, x, y, height, width, ratio):
        def _expand_poly(poly, x, y):
            expanded_poly = np.array(poly)
            expanded_poly[0::2] += x
            expanded_poly[1::2] += y
            return expanded_poly.tolist()

        def _expand_rle(rle, x, y, height, width, ratio):
            if 'counts' in rle and type(rle['counts']) == list:
                rle = mask_util.frPyObjects(rle, height, width)
            mask = mask_util.decode(rle)
            expanded_mask = np.full((int(height * ratio), int(width * ratio)),
                                    0).astype(mask.dtype)
            expanded_mask[y:y + height, x:x + width] = mask
            rle = mask_util.encode(
                np.array(
                    expanded_mask, order='F', dtype=np.uint8))
            return rle

        expanded_segms = []
        for segm in segms:
            if is_poly(segm):
                # Polygon format
                expanded_segms.append(
                    [_expand_poly(poly, x, y) for poly in segm])
            else:
                # RLE format
                import pycocotools.mask as mask_util
                expanded_segms.append(
                    _expand_rle(segm, x, y, height, width, ratio))
        return expanded_segms

    def __call__(self, sample, context=None):
        if np.random.uniform(0., 1.) < self.prob:
            return sample

        img = sample['image']
        height = int(sample['h'])
        width = int(sample['w'])

        expand_ratio = np.random.uniform(1., self.ratio)
        h = int(height * expand_ratio)
        w = int(width * expand_ratio)
        if not h > height or not w > width:
            return sample
        y = np.random.randint(0, h - height)
        x = np.random.randint(0, w - width)
        canvas = np.ones((h, w, 3), dtype=np.uint8)
        canvas *= np.array(self.fill_value, dtype=np.uint8)
        canvas[y:y + height, x:x + width, :] = img.astype(np.uint8)

        sample['h'] = h
        sample['w'] = w
        sample['image'] = canvas
        if 'gt_bbox' in sample and len(sample['gt_bbox']) > 0:
            sample['gt_bbox'] += np.array([x, y] * 2, dtype=np.float32)
        if self.is_mask_expand and 'gt_poly' in sample and len(sample[
                'gt_poly']) > 0:
            sample['gt_poly'] = self.expand_segms(sample['gt_poly'], x, y,
                                                  height, width, expand_ratio)
        return sample


@register_op
class RandomCrop(BaseOperator):
    """Random crop image and bboxes.

    Args:
        aspect_ratio (list): aspect ratio of cropped region.
            in [min, max] format.
        thresholds (list): iou thresholds for decide a valid bbox crop.
        scaling (list): ratio between a cropped region and the original image.
             in [min, max] format.
        num_attempts (int): number of tries before giving up.
        allow_no_crop (bool): allow return without actually cropping them.
        cover_all_box (bool): ensure all bboxes are covered in the final crop.
        is_mask_crop(bool): whether crop the segmentation.
    """

    def __init__(self,
                 aspect_ratio=[.5, 2.],
                 thresholds=[.0, .1, .3, .5, .7, .9],
                 scaling=[.3, 1.],
                 num_attempts=50,
                 allow_no_crop=True,
                 cover_all_box=False,
                 is_mask_crop=False):
        super(RandomCrop, self).__init__()
        self.aspect_ratio = aspect_ratio
        self.thresholds = thresholds
        self.scaling = scaling
        self.num_attempts = num_attempts
        self.allow_no_crop = allow_no_crop
        self.cover_all_box = cover_all_box
        self.is_mask_crop = is_mask_crop

    def crop_segms(self, segms, valid_ids, crop, height, width):
        def _crop_poly(segm, crop):
            xmin, ymin, xmax, ymax = crop
            crop_coord = [xmin, ymin, xmin, ymax, xmax, ymax, xmax, ymin]
            crop_p = np.array(crop_coord).reshape(4, 2)
            crop_p = Polygon(crop_p)

            crop_segm = list()
            for poly in segm:
                poly = np.array(poly).reshape(len(poly) // 2, 2)
                polygon = Polygon(poly)
                if not polygon.is_valid:
                    exterior = polygon.exterior
                    multi_lines = exterior.intersection(exterior)
                    polygons = shapely.ops.polygonize(multi_lines)
                    polygon = MultiPolygon(polygons)
                multi_polygon = list()
                if isinstance(polygon, MultiPolygon):
                    multi_polygon = copy.deepcopy(polygon)
                else:
                    multi_polygon.append(copy.deepcopy(polygon))
                for per_polygon in multi_polygon:
                    inter = per_polygon.intersection(crop_p)
                    if not inter:
                        continue
                    if isinstance(inter, (MultiPolygon, GeometryCollection)):
                        for part in inter:
                            if not isinstance(part, Polygon):
                                continue
                            part = np.squeeze(
                                np.array(part.exterior.coords[:-1]).reshape(1,
                                                                            -1))
                            part[0::2] -= xmin
                            part[1::2] -= ymin
                            crop_segm.append(part.tolist())
                    elif isinstance(inter, Polygon):
                        crop_poly = np.squeeze(
                            np.array(inter.exterior.coords[:-1]).reshape(1, -1))
                        crop_poly[0::2] -= xmin
                        crop_poly[1::2] -= ymin
                        crop_segm.append(crop_poly.tolist())
                    else:
                        continue
            return crop_segm

        def _crop_rle(rle, crop, height, width):
            if 'counts' in rle and type(rle['counts']) == list:
                rle = mask_util.frPyObjects(rle, height, width)
            mask = mask_util.decode(rle)
            mask = mask[crop[1]:crop[3], crop[0]:crop[2]]
            rle = mask_util.encode(np.array(mask, order='F', dtype=np.uint8))
            return rle

        crop_segms = []
        for id in valid_ids:
            segm = segms[id]
            if is_poly(segm):
                import copy
                import shapely.ops
                from shapely.geometry import Polygon, MultiPolygon, GeometryCollection
                logging.getLogger("shapely").setLevel(logging.WARNING)
                # Polygon format
                crop_segms.append(_crop_poly(segm, crop))
            else:
                # RLE format
                import pycocotools.mask as mask_util
                crop_segms.append(_crop_rle(segm, crop, height, width))
        return crop_segms

    def __call__(self, sample, context=None):
        if 'gt_bbox' in sample and len(sample['gt_bbox']) == 0:
            return sample

        h = sample['h']
        w = sample['w']
        gt_bbox = sample['gt_bbox']

        # NOTE Original method attempts to generate one candidate for each
        # threshold then randomly sample one from the resulting list.
        # Here a short circuit approach is taken, i.e., randomly choose a
        # threshold and attempt to find a valid crop, and simply return the
        # first one found.
        # The probability is not exactly the same, kinda resembling the
        # "Monty Hall" problem. Actually carrying out the attempts will affect
        # observability (just like opening doors in the "Monty Hall" game).
        thresholds = list(self.thresholds)
        if self.allow_no_crop:
            thresholds.append('no_crop')
        np.random.shuffle(thresholds)

        for thresh in thresholds:
            if thresh == 'no_crop':
                return sample

            found = False
            for i in range(self.num_attempts):
                scale = np.random.uniform(*self.scaling)
                min_ar, max_ar = self.aspect_ratio
                aspect_ratio = np.random.uniform(
                    max(min_ar, scale**2), min(max_ar, scale**-2))
                crop_h = int(h * scale / np.sqrt(aspect_ratio))
                crop_w = int(w * scale * np.sqrt(aspect_ratio))
                crop_y = np.random.randint(0, h - crop_h)
                crop_x = np.random.randint(0, w - crop_w)
                crop_box = [crop_x, crop_y, crop_x + crop_w, crop_y + crop_h]
                iou = self._iou_matrix(
                    gt_bbox, np.array(
                        [crop_box], dtype=np.float32))
                if iou.max() < thresh:
                    continue

                if self.cover_all_box and iou.min() < thresh:
                    continue

                cropped_box, valid_ids = self._crop_box_with_center_constraint(
                    gt_bbox, np.array(
                        crop_box, dtype=np.float32))
                if valid_ids.size > 0:
                    found = True
                    break

            if found:
                if self.is_mask_crop and 'gt_poly' in sample and len(sample[
                        'gt_poly']) > 0:
                    crop_polys = self.crop_segms(
                        sample['gt_poly'],
                        valid_ids,
                        np.array(
                            crop_box, dtype=np.int64),
                        h,
                        w)
                    if [] in crop_polys:
                        delete_id = list()
                        valid_polys = list()
                        for id, crop_poly in enumerate(crop_polys):
                            if crop_poly == []:
                                delete_id.append(id)
                            else:
                                valid_polys.append(crop_poly)
                        valid_ids = np.delete(valid_ids, delete_id)
                        if len(valid_polys) == 0:
                            return sample
                        sample['gt_poly'] = valid_polys
                    else:
                        sample['gt_poly'] = crop_polys
                sample['image'] = self._crop_image(sample['image'], crop_box)
                sample['gt_bbox'] = np.take(cropped_box, valid_ids, axis=0)
                sample['gt_class'] = np.take(
                    sample['gt_class'], valid_ids, axis=0)
                sample['w'] = crop_box[2] - crop_box[0]
                sample['h'] = crop_box[3] - crop_box[1]
                if 'gt_score' in sample:
                    sample['gt_score'] = np.take(
                        sample['gt_score'], valid_ids, axis=0)

                if 'is_crowd' in sample:
                    sample['is_crowd'] = np.take(
                        sample['is_crowd'], valid_ids, axis=0)
                return sample

        return sample

    def _iou_matrix(self, a, b):
        tl_i = np.maximum(a[:, np.newaxis, :2], b[:, :2])
        br_i = np.minimum(a[:, np.newaxis, 2:], b[:, 2:])

        area_i = np.prod(br_i - tl_i, axis=2) * (tl_i < br_i).all(axis=2)
        area_a = np.prod(a[:, 2:] - a[:, :2], axis=1)
        area_b = np.prod(b[:, 2:] - b[:, :2], axis=1)
        area_o = (area_a[:, np.newaxis] + area_b - area_i)
        return area_i / (area_o + 1e-10)

    def _crop_box_with_center_constraint(self, box, crop):
        cropped_box = box.copy()

        cropped_box[:, :2] = np.maximum(box[:, :2], crop[:2])
        cropped_box[:, 2:] = np.minimum(box[:, 2:], crop[2:])
        cropped_box[:, :2] -= crop[:2]
        cropped_box[:, 2:] -= crop[:2]

        centers = (box[:, :2] + box[:, 2:]) / 2
        valid = np.logical_and(crop[:2] <= centers,
                               centers < crop[2:]).all(axis=1)
        valid = np.logical_and(
            valid, (cropped_box[:, :2] < cropped_box[:, 2:]).all(axis=1))

        return cropped_box, np.where(valid)[0]

    def _crop_image(self, img, crop):
        x1, y1, x2, y2 = crop
        return img[y1:y2, x1:x2, :]


@register_op
class PadBox(BaseOperator):
    def __init__(self, num_max_boxes=50):
        """
        Pad zeros to bboxes if number of bboxes is less than num_max_boxes.
        Args:
            num_max_boxes (int): the max number of bboxes
        """
        self.num_max_boxes = num_max_boxes
        super(PadBox, self).__init__()

    def __call__(self, sample, context=None):
        assert 'gt_bbox' in sample
        bbox = sample['gt_bbox']
        gt_num = min(self.num_max_boxes, len(bbox))
        num_max = self.num_max_boxes
        fields = context['fields'] if context else []
        pad_bbox = np.zeros((num_max, 4), dtype=np.float32)
        if gt_num > 0:
            pad_bbox[:gt_num, :] = bbox[:gt_num, :]
        sample['gt_bbox'] = pad_bbox
        if 'gt_class' in fields:
            pad_class = np.zeros((num_max), dtype=np.int32)
            if gt_num > 0:
                pad_class[:gt_num] = sample['gt_class'][:gt_num, 0]
            sample['gt_class'] = pad_class
        if 'gt_score' in fields:
            pad_score = np.zeros((num_max), dtype=np.float32)
            if gt_num > 0:
                pad_score[:gt_num] = sample['gt_score'][:gt_num, 0]
            sample['gt_score'] = pad_score
        # in training, for example in op ExpandImage,
        # the bbox and gt_class is expandded, but the difficult is not,
        # so, judging by it's length
        if 'is_difficult' in fields:
            pad_diff = np.zeros((num_max), dtype=np.int32)
            if gt_num > 0:
                pad_diff[:gt_num] = sample['difficult'][:gt_num, 0]
            sample['difficult'] = pad_diff
        return sample


@register_op
class BboxXYXY2XYWH(BaseOperator):
    """
    Convert bbox XYXY format to XYWH format.
    """

    def __init__(self):
        super(BboxXYXY2XYWH, self).__init__()

    def __call__(self, sample, context=None):
        assert 'gt_bbox' in sample
        bbox = sample['gt_bbox']
        bbox[:, 2:4] = bbox[:, 2:4] - bbox[:, :2]
        bbox[:, :2] = bbox[:, :2] + bbox[:, 2:4] / 2.
        sample['gt_bbox'] = bbox
        return sample


@register_op
<<<<<<< HEAD
class DebugVisibleImage(BaseOperator):
    """
    In debug mode, visualize images according to `gt_box`.
    (Currently only supported when not cropping and flipping image.)
    """

    def __init__(self, output_dir='output/debug', is_normalized=False):
        super(DebugVisibleImage, self).__init__()
        self.is_normalized = is_normalized
        self.output_dir = output_dir
        if not os.path.isdir(output_dir):
            os.makedirs(output_dir)
        if not isinstance(self.is_normalized, bool):
            raise TypeError("{}: input type is invalid.".format(self))

    def __call__(self, sample, context=None):
        image = Image.open(sample['im_file']).convert('RGB')
        out_file_name = sample['im_file'].split('/')[-1]
        width = sample['w']
        height = sample['h']
        gt_bbox = sample['gt_bbox']
        gt_class = sample['gt_class']
        draw = ImageDraw.Draw(image)
        for i in range(gt_bbox.shape[0]):
            if self.is_normalized:
                gt_bbox[i][0] = gt_bbox[i][0] * width
                gt_bbox[i][1] = gt_bbox[i][1] * height
                gt_bbox[i][2] = gt_bbox[i][2] * width
                gt_bbox[i][3] = gt_bbox[i][3] * height

            xmin, ymin, xmax, ymax = gt_bbox[i]
            draw.line(
                [(xmin, ymin), (xmin, ymax), (xmax, ymax), (xmax, ymin),
                 (xmin, ymin)],
                width=2,
                fill='green')
            # draw label
            text = str(gt_class[i][0])
            tw, th = draw.textsize(text)
            draw.rectangle(
                [(xmin + 1, ymin - th), (xmin + tw + 1, ymin)], fill='green')
            draw.text((xmin + 1, ymin - th), text, fill=(255, 255, 255))

        if 'gt_keypoint' in sample.keys():
            gt_keypoint = sample['gt_keypoint']
            if self.is_normalized:
                for i in range(gt_keypoint.shape[1]):
                    if i % 2:
                        gt_keypoint[:, i] = gt_keypoint[:, i] * height
                    else:
                        gt_keypoint[:, i] = gt_keypoint[:, i] * width
            for i in range(gt_keypoint.shape[0]):
                keypoint = gt_keypoint[i]
                for j in range(int(keypoint.shape[0] / 2)):
                    x1 = round(keypoint[2 * j]).astype(np.int32)
                    y1 = round(keypoint[2 * j + 1]).astype(np.int32)
                    draw.ellipse(
                        (x1, y1, x1 + 5, y1i + 5),
                        fill='green',
                        outline='green')
        save_path = os.path.join(self.output_dir, out_file_name)
        image.save(save_path, quality=95)
=======
class Lighting(BaseOperator):
    """
    Lighting the imagen by eigenvalues and eigenvectors
    Args:
        eigval (list): eigenvalues
        eigvec (list): eigenvectors
        alphastd (float): random weight of lighting, 0.1 by default
    """

    def __init__(self, eigval, eigvec, alphastd=0.1):
        super(Lighting, self).__init__()
        self.alphastd = alphastd
        self.eigval = np.array(eigval).astype('float32')
        self.eigvec = np.array(eigvec).astype('float32')

    def __call__(self, sample, context=None):
        alpha = np.random.normal(scale=self.alphastd, size=(3, ))
        sample['image'] += np.dot(self.eigvec, self.eigval * alpha)
        return sample


@register_op
class CornerTarget(BaseOperator):
    """
    Generate targets for CornerNet by ground truth data. 
    Args:
        output_size (int): the size of output heatmaps.
        num_classes (int): num of classes.
        gaussian_bump (bool): whether to apply gaussian bump on gt targets.
            True by default.
        gaussian_rad (int): radius of gaussian bump. If it is set to -1, the 
            radius will be calculated by iou. -1 by default.
        gaussian_iou (float): the threshold iou of predicted bbox to gt bbox. 
            If the iou is larger than threshold, the predicted bboox seems as
            positive sample. 0.3 by default
        max_tag_len (int): max num of gt box per image.
    """

    def __init__(self,
                 output_size,
                 num_classes,
                 gaussian_bump=True,
                 gaussian_rad=-1,
                 gaussian_iou=0.3,
                 max_tag_len=128):
        super(CornerTarget, self).__init__()
        self.num_classes = num_classes
        self.output_size = output_size
        self.gaussian_bump = gaussian_bump
        self.gaussian_rad = gaussian_rad
        self.gaussian_iou = gaussian_iou
        self.max_tag_len = max_tag_len

    def __call__(self, sample, context=None):
        tl_heatmaps = np.zeros(
            (self.num_classes, self.output_size[0], self.output_size[1]),
            dtype=np.float32)
        br_heatmaps = np.zeros(
            (self.num_classes, self.output_size[0], self.output_size[1]),
            dtype=np.float32)

        tl_regrs = np.zeros((self.max_tag_len, 2), dtype=np.float32)
        br_regrs = np.zeros((self.max_tag_len, 2), dtype=np.float32)
        tl_tags = np.zeros((self.max_tag_len), dtype=np.int64)
        br_tags = np.zeros((self.max_tag_len), dtype=np.int64)
        tag_masks = np.zeros((self.max_tag_len), dtype=np.uint8)
        tag_lens = np.zeros((), dtype=np.int32)
        tag_nums = np.zeros((1), dtype=np.int32)

        gt_bbox = sample['gt_bbox']
        gt_class = sample['gt_class']
        keep_inds  = ((gt_bbox[:, 2] - gt_bbox[:, 0]) > 0) & \
                ((gt_bbox[:, 3] - gt_bbox[:, 1]) > 0)
        gt_bbox = gt_bbox[keep_inds]
        gt_class = gt_class[keep_inds]
        sample['gt_bbox'] = gt_bbox
        sample['gt_class'] = gt_class
        width_ratio = self.output_size[1] / sample['w']
        height_ratio = self.output_size[0] / sample['h']
        for i in range(gt_bbox.shape[0]):
            width = gt_bbox[i][2] - gt_bbox[i][0]
            height = gt_bbox[i][3] - gt_bbox[i][1]

            xtl, ytl = gt_bbox[i][0], gt_bbox[i][1]
            xbr, ybr = gt_bbox[i][2], gt_bbox[i][3]

            fxtl = (xtl * width_ratio)
            fytl = (ytl * height_ratio)
            fxbr = (xbr * width_ratio)
            fybr = (ybr * height_ratio)

            xtl = int(fxtl)
            ytl = int(fytl)
            xbr = int(fxbr)
            ybr = int(fybr)
            if self.gaussian_bump:
                width = math.ceil(width * width_ratio)
                height = math.ceil(height * height_ratio)
                if self.gaussian_rad == -1:
                    radius = gaussian_radius((height, width), self.gaussian_iou)
                    radius = max(0, int(radius))
                else:
                    radius = self.gaussian_rad
                draw_gaussian(tl_heatmaps[gt_class[i][0]], [xtl, ytl], radius)
                draw_gaussian(br_heatmaps[gt_class[i][0]], [xbr, ybr], radius)
            else:
                tl_heatmaps[gt_class[i][0], ytl, xtl] = 1
                br_heatmaps[gt_class[i][0], ybr, xbr] = 1

            tl_regrs[i, :] = [fxtl - xtl, fytl - ytl]
            br_regrs[i, :] = [fxbr - xbr, fybr - ybr]
            tl_tags[tag_lens] = ytl * self.output_size[1] + xtl
            br_tags[tag_lens] = ybr * self.output_size[1] + xbr
            tag_lens += 1

        tag_masks[:tag_lens] = 1

        sample['tl_heatmaps'] = tl_heatmaps
        sample['br_heatmaps'] = br_heatmaps
        sample['tl_regrs'] = tl_regrs
        sample['br_regrs'] = br_regrs
        sample['tl_tags'] = tl_tags
        sample['br_tags'] = br_tags
        sample['tag_masks'] = tag_masks

        return sample


@register_op
class CornerCrop(BaseOperator):
    """
    Random crop for CornerNet
    Args:
        random_scales (list): scales of output_size to input_size.
        border (int): border of corp center
        is_train (bool): train or test
        input_size (int): size of input image
    """

    def __init__(self,
                 random_scales=[0.6, 0.7, 0.8, 0.9, 1., 1.1, 1.2, 1.3],
                 border=128,
                 is_train=True,
                 input_size=511):
        super(CornerCrop, self).__init__()
        self.random_scales = random_scales
        self.border = border
        self.is_train = is_train
        self.input_size = input_size

    def __call__(self, sample, context=None):
        im_h, im_w = int(sample['h']), int(sample['w'])
        if self.is_train:
            scale = np.random.choice(self.random_scales)
            height = int(self.input_size * scale)
            width = int(self.input_size * scale)

            w_border = self._get_border(self.border, im_w)
            h_border = self._get_border(self.border, im_h)

            ctx = np.random.randint(low=w_border, high=im_w - w_border)
            cty = np.random.randint(low=h_border, high=im_h - h_border)

        else:
            cty, ctx = im_h // 2, im_w // 2
            height = im_h | 127
            width = im_w | 127

        cropped_image = np.zeros(
            (height, width, 3), dtype=sample['image'].dtype)

        x0, x1 = max(ctx - width // 2, 0), min(ctx + width // 2, im_w)
        y0, y1 = max(cty - height // 2, 0), min(cty + height // 2, im_h)

        left_w, right_w = ctx - x0, x1 - ctx
        top_h, bottom_h = cty - y0, y1 - cty

        # crop image
        cropped_ctx, cropped_cty = width // 2, height // 2
        x_slice = slice(int(cropped_ctx - left_w), int(cropped_ctx + right_w))
        y_slice = slice(int(cropped_cty - top_h), int(cropped_cty + bottom_h))
        cropped_image[y_slice, x_slice, :] = sample['image'][y0:y1, x0:x1, :]

        sample['image'] = cropped_image
        sample['h'], sample['w'] = height, width

        if self.is_train:
            # crop detections
            gt_bbox = sample['gt_bbox']
            gt_bbox[:, 0:4:2] -= x0
            gt_bbox[:, 1:4:2] -= y0
            gt_bbox[:, 0:4:2] += cropped_ctx - left_w
            gt_bbox[:, 1:4:2] += cropped_cty - top_h
        else:
            sample['borders'] = np.array(
                [
                    cropped_cty - top_h, cropped_cty + bottom_h,
                    cropped_ctx - left_w, cropped_ctx + right_w
                ],
                dtype=np.float32)

        return sample

    def _get_border(self, border, size):
        i = 1
        while size - border // i <= border // i:
            i *= 2
        return border // i


@register_op
class CornerRatio(BaseOperator):
    """
    Ratio of output size to image size
    Args:
        input_size (int): the size of input size
        output_size (int): the size of heatmap
    """

    def __init__(self, input_size=511, output_size=64):
        super(CornerRatio, self).__init__()
        self.input_size = input_size
        self.output_size = output_size

    def __call__(self, sample, context=None):
        scale = (self.input_size + 1) // self.output_size
        out_height, out_width = (sample['h'] + 1) // scale, (
            sample['w'] + 1) // scale
        height_ratio = out_height / float(sample['h'])
        width_ratio = out_width / float(sample['w'])
        sample['ratios'] = np.array([height_ratio, width_ratio])

        return sample


@register_op
class RandomScaledCrop(BaseOperator):
    """Resize image and bbox based on long side (with optional random scaling),
       then crop or pad image to target size.

    Args:
        target_dim (int): target size.
        scale_range (list): random scale range.
        interp (int): interpolation method, default to `cv2.INTER_LINEAR`.
    """

    def __init__(self,
                 target_dim=512,
                 scale_range=[.1, 2.],
                 interp=cv2.INTER_LINEAR):
        super(RandomScaledCrop, self).__init__()
        self.target_dim = target_dim
        self.scale_range = scale_range
        self.interp = interp

    def __call__(self, sample, context=None):
        w = sample['w']
        h = sample['h']
        random_scale = np.random.uniform(*self.scale_range)
        dim = self.target_dim
        random_dim = int(dim * random_scale)
        dim_max = max(h, w)
        scale = random_dim / dim_max
        resize_w = int(round(w * scale))
        resize_h = int(round(h * scale))
        offset_x = int(max(0, np.random.uniform(0., resize_w - dim)))
        offset_y = int(max(0, np.random.uniform(0., resize_h - dim)))
        if 'gt_bbox' in sample and len(sample['gt_bbox']) > 0:
            scale_array = np.array([scale, scale] * 2, dtype=np.float32)
            shift_array = np.array([offset_x, offset_y] * 2, dtype=np.float32)
            boxes = sample['gt_bbox'] * scale_array - shift_array
            boxes = np.clip(boxes, 0, dim - 1)
            # filter boxes with no area
            area = np.prod(boxes[..., 2:] - boxes[..., :2], axis=1)
            valid = (area > 1.).nonzero()[0]
            sample['gt_bbox'] = boxes[valid]
            sample['gt_class'] = sample['gt_class'][valid]

        img = sample['image']
        img = cv2.resize(img, (resize_w, resize_h), interpolation=self.interp)
        img = np.array(img)
        canvas = np.zeros((dim, dim, 3), dtype=img.dtype)
        canvas[:min(dim, resize_h), :min(dim, resize_w), :] = img[
            offset_y:offset_y + dim, offset_x:offset_x + dim, :]
        sample['h'] = dim
        sample['w'] = dim
        sample['image'] = canvas
        sample['im_info'] = [resize_h, resize_w, scale]
        return sample


@register_op
class ResizeAndPad(BaseOperator):
    """Resize image and bbox, then pad image to target size.

    Args:
        target_dim (int): target size
        interp (int): interpolation method, default to `cv2.INTER_LINEAR`.
    """

    def __init__(self, target_dim=512, interp=cv2.INTER_LINEAR):
        super(ResizeAndPad, self).__init__()
        self.target_dim = target_dim
        self.interp = interp

    def __call__(self, sample, context=None):
        w = sample['w']
        h = sample['h']
        interp = self.interp
        dim = self.target_dim
        dim_max = max(h, w)
        scale = self.target_dim / dim_max
        resize_w = int(round(w * scale))
        resize_h = int(round(h * scale))
        if 'gt_bbox' in sample and len(sample['gt_bbox']) > 0:
            scale_array = np.array([scale, scale] * 2, dtype=np.float32)
            sample['gt_bbox'] = np.clip(sample['gt_bbox'] * scale_array, 0,
                                        dim - 1)
        img = sample['image']
        img = cv2.resize(img, (resize_w, resize_h), interpolation=interp)
        img = np.array(img)
        canvas = np.zeros((dim, dim, 3), dtype=img.dtype)
        canvas[:resize_h, :resize_w, :] = img
        sample['h'] = dim
        sample['w'] = dim
        sample['image'] = canvas
        sample['im_info'] = [resize_h, resize_w, scale]
        return sample


@register_op
class TargetAssign(BaseOperator):
    """Assign regression target and labels.

    Args:
        image_size (int or list): input image size, a single integer or list of
            [h, w]. Default: 512
        min_level (int): min level of the feature pyramid. Default: 3
        max_level (int): max level of the feature pyramid. Default: 7
        anchor_base_scale (int): base anchor scale. Default: 4
        num_scales (int): number of anchor scales. Default: 3
        aspect_ratios (list): aspect ratios.
            Default: [(1, 1), (1.4, 0.7), (0.7, 1.4)]
        match_threshold (float): threshold for foreground IoU. Default: 0.5
    """

    def __init__(self,
                 image_size=512,
                 min_level=3,
                 max_level=7,
                 anchor_base_scale=4,
                 num_scales=3,
                 aspect_ratios=[(1, 1), (1.4, 0.7), (0.7, 1.4)],
                 match_threshold=0.5):
        super(TargetAssign, self).__init__()
        assert image_size % 2 ** max_level == 0, \
            "image size should be multiple of the max level stride"
        self.image_size = image_size
        self.min_level = min_level
        self.max_level = max_level
        self.anchor_base_scale = anchor_base_scale
        self.num_scales = num_scales
        self.aspect_ratios = aspect_ratios
        self.match_threshold = match_threshold

    @property
    def anchors(self):
        if not hasattr(self, '_anchors'):
            anchor_grid = AnchorGrid(self.image_size, self.min_level,
                                     self.max_level, self.anchor_base_scale,
                                     self.num_scales, self.aspect_ratios)
            self._anchors = np.concatenate(anchor_grid.generate())
        return self._anchors

    def iou_matrix(self, a, b):
        tl_i = np.maximum(a[:, np.newaxis, :2], b[:, :2])
        br_i = np.minimum(a[:, np.newaxis, 2:], b[:, 2:])
        area_i = np.prod(br_i - tl_i, axis=2) * (tl_i < br_i).all(axis=2)
        area_a = np.prod(a[:, 2:] - a[:, :2], axis=1)
        area_b = np.prod(b[:, 2:] - b[:, :2], axis=1)
        area_o = (area_a[:, np.newaxis] + area_b - area_i)
        # return area_i / (area_o + 1e-10)
        return np.where(area_i == 0., np.zeros_like(area_i), area_i / area_o)

    def match(self, anchors, gt_boxes):
        # XXX put smaller matrix first would be a little bit faster
        mat = self.iou_matrix(gt_boxes, anchors)
        max_anchor_for_each_gt = mat.argmax(axis=1)
        max_for_each_anchor = mat.max(axis=0)
        anchor_to_gt = mat.argmax(axis=0)
        anchor_to_gt[max_for_each_anchor < self.match_threshold] = -1
        # XXX ensure each gt has at least one anchor assigned,
        # see `force_match_for_each_row` in TF implementation
        one_hot = np.zeros_like(mat)
        one_hot[np.arange(mat.shape[0]), max_anchor_for_each_gt] = 1.
        max_anchor_indices = one_hot.sum(axis=0).nonzero()[0]
        max_gt_indices = one_hot.argmax(axis=0)[max_anchor_indices]
        anchor_to_gt[max_anchor_indices] = max_gt_indices
        return anchor_to_gt

    def encode(self, anchors, boxes):
        wha = anchors[..., 2:] - anchors[..., :2] + 1
        ca = anchors[..., :2] + wha * .5
        whb = boxes[..., 2:] - boxes[..., :2] + 1
        cb = boxes[..., :2] + whb * .5
        offsets = np.empty_like(anchors)
        offsets[..., :2] = (cb - ca) / wha
        offsets[..., 2:] = np.log(whb / wha)
        return offsets

    def __call__(self, sample, context=None):
        gt_boxes = sample['gt_bbox']
        gt_labels = sample['gt_class']
        labels = np.full((self.anchors.shape[0], 1), 0, dtype=np.int32)
        targets = np.full((self.anchors.shape[0], 4), 0., dtype=np.float32)
        sample['gt_label'] = labels
        sample['gt_target'] = targets

        if len(gt_boxes) < 1:
            sample['fg_num'] = np.array(0, dtype=np.int32)
            return sample

        anchor_to_gt = self.match(self.anchors, gt_boxes)
        matched_indices = (anchor_to_gt >= 0).nonzero()[0]
        labels[matched_indices] = gt_labels[anchor_to_gt[matched_indices]]

        matched_boxes = gt_boxes[anchor_to_gt[matched_indices]]
        matched_anchors = self.anchors[matched_indices]
        matched_targets = self.encode(matched_anchors, matched_boxes)
        targets[matched_indices] = matched_targets
        sample['fg_num'] = np.array(len(matched_targets), dtype=np.int32)
>>>>>>> 9cd784b0
        return sample<|MERGE_RESOLUTION|>--- conflicted
+++ resolved
@@ -1895,71 +1895,6 @@
         return sample
 
 
-@register_op
-<<<<<<< HEAD
-class DebugVisibleImage(BaseOperator):
-    """
-    In debug mode, visualize images according to `gt_box`.
-    (Currently only supported when not cropping and flipping image.)
-    """
-
-    def __init__(self, output_dir='output/debug', is_normalized=False):
-        super(DebugVisibleImage, self).__init__()
-        self.is_normalized = is_normalized
-        self.output_dir = output_dir
-        if not os.path.isdir(output_dir):
-            os.makedirs(output_dir)
-        if not isinstance(self.is_normalized, bool):
-            raise TypeError("{}: input type is invalid.".format(self))
-
-    def __call__(self, sample, context=None):
-        image = Image.open(sample['im_file']).convert('RGB')
-        out_file_name = sample['im_file'].split('/')[-1]
-        width = sample['w']
-        height = sample['h']
-        gt_bbox = sample['gt_bbox']
-        gt_class = sample['gt_class']
-        draw = ImageDraw.Draw(image)
-        for i in range(gt_bbox.shape[0]):
-            if self.is_normalized:
-                gt_bbox[i][0] = gt_bbox[i][0] * width
-                gt_bbox[i][1] = gt_bbox[i][1] * height
-                gt_bbox[i][2] = gt_bbox[i][2] * width
-                gt_bbox[i][3] = gt_bbox[i][3] * height
-
-            xmin, ymin, xmax, ymax = gt_bbox[i]
-            draw.line(
-                [(xmin, ymin), (xmin, ymax), (xmax, ymax), (xmax, ymin),
-                 (xmin, ymin)],
-                width=2,
-                fill='green')
-            # draw label
-            text = str(gt_class[i][0])
-            tw, th = draw.textsize(text)
-            draw.rectangle(
-                [(xmin + 1, ymin - th), (xmin + tw + 1, ymin)], fill='green')
-            draw.text((xmin + 1, ymin - th), text, fill=(255, 255, 255))
-
-        if 'gt_keypoint' in sample.keys():
-            gt_keypoint = sample['gt_keypoint']
-            if self.is_normalized:
-                for i in range(gt_keypoint.shape[1]):
-                    if i % 2:
-                        gt_keypoint[:, i] = gt_keypoint[:, i] * height
-                    else:
-                        gt_keypoint[:, i] = gt_keypoint[:, i] * width
-            for i in range(gt_keypoint.shape[0]):
-                keypoint = gt_keypoint[i]
-                for j in range(int(keypoint.shape[0] / 2)):
-                    x1 = round(keypoint[2 * j]).astype(np.int32)
-                    y1 = round(keypoint[2 * j + 1]).astype(np.int32)
-                    draw.ellipse(
-                        (x1, y1, x1 + 5, y1i + 5),
-                        fill='green',
-                        outline='green')
-        save_path = os.path.join(self.output_dir, out_file_name)
-        image.save(save_path, quality=95)
-=======
 class Lighting(BaseOperator):
     """
     Lighting the imagen by eigenvalues and eigenvectors
@@ -2391,5 +2326,70 @@
         matched_targets = self.encode(matched_anchors, matched_boxes)
         targets[matched_indices] = matched_targets
         sample['fg_num'] = np.array(len(matched_targets), dtype=np.int32)
->>>>>>> 9cd784b0
+        return sample
+ 
+
+@register_op
+class DebugVisibleImage(BaseOperator):
+    """
+    In debug mode, visualize images according to `gt_box`.
+    (Currently only supported when not cropping and flipping image.)
+    """
+
+    def __init__(self, output_dir='output/debug', is_normalized=False):
+        super(DebugVisibleImage, self).__init__()
+        self.is_normalized = is_normalized
+        self.output_dir = output_dir
+        if not os.path.isdir(output_dir):
+            os.makedirs(output_dir)
+        if not isinstance(self.is_normalized, bool):
+            raise TypeError("{}: input type is invalid.".format(self))
+
+    def __call__(self, sample, context=None):
+        image = Image.open(sample['im_file']).convert('RGB')
+        out_file_name = sample['im_file'].split('/')[-1]
+        width = sample['w']
+        height = sample['h']
+        gt_bbox = sample['gt_bbox']
+        gt_class = sample['gt_class']
+        draw = ImageDraw.Draw(image)
+        for i in range(gt_bbox.shape[0]):
+            if self.is_normalized:
+                gt_bbox[i][0] = gt_bbox[i][0] * width
+                gt_bbox[i][1] = gt_bbox[i][1] * height
+                gt_bbox[i][2] = gt_bbox[i][2] * width
+                gt_bbox[i][3] = gt_bbox[i][3] * height
+
+            xmin, ymin, xmax, ymax = gt_bbox[i]
+            draw.line(
+                [(xmin, ymin), (xmin, ymax), (xmax, ymax), (xmax, ymin),
+                 (xmin, ymin)],
+                width=2,
+                fill='green')
+            # draw label
+            text = str(gt_class[i][0])
+            tw, th = draw.textsize(text)
+            draw.rectangle(
+                [(xmin + 1, ymin - th), (xmin + tw + 1, ymin)], fill='green')
+            draw.text((xmin + 1, ymin - th), text, fill=(255, 255, 255))
+
+        if 'gt_keypoint' in sample.keys():
+            gt_keypoint = sample['gt_keypoint']
+            if self.is_normalized:
+                for i in range(gt_keypoint.shape[1]):
+                    if i % 2:
+                        gt_keypoint[:, i] = gt_keypoint[:, i] * height
+                    else:
+                        gt_keypoint[:, i] = gt_keypoint[:, i] * width
+            for i in range(gt_keypoint.shape[0]):
+                keypoint = gt_keypoint[i]
+                for j in range(int(keypoint.shape[0] / 2)):
+                    x1 = round(keypoint[2 * j]).astype(np.int32)
+                    y1 = round(keypoint[2 * j + 1]).astype(np.int32)
+                    draw.ellipse(
+                        (x1, y1, x1 + 5, y1i + 5),
+                        fill='green',
+                        outline='green')
+        save_path = os.path.join(self.output_dir, out_file_name)
+        image.save(save_path, quality=95)
         return sample