# Copyright (c) 2019 PaddlePaddle Authors. All Rights Reserved.
#
# Licensed under the Apache License, Version 2.0 (the "License");
# you may not use this file except in compliance with the License.
# You may obtain a copy of the License at
#
#     http://www.apache.org/licenses/LICENSE-2.0
#
# Unless required by applicable law or agreed to in writing, software
# distributed under the License is distributed on an "AS IS" BASIS,
# WITHOUT WARRANTIES OR CONDITIONS OF ANY KIND, either express or implied.
# See the License for the specific language governing permissions and
# limitations under the License.

# function:
#    operators to process sample,
#    eg: decode/resize/crop image

from __future__ import absolute_import
from __future__ import print_function
from __future__ import division

try:
    from collections.abc import Sequence
except Exception:
    from collections import Sequence

from numbers import Number

import uuid
import logging
import random
import math
import numpy as np
import os

import cv2
from PIL import Image, ImageEnhance, ImageDraw

from ppdet.core.workspace import serializable
from ppdet.modeling.ops import AnchorGrid

from .op_helper import (satisfy_sample_constraint, filter_and_process,
                        generate_sample_bbox, clip_bbox, data_anchor_sampling,
                        satisfy_sample_constraint_coverage, crop_image_sampling,
                        generate_sample_bbox_square, bbox_area_sampling,
                        is_poly, gaussian_radius, draw_gaussian)

logger = logging.getLogger(__name__)

registered_ops = []


def register_op(cls):
    registered_ops.append(cls.__name__)
    if not hasattr(BaseOperator, cls.__name__):
        setattr(BaseOperator, cls.__name__, cls)
    else:
        raise KeyError("The {} class has been registered.".format(cls.__name__))
    return serializable(cls)


class BboxError(ValueError):
    pass


class ImageError(ValueError):
    pass


class BaseOperator(object):
    def __init__(self, name=None):
        if name is None:
            name = self.__class__.__name__
        self._id = name + '_' + str(uuid.uuid4())[-6:]

    def __call__(self, sample, context=None):
        """ Process a sample.
        Args:
            sample (dict): a dict of sample, eg: {'image':xx, 'label': xxx}
            context (dict): info about this sample processing
        Returns:
            result (dict): a processed sample
        """
        return sample

    def __str__(self):
        return str(self._id)


@register_op
class DecodeImage(BaseOperator):
    def __init__(self, to_rgb=True, with_mixup=False, with_cutmix=False):
        """ Transform the image data to numpy format.

        Args:
            to_rgb (bool): whether to convert BGR to RGB
            with_mixup (bool): whether or not to mixup image and gt_bbbox/gt_score
            with_cutmix (bool): whether or not to cutmix image and gt_bbbox/gt_score
        """

        super(DecodeImage, self).__init__()
        self.to_rgb = to_rgb
        self.with_mixup = with_mixup
        self.with_cutmix = with_cutmix
        if not isinstance(self.to_rgb, bool):
            raise TypeError("{}: input type is invalid.".format(self))
        if not isinstance(self.with_mixup, bool):
            raise TypeError("{}: input type is invalid.".format(self))
        if not isinstance(self.with_cutmix, bool):
            raise TypeError("{}: input type is invalid.".format(self))

    def __call__(self, sample, context=None):
        """ load image if 'im_file' field is not empty but 'image' is"""
        if 'image' not in sample:
            with open(sample['im_file'], 'rb') as f:
                sample['image'] = f.read()

        im = sample['image']
        data = np.frombuffer(im, dtype='uint8')
        im = cv2.imdecode(data, 1)  # BGR mode, but need RGB mode

        if self.to_rgb:
            im = cv2.cvtColor(im, cv2.COLOR_BGR2RGB)
        sample['image'] = im

        if 'h' not in sample:
            sample['h'] = im.shape[0]
        elif sample['h'] != im.shape[0]:
            logger.warn(
                "The actual image height: {} is not equal to the "
                "height: {} in annotation, and update sample['h'] by actual "
                "image height.".format(im.shape[0], sample['h']))
            sample['h'] = im.shape[0]
        if 'w' not in sample:
            sample['w'] = im.shape[1]
        elif sample['w'] != im.shape[1]:
            logger.warn(
                "The actual image width: {} is not equal to the "
                "width: {} in annotation, and update sample['w'] by actual "
                "image width.".format(im.shape[1], sample['w']))
            sample['w'] = im.shape[1]

        # make default im_info with [h, w, 1]
        sample['im_info'] = np.array(
            [im.shape[0], im.shape[1], 1.], dtype=np.float32)
        # decode mixup image
        if self.with_mixup and 'mixup' in sample:
            self.__call__(sample['mixup'], context)
        # decode cutmix image
        if self.with_cutmix and 'cutmix' in sample:
            self.__call__(sample['cutmix'], context)

        return sample


@register_op
class MultiscaleTestResize(BaseOperator):
    def __init__(self,
                 origin_target_size=800,
                 origin_max_size=1333,
                 target_size=[],
                 max_size=2000,
                 interp=cv2.INTER_LINEAR,
                 use_flip=True):
        """
        Rescale image to the each size in target size, and capped at max_size.

        Args:
            origin_target_size(int): original target size of image's short side.
            origin_max_size(int): original max size of image.
            target_size (list): A list of target sizes of image's short side.
            max_size (int): the max size of image.
            interp (int): the interpolation method.
            use_flip (bool): whether use flip augmentation.
        """
        super(MultiscaleTestResize, self).__init__()
        self.origin_target_size = int(origin_target_size)
        self.origin_max_size = int(origin_max_size)
        self.max_size = int(max_size)
        self.interp = int(interp)
        self.use_flip = use_flip

        if not isinstance(target_size, list):
            raise TypeError(
                "Type of target_size is invalid. Must be List, now is {}".
                format(type(target_size)))
        self.target_size = target_size
        if not (isinstance(self.origin_target_size, int) and isinstance(
                self.origin_max_size, int) and isinstance(self.max_size, int)
                and isinstance(self.interp, int)):
            raise TypeError("{}: input type is invalid.".format(self))

    def __call__(self, sample, context=None):
        """ Resize the image numpy for multi-scale test.
        """
        origin_ims = {}
        im = sample['image']
        if not isinstance(im, np.ndarray):
            raise TypeError("{}: image type is not numpy.".format(self))
        if len(im.shape) != 3:
            raise ImageError('{}: image is not 3-dimensional.'.format(self))
        im_shape = im.shape
        im_size_min = np.min(im_shape[0:2])
        im_size_max = np.max(im_shape[0:2])
        if float(im_size_min) == 0:
            raise ZeroDivisionError('{}: min size of image is 0'.format(self))
        base_name_list = ['image']
        origin_ims['image'] = im
        if self.use_flip:
            sample['image_flip'] = im[:, ::-1, :]
            base_name_list.append('image_flip')
            origin_ims['image_flip'] = sample['image_flip']

        for base_name in base_name_list:
            im_scale = float(self.origin_target_size) / float(im_size_min)
            # Prevent the biggest axis from being more than max_size
            if np.round(im_scale * im_size_max) > self.origin_max_size:
                im_scale = float(self.origin_max_size) / float(im_size_max)
            im_scale_x = im_scale
            im_scale_y = im_scale

            resize_w = np.round(im_scale_x * float(im_shape[1]))
            resize_h = np.round(im_scale_y * float(im_shape[0]))
            im_resize = cv2.resize(
                origin_ims[base_name],
                None,
                None,
                fx=im_scale_x,
                fy=im_scale_y,
                interpolation=self.interp)

            sample[base_name] = im_resize
            info_name = 'im_info' if base_name == 'image' else 'im_info_image_flip'
            sample[base_name] = im_resize
            sample[info_name] = np.array(
                [resize_h, resize_w, im_scale], dtype=np.float32)
            for i, size in enumerate(self.target_size):
                im_scale = float(size) / float(im_size_min)
                if np.round(im_scale * im_size_max) > self.max_size:
                    im_scale = float(self.max_size) / float(im_size_max)
                im_scale_x = im_scale
                im_scale_y = im_scale
                resize_w = np.round(im_scale_x * float(im_shape[1]))
                resize_h = np.round(im_scale_y * float(im_shape[0]))
                im_resize = cv2.resize(
                    origin_ims[base_name],
                    None,
                    None,
                    fx=im_scale_x,
                    fy=im_scale_y,
                    interpolation=self.interp)

                im_info = [resize_h, resize_w, im_scale]
                # hard-code here, must be consistent with
                # ppdet/modeling/architectures/input_helper.py
                name = base_name + '_scale_' + str(i)
                info_name = 'im_info_' + name
                sample[name] = im_resize
                sample[info_name] = np.array(
                    [resize_h, resize_w, im_scale], dtype=np.float32)
        return sample


@register_op
class ResizeImage(BaseOperator):
    def __init__(self,
                 target_size=0,
                 max_size=0,
                 interp=cv2.INTER_LINEAR,
                 use_cv2=True):
        """
        Rescale image to the specified target size, and capped at max_size
        if max_size != 0.
        If target_size is list, selected a scale randomly as the specified
        target size.

        Args:
            target_size (int|list): the target size of image's short side,
                multi-scale training is adopted when type is list.
            max_size (int): the max size of image
            interp (int): the interpolation method
            use_cv2 (bool): use the cv2 interpolation method or use PIL
                interpolation method
        """
        super(ResizeImage, self).__init__()
        self.max_size = int(max_size)
        self.interp = int(interp)
        self.use_cv2 = use_cv2
        if not (isinstance(target_size, int) or isinstance(target_size, list)):
            raise TypeError(
                "Type of target_size is invalid. Must be Integer or List, now is {}".
                format(type(target_size)))
        self.target_size = target_size
        if not (isinstance(self.max_size, int) and isinstance(self.interp,
                                                              int)):
            raise TypeError("{}: input type is invalid.".format(self))

    def __call__(self, sample, context=None):
        """ Resize the image numpy.
        """
        im = sample['image']
        if not isinstance(im, np.ndarray):
            raise TypeError("{}: image type is not numpy.".format(self))
        if len(im.shape) != 3:
            raise ImageError('{}: image is not 3-dimensional.'.format(self))
        im_shape = im.shape
        im_size_min = np.min(im_shape[0:2])
        im_size_max = np.max(im_shape[0:2])
        if isinstance(self.target_size, list):
            # Case for multi-scale training
            selected_size = random.choice(self.target_size)
        else:
            selected_size = self.target_size
        if float(im_size_min) == 0:
            raise ZeroDivisionError('{}: min size of image is 0'.format(self))
        if self.max_size != 0:
            im_scale = float(selected_size) / float(im_size_min)
            # Prevent the biggest axis from being more than max_size
            if np.round(im_scale * im_size_max) > self.max_size:
                im_scale = float(self.max_size) / float(im_size_max)
            im_scale_x = im_scale
            im_scale_y = im_scale

            resize_w = im_scale_x * float(im_shape[1])
            resize_h = im_scale_y * float(im_shape[0])
            im_info = [resize_h, resize_w, im_scale]
            if 'im_info' in sample and sample['im_info'][2] != 1.:
                sample['im_info'] = np.append(
                    list(sample['im_info']), im_info).astype(np.float32)
            else:
                sample['im_info'] = np.array(im_info).astype(np.float32)
        else:
            im_scale_x = float(selected_size) / float(im_shape[1])
            im_scale_y = float(selected_size) / float(im_shape[0])

            resize_w = selected_size
            resize_h = selected_size

        if self.use_cv2:
            im = cv2.resize(
                im,
                None,
                None,
                fx=im_scale_x,
                fy=im_scale_y,
                interpolation=self.interp)
        else:
            if self.max_size != 0:
                raise TypeError(
                    'If you set max_size to cap the maximum size of image,'
                    'please set use_cv2 to True to resize the image.')
            im = im.astype('uint8')
            im = Image.fromarray(im)
            im = im.resize((int(resize_w), int(resize_h)), self.interp)
            im = np.array(im)
        sample['image'] = im
        return sample


@register_op
class RandomFlipImage(BaseOperator):
    def __init__(self, prob=0.5, is_normalized=False, is_mask_flip=False):
        """
        Args:
            prob (float): the probability of flipping image
            is_normalized (bool): whether the bbox scale to [0,1]
            is_mask_flip (bool): whether flip the segmentation
        """
        super(RandomFlipImage, self).__init__()
        self.prob = prob
        self.is_normalized = is_normalized
        self.is_mask_flip = is_mask_flip
        if not (isinstance(self.prob, float) and
                isinstance(self.is_normalized, bool) and
                isinstance(self.is_mask_flip, bool)):
            raise TypeError("{}: input type is invalid.".format(self))

    def flip_segms(self, segms, height, width):
        def _flip_poly(poly, width):
            flipped_poly = np.array(poly)
            flipped_poly[0::2] = width - np.array(poly[0::2]) - 1
            return flipped_poly.tolist()

        def _flip_rle(rle, height, width):
            if 'counts' in rle and type(rle['counts']) == list:
                rle = mask_util.frPyObjects(rle, height, width)
            mask = mask_util.decode(rle)
            mask = mask[:, ::-1]
            rle = mask_util.encode(np.array(mask, order='F', dtype=np.uint8))
            return rle

        flipped_segms = []
        for segm in segms:
            if is_poly(segm):
                # Polygon format
                flipped_segms.append([_flip_poly(poly, width) for poly in segm])
            else:
                # RLE format
                import pycocotools.mask as mask_util
                flipped_segms.append(_flip_rle(segm, height, width))
        return flipped_segms

    def flip_keypoint(self, gt_keypoint, width):
        for i in range(gt_keypoint.shape[1]):
            if i % 2 == 0:
                old_x = gt_keypoint[:, i].copy()
                if self.is_normalized:
                    gt_keypoint[:, i] = 1 - old_x
                else:
                    gt_keypoint[:, i] = width - old_x - 1
        return gt_keypoint

    def __call__(self, sample, context=None):
        """Filp the image and bounding box.
        Operators:
            1. Flip the image numpy.
            2. Transform the bboxes' x coordinates.
              (Must judge whether the coordinates are normalized!)
            3. Transform the segmentations' x coordinates.
              (Must judge whether the coordinates are normalized!)
        Output:
            sample: the image, bounding box and segmentation part
                    in sample are flipped.
        """

        samples = sample
        batch_input = True
        if not isinstance(samples, Sequence):
            batch_input = False
            samples = [samples]
        for sample in samples:
            gt_bbox = sample['gt_bbox']
            im = sample['image']
            if not isinstance(im, np.ndarray):
                raise TypeError("{}: image is not a numpy array.".format(self))
            if len(im.shape) != 3:
                raise ImageError("{}: image is not 3-dimensional.".format(self))
            height, width, _ = im.shape
            if np.random.uniform(0, 1) < self.prob:
                im = im[:, ::-1, :]
                if gt_bbox.shape[0] == 0:
                    return sample
                oldx1 = gt_bbox[:, 0].copy()
                oldx2 = gt_bbox[:, 2].copy()
                if self.is_normalized:
                    gt_bbox[:, 0] = 1 - oldx2
                    gt_bbox[:, 2] = 1 - oldx1
                else:
                    gt_bbox[:, 0] = width - oldx2 - 1
                    gt_bbox[:, 2] = width - oldx1 - 1
                if gt_bbox.shape[0] != 0 and (
                        gt_bbox[:, 2] < gt_bbox[:, 0]).all():
                    m = "{}: invalid box, x2 should be greater than x1".format(
                        self)
                    raise BboxError(m)
                sample['gt_bbox'] = gt_bbox
                if self.is_mask_flip and len(sample['gt_poly']) != 0:
                    sample['gt_poly'] = self.flip_segms(sample['gt_poly'],
                                                        height, width)
                if 'gt_keypoint' in sample.keys():
                    sample['gt_keypoint'] = self.flip_keypoint(
                        sample['gt_keypoint'], width)
                sample['flipped'] = True
                sample['image'] = im
        sample = samples if batch_input else samples[0]
        return sample


@register_op
class RandomErasingImage(BaseOperator):
    def __init__(self, prob=0.5, sl=0.02, sh=0.4, r1=0.3):
        """
        Random Erasing Data Augmentation, see https://arxiv.org/abs/1708.04896
        Args:
            prob (float): probability to carry out random erasing
            sl (float): lower limit of the erasing area ratio
            sh (float): upper limit of the erasing area ratio
            r1 (float): aspect ratio of the erasing region
        """
        super(RandomErasingImage, self).__init__()
        self.prob = prob
        self.sl = sl
        self.sh = sh
        self.r1 = r1

    def __call__(self, sample, context=None):
        samples = sample
        batch_input = True
        if not isinstance(samples, Sequence):
            batch_input = False
            samples = [samples]
        for sample in samples:
            gt_bbox = sample['gt_bbox']
            im = sample['image']
            if not isinstance(im, np.ndarray):
                raise TypeError("{}: image is not a numpy array.".format(self))
            if len(im.shape) != 3:
                raise ImageError("{}: image is not 3-dimensional.".format(self))

            for idx in range(gt_bbox.shape[0]):
                if self.prob <= np.random.rand():
                    continue

                x1, y1, x2, y2 = gt_bbox[idx, :]
                w_bbox = x2 - x1 + 1
                h_bbox = y2 - y1 + 1
                area = w_bbox * h_bbox

                target_area = random.uniform(self.sl, self.sh) * area
                aspect_ratio = random.uniform(self.r1, 1 / self.r1)

                h = int(round(math.sqrt(target_area * aspect_ratio)))
                w = int(round(math.sqrt(target_area / aspect_ratio)))

                if w < w_bbox and h < h_bbox:
                    off_y1 = random.randint(0, int(h_bbox - h))
                    off_x1 = random.randint(0, int(w_bbox - w))
                    im[int(y1 + off_y1):int(y1 + off_y1 + h), int(x1 + off_x1):
                       int(x1 + off_x1 + w), :] = 0
            sample['image'] = im

        sample = samples if batch_input else samples[0]
        return sample


@register_op
class GridMaskOp(BaseOperator):
    def __init__(self,
                 use_h=True,
                 use_w=True,
                 rotate=1,
                 offset=False,
                 ratio=0.5,
                 mode=1,
                 prob=0.7,
                 upper_iter=360000):
        """
        GridMask Data Augmentation, see https://arxiv.org/abs/2001.04086
        Args:
            use_h (bool): whether to mask vertically
            use_w (boo;): whether to mask horizontally
            rotate (float): angle for the mask to rotate
            offset (float): mask offset
            ratio (float): mask ratio
            mode (int): gridmask mode
            prob (float): max probability to carry out gridmask
            upper_iter (int): suggested to be equal to global max_iter
        """
        super(GridMaskOp, self).__init__()
        self.use_h = use_h
        self.use_w = use_w
        self.rotate = rotate
        self.offset = offset
        self.ratio = ratio
        self.mode = mode
        self.prob = prob
        self.upper_iter = upper_iter

        from .gridmask_utils import GridMask
        self.gridmask_op = GridMask(
            use_h,
            use_w,
            rotate=rotate,
            offset=offset,
            ratio=ratio,
            mode=mode,
            prob=prob,
            upper_iter=upper_iter)

    def __call__(self, sample, context=None):
        samples = sample
        batch_input = True
        if not isinstance(samples, Sequence):
            batch_input = False
            samples = [samples]
        for sample in samples:
            sample['image'] = self.gridmask_op(sample['image'],
                                               sample['curr_iter'])
        if not batch_input:
            samples = samples[0]
        return sample


@register_op
class AutoAugmentImage(BaseOperator):
    def __init__(self, is_normalized=False, autoaug_type="v1"):
        """
        Args:
            is_normalized (bool): whether the bbox scale to [0,1]
            autoaug_type (str): autoaug type, support v0, v1, v2, v3, test
        """
        super(AutoAugmentImage, self).__init__()
        self.is_normalized = is_normalized
        self.autoaug_type = autoaug_type
        if not isinstance(self.is_normalized, bool):
            raise TypeError("{}: input type is invalid.".format(self))

    def __call__(self, sample, context=None):
        """
        Learning Data Augmentation Strategies for Object Detection, see https://arxiv.org/abs/1906.11172
        """
        samples = sample
        batch_input = True
        if not isinstance(samples, Sequence):
            batch_input = False
            samples = [samples]
        for sample in samples:
            gt_bbox = sample['gt_bbox']
            im = sample['image']
            if not isinstance(im, np.ndarray):
                raise TypeError("{}: image is not a numpy array.".format(self))
            if len(im.shape) != 3:
                raise ImageError("{}: image is not 3-dimensional.".format(self))
            if len(gt_bbox) == 0:
                continue

            # gt_boxes : [x1, y1, x2, y2]
            # norm_gt_boxes: [y1, x1, y2, x2]
            height, width, _ = im.shape
            norm_gt_bbox = np.ones_like(gt_bbox, dtype=np.float32)
            if not self.is_normalized:
                norm_gt_bbox[:, 0] = gt_bbox[:, 1] / float(height)
                norm_gt_bbox[:, 1] = gt_bbox[:, 0] / float(width)
                norm_gt_bbox[:, 2] = gt_bbox[:, 3] / float(height)
                norm_gt_bbox[:, 3] = gt_bbox[:, 2] / float(width)
            else:
                norm_gt_bbox[:, 0] = gt_bbox[:, 1]
                norm_gt_bbox[:, 1] = gt_bbox[:, 0]
                norm_gt_bbox[:, 2] = gt_bbox[:, 3]
                norm_gt_bbox[:, 3] = gt_bbox[:, 2]

            from .autoaugment_utils import distort_image_with_autoaugment
            im, norm_gt_bbox = distort_image_with_autoaugment(im, norm_gt_bbox,
                                                              self.autoaug_type)
            if not self.is_normalized:
                gt_bbox[:, 0] = norm_gt_bbox[:, 1] * float(width)
                gt_bbox[:, 1] = norm_gt_bbox[:, 0] * float(height)
                gt_bbox[:, 2] = norm_gt_bbox[:, 3] * float(width)
                gt_bbox[:, 3] = norm_gt_bbox[:, 2] * float(height)
            else:
                gt_bbox[:, 0] = norm_gt_bbox[:, 1]
                gt_bbox[:, 1] = norm_gt_bbox[:, 0]
                gt_bbox[:, 2] = norm_gt_bbox[:, 3]
                gt_bbox[:, 3] = norm_gt_bbox[:, 2]

            sample['gt_bbox'] = gt_bbox
            sample['image'] = im

        sample = samples if batch_input else samples[0]
        return sample


@register_op
class NormalizeImage(BaseOperator):
    def __init__(self,
                 mean=[0.485, 0.456, 0.406],
                 std=[1, 1, 1],
                 is_scale=True,
                 is_channel_first=True):
        """
        Args:
            mean (list): the pixel mean
            std (list): the pixel variance
        """
        super(NormalizeImage, self).__init__()
        self.mean = mean
        self.std = std
        self.is_scale = is_scale
        self.is_channel_first = is_channel_first
        if not (isinstance(self.mean, list) and isinstance(self.std, list) and
                isinstance(self.is_scale, bool)):
            raise TypeError("{}: input type is invalid.".format(self))
        from functools import reduce
        if reduce(lambda x, y: x * y, self.std) == 0:
            raise ValueError('{}: std is invalid!'.format(self))

    def __call__(self, sample, context=None):
        """Normalize the image.
        Operators:
            1.(optional) Scale the image to [0,1]
            2. Each pixel minus mean and is divided by std
        """
        samples = sample
        batch_input = True
        if not isinstance(samples, Sequence):
            batch_input = False
            samples = [samples]
        for sample in samples:
            for k in sample.keys():
                # hard code
                if k.startswith('image'):
                    im = sample[k]
                    im = im.astype(np.float32, copy=False)
                    if self.is_channel_first:
                        mean = np.array(self.mean)[:, np.newaxis, np.newaxis]
                        std = np.array(self.std)[:, np.newaxis, np.newaxis]
                    else:
                        mean = np.array(self.mean)[np.newaxis, np.newaxis, :]
                        std = np.array(self.std)[np.newaxis, np.newaxis, :]
                    if self.is_scale:
                        im = im / 255.0
                    im -= mean
                    im /= std
                    sample[k] = im
        if not batch_input:
            samples = samples[0]
        return samples


@register_op
class RandomDistort(BaseOperator):
    def __init__(self,
                 brightness_lower=0.5,
                 brightness_upper=1.5,
                 contrast_lower=0.5,
                 contrast_upper=1.5,
                 saturation_lower=0.5,
                 saturation_upper=1.5,
                 hue_lower=-18,
                 hue_upper=18,
                 brightness_prob=0.5,
                 contrast_prob=0.5,
                 saturation_prob=0.5,
                 hue_prob=0.5,
                 count=4,
                 is_order=False):
        """
        Args:
            brightness_lower/ brightness_upper (float): the brightness
                between brightness_lower and brightness_upper
            contrast_lower/ contrast_upper (float): the contrast between
                contrast_lower and contrast_lower
            saturation_lower/ saturation_upper (float): the saturation
                between saturation_lower and saturation_upper
            hue_lower/ hue_upper (float): the hue between
                hue_lower and hue_upper
            brightness_prob (float): the probability of changing brightness
            contrast_prob (float): the probability of changing contrast
            saturation_prob (float): the probability of changing saturation
            hue_prob (float): the probability of changing hue
            count (int): the kinds of doing distrot
            is_order (bool): whether determine the order of distortion
        """
        super(RandomDistort, self).__init__()
        self.brightness_lower = brightness_lower
        self.brightness_upper = brightness_upper
        self.contrast_lower = contrast_lower
        self.contrast_upper = contrast_upper
        self.saturation_lower = saturation_lower
        self.saturation_upper = saturation_upper
        self.hue_lower = hue_lower
        self.hue_upper = hue_upper
        self.brightness_prob = brightness_prob
        self.contrast_prob = contrast_prob
        self.saturation_prob = saturation_prob
        self.hue_prob = hue_prob
        self.count = count
        self.is_order = is_order

    def random_brightness(self, img):
        brightness_delta = np.random.uniform(self.brightness_lower,
                                             self.brightness_upper)
        prob = np.random.uniform(0, 1)
        if prob < self.brightness_prob:
            img = ImageEnhance.Brightness(img).enhance(brightness_delta)
        return img

    def random_contrast(self, img):
        contrast_delta = np.random.uniform(self.contrast_lower,
                                           self.contrast_upper)
        prob = np.random.uniform(0, 1)
        if prob < self.contrast_prob:
            img = ImageEnhance.Contrast(img).enhance(contrast_delta)
        return img

    def random_saturation(self, img):
        saturation_delta = np.random.uniform(self.saturation_lower,
                                             self.saturation_upper)
        prob = np.random.uniform(0, 1)
        if prob < self.saturation_prob:
            img = ImageEnhance.Color(img).enhance(saturation_delta)
        return img

    def random_hue(self, img):
        hue_delta = np.random.uniform(self.hue_lower, self.hue_upper)
        prob = np.random.uniform(0, 1)
        if prob < self.hue_prob:
            img = np.array(img.convert('HSV'))
            img[:, :, 0] = img[:, :, 0] + hue_delta
            img = Image.fromarray(img, mode='HSV').convert('RGB')
        return img

    def __call__(self, sample, context):
        """random distort the image"""
        ops = [
            self.random_brightness, self.random_contrast,
            self.random_saturation, self.random_hue
        ]
        if self.is_order:
            prob = np.random.uniform(0, 1)
            if prob < 0.5:
                ops = [
                    self.random_brightness,
                    self.random_saturation,
                    self.random_hue,
                    self.random_contrast,
                ]
        else:
            ops = random.sample(ops, self.count)
        assert 'image' in sample, "image data not found"
        im = sample['image']
        im = Image.fromarray(im)
        for id in range(self.count):
            im = ops[id](im)
        im = np.asarray(im)
        sample['image'] = im
        return sample


@register_op
class ExpandImage(BaseOperator):
    def __init__(self, max_ratio, prob, mean=[127.5, 127.5, 127.5]):
        """
        Args:
            max_ratio (float): the ratio of expanding
            prob (float): the probability of expanding image
            mean (list): the pixel mean
        """
        super(ExpandImage, self).__init__()
        self.max_ratio = max_ratio
        self.mean = mean
        self.prob = prob

    def __call__(self, sample, context):
        """
        Expand the image and modify bounding box.
        Operators:
            1. Scale the image width and height.
            2. Construct new images with new height and width.
            3. Fill the new image with the mean.
            4. Put original imge into new image.
            5. Rescale the bounding box.
            6. Determine if the new bbox is satisfied in the new image.
        Returns:
            sample: the image, bounding box are replaced.
        """

        prob = np.random.uniform(0, 1)
        assert 'image' in sample, 'not found image data'
        im = sample['image']
        gt_bbox = sample['gt_bbox']
        gt_class = sample['gt_class']
        im_width = sample['w']
        im_height = sample['h']
        if prob < self.prob:
            if self.max_ratio - 1 >= 0.01:
                expand_ratio = np.random.uniform(1, self.max_ratio)
                height = int(im_height * expand_ratio)
                width = int(im_width * expand_ratio)
                h_off = math.floor(np.random.uniform(0, height - im_height))
                w_off = math.floor(np.random.uniform(0, width - im_width))
                expand_bbox = [
                    -w_off / im_width, -h_off / im_height,
                    (width - w_off) / im_width, (height - h_off) / im_height
                ]
                expand_im = np.ones((height, width, 3))
                expand_im = np.uint8(expand_im * np.squeeze(self.mean))
                expand_im = Image.fromarray(expand_im)
                im = Image.fromarray(im)
                expand_im.paste(im, (int(w_off), int(h_off)))
                expand_im = np.asarray(expand_im)
                if 'gt_keypoint' in sample.keys(
                ) and 'keypoint_ignore' in sample.keys():
                    keypoints = (sample['gt_keypoint'],
                                 sample['keypoint_ignore'])
                    gt_bbox, gt_class, _, gt_keypoints = filter_and_process(
                        expand_bbox, gt_bbox, gt_class, keypoints=keypoints)
                    sample['gt_keypoint'] = gt_keypoints[0]
                    sample['keypoint_ignore'] = gt_keypoints[1]
                else:
                    gt_bbox, gt_class, _ = filter_and_process(expand_bbox,
                                                              gt_bbox, gt_class)
                sample['image'] = expand_im
                sample['gt_bbox'] = gt_bbox
                sample['gt_class'] = gt_class
                sample['w'] = width
                sample['h'] = height

        return sample


@register_op
class CropImage(BaseOperator):
    def __init__(self, batch_sampler, satisfy_all=False, avoid_no_bbox=True):
        """
        Args:
            batch_sampler (list): Multiple sets of different
                                  parameters for cropping.
            satisfy_all (bool): whether all boxes must satisfy.
            e.g.[[1, 1, 1.0, 1.0, 1.0, 1.0, 0.0, 1.0],
                 [1, 50, 0.3, 1.0, 0.5, 2.0, 0.1, 1.0],
                 [1, 50, 0.3, 1.0, 0.5, 2.0, 0.3, 1.0],
                 [1, 50, 0.3, 1.0, 0.5, 2.0, 0.5, 1.0],
                 [1, 50, 0.3, 1.0, 0.5, 2.0, 0.7, 1.0],
                 [1, 50, 0.3, 1.0, 0.5, 2.0, 0.9, 1.0],
                 [1, 50, 0.3, 1.0, 0.5, 2.0, 0.0, 1.0]]
           [max sample, max trial, min scale, max scale,
            min aspect ratio, max aspect ratio,
            min overlap, max overlap]
            avoid_no_bbox (bool): whether to to avoid the
                                  situation where the box does not appear.
        """
        super(CropImage, self).__init__()
        self.batch_sampler = batch_sampler
        self.satisfy_all = satisfy_all
        self.avoid_no_bbox = avoid_no_bbox

    def __call__(self, sample, context):
        """
        Crop the image and modify bounding box.
        Operators:
            1. Scale the image width and height.
            2. Crop the image according to a radom sample.
            3. Rescale the bounding box.
            4. Determine if the new bbox is satisfied in the new image.
        Returns:
            sample: the image, bounding box are replaced.
        """
        assert 'image' in sample, "image data not found"
        im = sample['image']
        gt_bbox = sample['gt_bbox']
        gt_class = sample['gt_class']
        im_width = sample['w']
        im_height = sample['h']
        gt_score = None
        if 'gt_score' in sample:
            gt_score = sample['gt_score']
        sampled_bbox = []
        gt_bbox = gt_bbox.tolist()
        for sampler in self.batch_sampler:
            found = 0
            for i in range(sampler[1]):
                if found >= sampler[0]:
                    break
                sample_bbox = generate_sample_bbox(sampler)
                if satisfy_sample_constraint(sampler, sample_bbox, gt_bbox,
                                             self.satisfy_all):
                    sampled_bbox.append(sample_bbox)
                    found = found + 1
        im = np.array(im)
        while sampled_bbox:
            idx = int(np.random.uniform(0, len(sampled_bbox)))
            sample_bbox = sampled_bbox.pop(idx)
            sample_bbox = clip_bbox(sample_bbox)
            crop_bbox, crop_class, crop_score = \
                filter_and_process(sample_bbox, gt_bbox, gt_class, scores=gt_score)
            if self.avoid_no_bbox:
                if len(crop_bbox) < 1:
                    continue
            xmin = int(sample_bbox[0] * im_width)
            xmax = int(sample_bbox[2] * im_width)
            ymin = int(sample_bbox[1] * im_height)
            ymax = int(sample_bbox[3] * im_height)
            im = im[ymin:ymax, xmin:xmax]
            sample['image'] = im
            sample['gt_bbox'] = crop_bbox
            sample['gt_class'] = crop_class
            sample['gt_score'] = crop_score
            return sample
        return sample


@register_op
class CropImageWithDataAchorSampling(BaseOperator):
    def __init__(self,
                 batch_sampler,
                 anchor_sampler=None,
                 target_size=None,
                 das_anchor_scales=[16, 32, 64, 128],
                 sampling_prob=0.5,
                 min_size=8.,
                 avoid_no_bbox=True):
        """
        Args:
            anchor_sampler (list): anchor_sampling sets of different
                                  parameters for cropping.
            batch_sampler (list): Multiple sets of different
                                  parameters for cropping.
              e.g.[[1, 10, 1.0, 1.0, 1.0, 1.0, 0.0, 0.0, 0.2, 0.0]]
                  [[1, 50, 1.0, 1.0, 1.0, 1.0, 0.0, 0.0, 1.0, 0.0],
                   [1, 50, 0.3, 1.0, 1.0, 1.0, 0.0, 0.0, 1.0, 0.0],
                   [1, 50, 0.3, 1.0, 1.0, 1.0, 0.0, 0.0, 1.0, 0.0],
                   [1, 50, 0.3, 1.0, 1.0, 1.0, 0.0, 0.0, 1.0, 0.0],
                   [1, 50, 0.3, 1.0, 1.0, 1.0, 0.0, 0.0, 1.0, 0.0]]
              [max sample, max trial, min scale, max scale,
               min aspect ratio, max aspect ratio,
               min overlap, max overlap, min coverage, max coverage]
            target_size (bool): target image size.
            das_anchor_scales (list[float]): a list of anchor scales in data
                anchor smapling.
            min_size (float): minimum size of sampled bbox.
            avoid_no_bbox (bool): whether to to avoid the
                                  situation where the box does not appear.
        """
        super(CropImageWithDataAchorSampling, self).__init__()
        self.anchor_sampler = anchor_sampler
        self.batch_sampler = batch_sampler
        self.target_size = target_size
        self.sampling_prob = sampling_prob
        self.min_size = min_size
        self.avoid_no_bbox = avoid_no_bbox
        self.das_anchor_scales = np.array(das_anchor_scales)

    def __call__(self, sample, context):
        """
        Crop the image and modify bounding box.
        Operators:
            1. Scale the image width and height.
            2. Crop the image according to a radom sample.
            3. Rescale the bounding box.
            4. Determine if the new bbox is satisfied in the new image.
        Returns:
            sample: the image, bounding box are replaced.
        """
        assert 'image' in sample, "image data not found"
        im = sample['image']
        gt_bbox = sample['gt_bbox']
        gt_class = sample['gt_class']
        image_width = sample['w']
        image_height = sample['h']
        gt_score = None
        if 'gt_score' in sample:
            gt_score = sample['gt_score']
        sampled_bbox = []
        gt_bbox = gt_bbox.tolist()

        prob = np.random.uniform(0., 1.)
        if prob > self.sampling_prob:  # anchor sampling
            assert self.anchor_sampler
            for sampler in self.anchor_sampler:
                found = 0
                for i in range(sampler[1]):
                    if found >= sampler[0]:
                        break
                    sample_bbox = data_anchor_sampling(
                        gt_bbox, image_width, image_height,
                        self.das_anchor_scales, self.target_size)
                    if sample_bbox == 0:
                        break
                    if satisfy_sample_constraint_coverage(sampler, sample_bbox,
                                                          gt_bbox):
                        sampled_bbox.append(sample_bbox)
                        found = found + 1
            im = np.array(im)
            while sampled_bbox:
                idx = int(np.random.uniform(0, len(sampled_bbox)))
                sample_bbox = sampled_bbox.pop(idx)

                if 'gt_keypoint' in sample.keys():
                    keypoints = (sample['gt_keypoint'],
                                 sample['keypoint_ignore'])
                    crop_bbox, crop_class, crop_score, gt_keypoints = \
                        filter_and_process(sample_bbox, gt_bbox, gt_class,
                                scores=gt_score,
                                keypoints=keypoints)
                else:
                    crop_bbox, crop_class, crop_score = filter_and_process(
                        sample_bbox, gt_bbox, gt_class, scores=gt_score)
                crop_bbox, crop_class, crop_score = bbox_area_sampling(
                    crop_bbox, crop_class, crop_score, self.target_size,
                    self.min_size)

                if self.avoid_no_bbox:
                    if len(crop_bbox) < 1:
                        continue
                im = crop_image_sampling(im, sample_bbox, image_width,
                                         image_height, self.target_size)
                sample['image'] = im
                sample['gt_bbox'] = crop_bbox
                sample['gt_class'] = crop_class
                sample['gt_score'] = crop_score
                if 'gt_keypoint' in sample.keys():
                    sample['gt_keypoint'] = gt_keypoints[0]
                    sample['keypoint_ignore'] = gt_keypoints[1]
                return sample
            return sample

        else:
            for sampler in self.batch_sampler:
                found = 0
                for i in range(sampler[1]):
                    if found >= sampler[0]:
                        break
                    sample_bbox = generate_sample_bbox_square(
                        sampler, image_width, image_height)
                    if satisfy_sample_constraint_coverage(sampler, sample_bbox,
                                                          gt_bbox):
                        sampled_bbox.append(sample_bbox)
                        found = found + 1
            im = np.array(im)
            while sampled_bbox:
                idx = int(np.random.uniform(0, len(sampled_bbox)))
                sample_bbox = sampled_bbox.pop(idx)
                sample_bbox = clip_bbox(sample_bbox)

                if 'gt_keypoint' in sample.keys():
                    keypoints = (sample['gt_keypoint'],
                                 sample['keypoint_ignore'])
                    crop_bbox, crop_class, crop_score, gt_keypoints = \
                        filter_and_process(sample_bbox, gt_bbox, gt_class,
                                scores=gt_score,
                                keypoints=keypoints)
                else:
                    crop_bbox, crop_class, crop_score = filter_and_process(
                        sample_bbox, gt_bbox, gt_class, scores=gt_score)
                # sampling bbox according the bbox area
                crop_bbox, crop_class, crop_score = bbox_area_sampling(
                    crop_bbox, crop_class, crop_score, self.target_size,
                    self.min_size)

                if self.avoid_no_bbox:
                    if len(crop_bbox) < 1:
                        continue
                xmin = int(sample_bbox[0] * image_width)
                xmax = int(sample_bbox[2] * image_width)
                ymin = int(sample_bbox[1] * image_height)
                ymax = int(sample_bbox[3] * image_height)
                im = im[ymin:ymax, xmin:xmax]
                sample['image'] = im
                sample['gt_bbox'] = crop_bbox
                sample['gt_class'] = crop_class
                sample['gt_score'] = crop_score
                if 'gt_keypoint' in sample.keys():
                    sample['gt_keypoint'] = gt_keypoints[0]
                    sample['keypoint_ignore'] = gt_keypoints[1]
                return sample
            return sample


@register_op
class NormalizeBox(BaseOperator):
    """Transform the bounding box's coornidates to [0,1]."""

    def __init__(self):
        super(NormalizeBox, self).__init__()

    def __call__(self, sample, context):
        gt_bbox = sample['gt_bbox']
        width = sample['w']
        height = sample['h']
        for i in range(gt_bbox.shape[0]):
            gt_bbox[i][0] = gt_bbox[i][0] / width
            gt_bbox[i][1] = gt_bbox[i][1] / height
            gt_bbox[i][2] = gt_bbox[i][2] / width
            gt_bbox[i][3] = gt_bbox[i][3] / height
        sample['gt_bbox'] = gt_bbox

        if 'gt_keypoint' in sample.keys():
            gt_keypoint = sample['gt_keypoint']

            for i in range(gt_keypoint.shape[1]):
                if i % 2:
                    gt_keypoint[:, i] = gt_keypoint[:, i] / height
                else:
                    gt_keypoint[:, i] = gt_keypoint[:, i] / width
            sample['gt_keypoint'] = gt_keypoint

        return sample


@register_op
class Permute(BaseOperator):
    def __init__(self, to_bgr=True, channel_first=True):
        """
        Change the channel.
        Args:
            to_bgr (bool): confirm whether to convert RGB to BGR
            channel_first (bool): confirm whether to change channel

        """
        super(Permute, self).__init__()
        self.to_bgr = to_bgr
        self.channel_first = channel_first
        if not (isinstance(self.to_bgr, bool) and
                isinstance(self.channel_first, bool)):
            raise TypeError("{}: input type is invalid.".format(self))

    def __call__(self, sample, context=None):
        samples = sample
        batch_input = True
        if not isinstance(samples, Sequence):
            batch_input = False
            samples = [samples]
        for sample in samples:
            assert 'image' in sample, "image data not found"
            for k in sample.keys():
                # hard code
                if k.startswith('image'):
                    im = sample[k]
                    if self.channel_first:
                        im = np.swapaxes(im, 1, 2)
                        im = np.swapaxes(im, 1, 0)
                    if self.to_bgr:
                        im = im[[2, 1, 0], :, :]
                    sample[k] = im
        if not batch_input:
            samples = samples[0]
        return samples


@register_op
class MixupImage(BaseOperator):
    def __init__(self, alpha=1.5, beta=1.5):
        """ Mixup image and gt_bbbox/gt_score
        Args:
            alpha (float): alpha parameter of beta distribute
            beta (float): beta parameter of beta distribute
        """
        super(MixupImage, self).__init__()
        self.alpha = alpha
        self.beta = beta
        if self.alpha <= 0.0:
            raise ValueError("alpha shold be positive in {}".format(self))
        if self.beta <= 0.0:
            raise ValueError("beta shold be positive in {}".format(self))

    def _mixup_img(self, img1, img2, factor):
        h = max(img1.shape[0], img2.shape[0])
        w = max(img1.shape[1], img2.shape[1])
        img = np.zeros((h, w, img1.shape[2]), 'float32')
        img[:img1.shape[0], :img1.shape[1], :] = \
            img1.astype('float32') * factor
        img[:img2.shape[0], :img2.shape[1], :] += \
            img2.astype('float32') * (1.0 - factor)
        return img.astype('uint8')

    def __call__(self, sample, context=None):
        if 'mixup' not in sample:
            return sample
        factor = np.random.beta(self.alpha, self.beta)
        factor = max(0.0, min(1.0, factor))
        if factor >= 1.0:
            sample.pop('mixup')
            return sample
        if factor <= 0.0:
            return sample['mixup']
        im = self._mixup_img(sample['image'], sample['mixup']['image'], factor)
        gt_bbox1 = sample['gt_bbox']
        gt_bbox2 = sample['mixup']['gt_bbox']
        gt_bbox = np.concatenate((gt_bbox1, gt_bbox2), axis=0)
        gt_class1 = sample['gt_class']
        gt_class2 = sample['mixup']['gt_class']
        gt_class = np.concatenate((gt_class1, gt_class2), axis=0)

        gt_score1 = sample['gt_score']
        gt_score2 = sample['mixup']['gt_score']
        gt_score = np.concatenate(
            (gt_score1 * factor, gt_score2 * (1. - factor)), axis=0)

        is_crowd1 = sample['is_crowd']
        is_crowd2 = sample['mixup']['is_crowd']
        is_crowd = np.concatenate((is_crowd1, is_crowd2), axis=0)

        sample['image'] = im
        sample['gt_bbox'] = gt_bbox
        sample['gt_score'] = gt_score
        sample['gt_class'] = gt_class
        sample['is_crowd'] = is_crowd
        sample['h'] = im.shape[0]
        sample['w'] = im.shape[1]
        sample.pop('mixup')
        return sample


@register_op
class CutmixImage(BaseOperator):
    def __init__(self, alpha=1.5, beta=1.5):
        """ 
        CutMix: Regularization Strategy to Train Strong Classifiers with Localizable Features, see https://https://arxiv.org/abs/1905.04899
        Cutmix image and gt_bbbox/gt_score
        Args:
             alpha (float): alpha parameter of beta distribute
             beta (float): beta parameter of beta distribute
        """
        super(CutmixImage, self).__init__()
        self.alpha = alpha
        self.beta = beta
        if self.alpha <= 0.0:
            raise ValueError("alpha shold be positive in {}".format(self))
        if self.beta <= 0.0:
            raise ValueError("beta shold be positive in {}".format(self))

        def _rand_bbox(self, img1, img2, factor):
            """ _rand_bbox """
            h = max(img1.shape[0], img2.shape[0])
            w = max(img1.shape[1], img2.shape[1])
            cut_rat = np.sqrt(1. - factor)

            cut_w = np.int(w * cut_rat)
            cut_h = np.int(h * cut_rat)

            # uniform
            cx = np.random.randint(w)
            cy = np.random.randint(h)

            bbx1 = np.clip(cx - cut_w // 2, 0, w)
            bby1 = np.clip(cy - cut_h // 2, 0, h)
            bbx2 = np.clip(cx + cut_w // 2, 0, w)
            bby2 = np.clip(cy + cut_h // 2, 0, h)

            img_1 = np.zeros((h, w, img1.shape[2]), 'float32')
            img_1[:img1.shape[0], :img1.shape[1], :] = \
                img1.astype('float32')
            img_2 = np.zeros((h, w, img2.shape[2]), 'float32')
            img_2[:img2.shape[0], :img2.shape[1], :] = \
                img2.astype('float32')
            img_1[bby1:bby2, bbx1:bbx2, :] = img2[bby1:bby2, bbx1:bbx2, :]
            return img_1

        def __call__(self, sample, context=None):
            if 'cutmix' not in sample:
                return sample
            factor = np.random.beta(self.alpha, self.beta)
            factor = max(0.0, min(1.0, factor))
            if factor >= 1.0:
                sample.pop('cutmix')
                return sample
            if factor <= 0.0:
                return sample['cutmix']
            img1 = sample['image']
            img2 = sample['cutmix']['image']
            img = self._rand_bbox(img1, img2, factor)
            gt_bbox1 = sample['gt_bbox']
            gt_bbox2 = sample['cutmix']['gt_bbox']
            gt_bbox = np.concatenate((gt_bbox1, gt_bbox2), axis=0)
            gt_class1 = sample['gt_class']
            gt_class2 = sample['cutmix']['gt_class']
            gt_class = np.concatenate((gt_class1, gt_class2), axis=0)
            gt_score1 = sample['gt_score']
            gt_score2 = sample['cutmix']['gt_score']
            gt_score = np.concatenate(
                (gt_score1 * factor, gt_score2 * (1. - factor)), axis=0)
            sample['image'] = img
            sample['gt_bbox'] = gt_bbox
            sample['gt_score'] = gt_score
            sample['gt_class'] = gt_class
            sample['h'] = img.shape[0]
            sample['w'] = img.shape[1]
            sample.pop('cutmix')
            return sample


@register_op
class RandomInterpImage(BaseOperator):
    def __init__(self, target_size=0, max_size=0):
        """
        Random reisze image by multiply interpolate method.
        Args:
            target_size (int): the taregt size of image's short side
            max_size (int): the max size of image
        """
        super(RandomInterpImage, self).__init__()
        self.target_size = target_size
        self.max_size = max_size
        if not (isinstance(self.target_size, int) and
                isinstance(self.max_size, int)):
            raise TypeError('{}: input type is invalid.'.format(self))
        interps = [
            cv2.INTER_NEAREST,
            cv2.INTER_LINEAR,
            cv2.INTER_AREA,
            cv2.INTER_CUBIC,
            cv2.INTER_LANCZOS4,
        ]
        self.resizers = []
        for interp in interps:
            self.resizers.append(ResizeImage(target_size, max_size, interp))

    def __call__(self, sample, context=None):
        """Resise the image numpy by random resizer."""
        resizer = random.choice(self.resizers)
        return resizer(sample, context)


@register_op
class Resize(BaseOperator):
    """Resize image and bbox.

    Args:
        target_dim (int or list): target size, can be a single number or a list
            (for random shape).
        interp (int or str): interpolation method, can be an integer or
            'random' (for randomized interpolation).
            default to `cv2.INTER_LINEAR`.
    """

    def __init__(self, target_dim=[], interp=cv2.INTER_LINEAR):
        super(Resize, self).__init__()
        self.target_dim = target_dim
        self.interp = interp  # 'random' for yolov3

    def __call__(self, sample, context=None):
        w = sample['w']
        h = sample['h']

        interp = self.interp
        if interp == 'random':
            interp = np.random.choice(range(5))

        if isinstance(self.target_dim, Sequence):
            dim = np.random.choice(self.target_dim)
        else:
            dim = self.target_dim
        resize_w = resize_h = dim
        scale_x = dim / w
        scale_y = dim / h
        if 'gt_bbox' in sample and len(sample['gt_bbox']) > 0:
            scale_array = np.array([scale_x, scale_y] * 2, dtype=np.float32)
            sample['gt_bbox'] = np.clip(sample['gt_bbox'] * scale_array, 0,
                                        dim - 1)
        sample['scale_factor'] = [scale_x, scale_y] * 2
        sample['h'] = resize_h
        sample['w'] = resize_w

        sample['image'] = cv2.resize(
            sample['image'], (resize_w, resize_h), interpolation=interp)
        return sample


@register_op
class ColorDistort(BaseOperator):
    """Random color distortion.

    Args:
        hue (list): hue settings.
            in [lower, upper, probability] format.
        saturation (list): saturation settings.
            in [lower, upper, probability] format.
        contrast (list): contrast settings.
            in [lower, upper, probability] format.
        brightness (list): brightness settings.
            in [lower, upper, probability] format.
        random_apply (bool): whether to apply in random (yolo) or fixed (SSD)
            order.
        hsv_format (bool): whether to convert color from BGR to HSV
        random_channel (bool): whether to swap channels randomly
    """

    def __init__(self,
                 hue=[-18, 18, 0.5],
                 saturation=[0.5, 1.5, 0.5],
                 contrast=[0.5, 1.5, 0.5],
                 brightness=[0.5, 1.5, 0.5],
                 random_apply=True,
                 hsv_format=False,
                 random_channel=False):
        super(ColorDistort, self).__init__()
        self.hue = hue
        self.saturation = saturation
        self.contrast = contrast
        self.brightness = brightness
        self.random_apply = random_apply
        self.hsv_format = hsv_format
        self.random_channel = random_channel

    def apply_hue(self, img):
        low, high, prob = self.hue
        if np.random.uniform(0., 1.) < prob:
            return img

        img = img.astype(np.float32)
        if self.hsv_format:
            img[..., 0] += random.uniform(low, high)
            img[..., 0][img[..., 0] > 360] -= 360
            img[..., 0][img[..., 0] < 0] += 360
            return img

        # XXX works, but result differ from HSV version
        delta = np.random.uniform(low, high)
        u = np.cos(delta * np.pi)
        w = np.sin(delta * np.pi)
        bt = np.array([[1.0, 0.0, 0.0], [0.0, u, -w], [0.0, w, u]])
        tyiq = np.array([[0.299, 0.587, 0.114], [0.596, -0.274, -0.321],
                         [0.211, -0.523, 0.311]])
        ityiq = np.array([[1.0, 0.956, 0.621], [1.0, -0.272, -0.647],
                          [1.0, -1.107, 1.705]])
        t = np.dot(np.dot(ityiq, bt), tyiq).T
        img = np.dot(img, t)
        return img

    def apply_saturation(self, img):
        low, high, prob = self.saturation
        if np.random.uniform(0., 1.) < prob:
            return img
        delta = np.random.uniform(low, high)
        img = img.astype(np.float32)
        if self.hsv_format:
            img[..., 1] *= delta
            return img
        gray = img * np.array([[[0.299, 0.587, 0.114]]], dtype=np.float32)
        gray = gray.sum(axis=2, keepdims=True)
        gray *= (1.0 - delta)
        img *= delta
        img += gray
        return img

    def apply_contrast(self, img):
        low, high, prob = self.contrast
        if np.random.uniform(0., 1.) < prob:
            return img
        delta = np.random.uniform(low, high)

        img = img.astype(np.float32)
        img *= delta
        return img

    def apply_brightness(self, img):
        low, high, prob = self.brightness
        if np.random.uniform(0., 1.) < prob:
            return img
        delta = np.random.uniform(low, high)

        img = img.astype(np.float32)
        img += delta
        return img

    def __call__(self, sample, context=None):
        img = sample['image']
        if self.random_apply:
            functions = [
                self.apply_brightness,
                self.apply_contrast,
                self.apply_saturation,
                self.apply_hue,
            ]
            distortions = np.random.permutation(functions)
            for func in distortions:
                img = func(img)
            sample['image'] = img
            return sample

        img = self.apply_brightness(img)

        if np.random.randint(0, 2):
            img = self.apply_contrast(img)
            if self.hsv_format:
                img = cv2.cvtColor(img, cv2.COLOR_RGB2HSV)
            img = self.apply_saturation(img)
            img = self.apply_hue(img)
            if self.hsv_format:
                img = cv2.cvtColor(img, cv2.COLOR_HSV2RGB)
        else:
            if self.hsv_format:
                img = cv2.cvtColor(img, cv2.COLOR_RGB2HSV)
            img = self.apply_saturation(img)
            img = self.apply_hue(img)
            if self.hsv_format:
                img = cv2.cvtColor(img, cv2.COLOR_HSV2RGB)
            img = self.apply_contrast(img)

        if self.random_channel:
            if np.random.randint(0, 2):
                img = img[..., np.random.permutation(3)]
        sample['image'] = img
        return sample


@register_op
class CornerRandColor(ColorDistort):
    """Random color for CornerNet series models.
    Args:
        saturation (float): saturation settings.
        contrast (float): contrast settings.
        brightness (float): brightness settings.
        is_scale (bool): whether to scale the input image.
    """

    def __init__(self,
                 saturation=0.4,
                 contrast=0.4,
                 brightness=0.4,
                 is_scale=True):
        super(CornerRandColor, self).__init__(
            saturation=saturation, contrast=contrast, brightness=brightness)
        self.is_scale = is_scale

    def apply_saturation(self, img, img_gray):
        alpha = 1. + np.random.uniform(
            low=-self.saturation, high=self.saturation)
        self._blend(alpha, img, img_gray[:, :, None])
        return img

    def apply_contrast(self, img, img_gray):
        alpha = 1. + np.random.uniform(low=-self.contrast, high=self.contrast)
        img_mean = img_gray.mean()
        self._blend(alpha, img, img_mean)
        return img

    def apply_brightness(self, img, img_gray):
        alpha = 1 + np.random.uniform(
            low=-self.brightness, high=self.brightness)
        img *= alpha
        return img

    def _blend(self, alpha, img, img_mean):
        img *= alpha
        img_mean *= (1 - alpha)
        img += img_mean

    def __call__(self, sample, context=None):
        img = sample['image']
        if self.is_scale:
            img = img.astype(np.float32, copy=False)
            img /= 255.
        img_gray = cv2.cvtColor(img, cv2.COLOR_BGR2GRAY)
        functions = [
            self.apply_brightness,
            self.apply_contrast,
            self.apply_saturation,
        ]
        distortions = np.random.permutation(functions)
        for func in distortions:
            img = func(img, img_gray)
        sample['image'] = img
        return sample


@register_op
class NormalizePermute(BaseOperator):
    """Normalize and permute channel order.

    Args:
        mean (list): mean values in RGB order.
        std (list): std values in RGB order.
    """

    def __init__(self,
                 mean=[123.675, 116.28, 103.53],
                 std=[58.395, 57.120, 57.375]):
        super(NormalizePermute, self).__init__()
        self.mean = mean
        self.std = std

    def __call__(self, sample, context=None):
        img = sample['image']
        img = img.astype(np.float32)

        img = img.transpose((2, 0, 1))
        mean = np.array(self.mean, dtype=np.float32)
        std = np.array(self.std, dtype=np.float32)
        invstd = 1. / std
        for v, m, s in zip(img, mean, invstd):
            v.__isub__(m).__imul__(s)
        sample['image'] = img
        return sample


@register_op
class RandomExpand(BaseOperator):
    """Random expand the canvas.

    Args:
        ratio (float): maximum expansion ratio.
        prob (float): probability to expand.
        fill_value (list): color value used to fill the canvas. in RGB order.
        is_mask_expand(bool): whether expand the segmentation.
    """

    def __init__(self,
                 ratio=4.,
                 prob=0.5,
                 fill_value=(127.5, ) * 3,
                 is_mask_expand=False):
        super(RandomExpand, self).__init__()
        assert ratio > 1.01, "expand ratio must be larger than 1.01"
        self.ratio = ratio
        self.prob = prob
        assert isinstance(fill_value, (Number, Sequence)), \
            "fill value must be either float or sequence"
        if isinstance(fill_value, Number):
            fill_value = (fill_value, ) * 3
        if not isinstance(fill_value, tuple):
            fill_value = tuple(fill_value)
        self.fill_value = fill_value
        self.is_mask_expand = is_mask_expand

    def expand_segms(self, segms, x, y, height, width, ratio):
        def _expand_poly(poly, x, y):
            expanded_poly = np.array(poly)
            expanded_poly[0::2] += x
            expanded_poly[1::2] += y
            return expanded_poly.tolist()

        def _expand_rle(rle, x, y, height, width, ratio):
            if 'counts' in rle and type(rle['counts']) == list:
                rle = mask_util.frPyObjects(rle, height, width)
            mask = mask_util.decode(rle)
            expanded_mask = np.full((int(height * ratio), int(width * ratio)),
                                    0).astype(mask.dtype)
            expanded_mask[y:y + height, x:x + width] = mask
            rle = mask_util.encode(
                np.array(
                    expanded_mask, order='F', dtype=np.uint8))
            return rle

        expanded_segms = []
        for segm in segms:
            if is_poly(segm):
                # Polygon format
                expanded_segms.append(
                    [_expand_poly(poly, x, y) for poly in segm])
            else:
                # RLE format
                import pycocotools.mask as mask_util
                expanded_segms.append(
                    _expand_rle(segm, x, y, height, width, ratio))
        return expanded_segms

    def __call__(self, sample, context=None):
        if np.random.uniform(0., 1.) < self.prob:
            return sample

        img = sample['image']
        height = int(sample['h'])
        width = int(sample['w'])

        expand_ratio = np.random.uniform(1., self.ratio)
        h = int(height * expand_ratio)
        w = int(width * expand_ratio)
        if not h > height or not w > width:
            return sample
        y = np.random.randint(0, h - height)
        x = np.random.randint(0, w - width)
        canvas = np.ones((h, w, 3), dtype=np.uint8)
        canvas *= np.array(self.fill_value, dtype=np.uint8)
        canvas[y:y + height, x:x + width, :] = img.astype(np.uint8)

        sample['h'] = h
        sample['w'] = w
        sample['image'] = canvas
        if 'gt_bbox' in sample and len(sample['gt_bbox']) > 0:
            sample['gt_bbox'] += np.array([x, y] * 2, dtype=np.float32)
        if self.is_mask_expand and 'gt_poly' in sample and len(sample[
                'gt_poly']) > 0:
            sample['gt_poly'] = self.expand_segms(sample['gt_poly'], x, y,
                                                  height, width, expand_ratio)
        return sample


@register_op
class RandomCrop(BaseOperator):
    """Random crop image and bboxes.

    Args:
        aspect_ratio (list): aspect ratio of cropped region.
            in [min, max] format.
        thresholds (list): iou thresholds for decide a valid bbox crop.
        scaling (list): ratio between a cropped region and the original image.
             in [min, max] format.
        num_attempts (int): number of tries before giving up.
        allow_no_crop (bool): allow return without actually cropping them.
        cover_all_box (bool): ensure all bboxes are covered in the final crop.
        is_mask_crop(bool): whether crop the segmentation.
    """

    def __init__(self,
                 aspect_ratio=[.5, 2.],
                 thresholds=[.0, .1, .3, .5, .7, .9],
                 scaling=[.3, 1.],
                 num_attempts=50,
                 allow_no_crop=True,
                 cover_all_box=False,
                 is_mask_crop=False):
        super(RandomCrop, self).__init__()
        self.aspect_ratio = aspect_ratio
        self.thresholds = thresholds
        self.scaling = scaling
        self.num_attempts = num_attempts
        self.allow_no_crop = allow_no_crop
        self.cover_all_box = cover_all_box
        self.is_mask_crop = is_mask_crop

    def crop_segms(self, segms, valid_ids, crop, height, width):
        def _crop_poly(segm, crop):
            xmin, ymin, xmax, ymax = crop
            crop_coord = [xmin, ymin, xmin, ymax, xmax, ymax, xmax, ymin]
            crop_p = np.array(crop_coord).reshape(4, 2)
            crop_p = Polygon(crop_p)

            crop_segm = list()
            for poly in segm:
                poly = np.array(poly).reshape(len(poly) // 2, 2)
                polygon = Polygon(poly)
                if not polygon.is_valid:
                    exterior = polygon.exterior
                    multi_lines = exterior.intersection(exterior)
                    polygons = shapely.ops.polygonize(multi_lines)
                    polygon = MultiPolygon(polygons)
                multi_polygon = list()
                if isinstance(polygon, MultiPolygon):
                    multi_polygon = copy.deepcopy(polygon)
                else:
                    multi_polygon.append(copy.deepcopy(polygon))
                for per_polygon in multi_polygon:
                    inter = per_polygon.intersection(crop_p)
                    if not inter:
                        continue
                    if isinstance(inter, (MultiPolygon, GeometryCollection)):
                        for part in inter:
                            if not isinstance(part, Polygon):
                                continue
                            part = np.squeeze(
                                np.array(part.exterior.coords[:-1]).reshape(1,
                                                                            -1))
                            part[0::2] -= xmin
                            part[1::2] -= ymin
                            crop_segm.append(part.tolist())
                    elif isinstance(inter, Polygon):
                        crop_poly = np.squeeze(
                            np.array(inter.exterior.coords[:-1]).reshape(1, -1))
                        crop_poly[0::2] -= xmin
                        crop_poly[1::2] -= ymin
                        crop_segm.append(crop_poly.tolist())
                    else:
                        continue
            return crop_segm

        def _crop_rle(rle, crop, height, width):
            if 'counts' in rle and type(rle['counts']) == list:
                rle = mask_util.frPyObjects(rle, height, width)
            mask = mask_util.decode(rle)
            mask = mask[crop[1]:crop[3], crop[0]:crop[2]]
            rle = mask_util.encode(np.array(mask, order='F', dtype=np.uint8))
            return rle

        crop_segms = []
        for id in valid_ids:
            segm = segms[id]
            if is_poly(segm):
                import copy
                import shapely.ops
                from shapely.geometry import Polygon, MultiPolygon, GeometryCollection
                logging.getLogger("shapely").setLevel(logging.WARNING)
                # Polygon format
                crop_segms.append(_crop_poly(segm, crop))
            else:
                # RLE format
                import pycocotools.mask as mask_util
                crop_segms.append(_crop_rle(segm, crop, height, width))
        return crop_segms

    def __call__(self, sample, context=None):
        if 'gt_bbox' in sample and len(sample['gt_bbox']) == 0:
            return sample

        h = sample['h']
        w = sample['w']
        gt_bbox = sample['gt_bbox']

        # NOTE Original method attempts to generate one candidate for each
        # threshold then randomly sample one from the resulting list.
        # Here a short circuit approach is taken, i.e., randomly choose a
        # threshold and attempt to find a valid crop, and simply return the
        # first one found.
        # The probability is not exactly the same, kinda resembling the
        # "Monty Hall" problem. Actually carrying out the attempts will affect
        # observability (just like opening doors in the "Monty Hall" game).
        thresholds = list(self.thresholds)
        if self.allow_no_crop:
            thresholds.append('no_crop')
        np.random.shuffle(thresholds)

        for thresh in thresholds:
            if thresh == 'no_crop':
                return sample

            found = False
            for i in range(self.num_attempts):
                scale = np.random.uniform(*self.scaling)
                if self.aspect_ratio is not None:
                    min_ar, max_ar = self.aspect_ratio
                    aspect_ratio = np.random.uniform(
                        max(min_ar, scale**2), min(max_ar, scale**-2))
                    h_scale = scale / np.sqrt(aspect_ratio)
                    w_scale = scale * np.sqrt(aspect_ratio)
                else:
                    h_scale = np.random.uniform(*self.scaling)
                    w_scale = np.random.uniform(*self.scaling)
                crop_h = h * h_scale
                crop_w = w * w_scale
                if self.aspect_ratio is None:
                    if crop_h / crop_w < 0.5 or crop_h / crop_w > 2.0:
                        continue

                crop_h = int(crop_h)
                crop_w = int(crop_w)
                crop_y = np.random.randint(0, h - crop_h)
                crop_x = np.random.randint(0, w - crop_w)
                crop_box = [crop_x, crop_y, crop_x + crop_w, crop_y + crop_h]
                iou = self._iou_matrix(
                    gt_bbox, np.array(
                        [crop_box], dtype=np.float32))
                if iou.max() < thresh:
                    continue

                if self.cover_all_box and iou.min() < thresh:
                    continue

                cropped_box, valid_ids = self._crop_box_with_center_constraint(
                    gt_bbox, np.array(
                        crop_box, dtype=np.float32))
                if valid_ids.size > 0:
                    found = True
                    break

            if found:
                if self.is_mask_crop and 'gt_poly' in sample and len(sample[
                        'gt_poly']) > 0:
                    crop_polys = self.crop_segms(
                        sample['gt_poly'],
                        valid_ids,
                        np.array(
                            crop_box, dtype=np.int64),
                        h,
                        w)
                    if [] in crop_polys:
                        delete_id = list()
                        valid_polys = list()
                        for id, crop_poly in enumerate(crop_polys):
                            if crop_poly == []:
                                delete_id.append(id)
                            else:
                                valid_polys.append(crop_poly)
                        valid_ids = np.delete(valid_ids, delete_id)
                        if len(valid_polys) == 0:
                            return sample
                        sample['gt_poly'] = valid_polys
                    else:
                        sample['gt_poly'] = crop_polys
                sample['image'] = self._crop_image(sample['image'], crop_box)
                sample['gt_bbox'] = np.take(cropped_box, valid_ids, axis=0)
                sample['gt_class'] = np.take(
                    sample['gt_class'], valid_ids, axis=0)
                sample['w'] = crop_box[2] - crop_box[0]
                sample['h'] = crop_box[3] - crop_box[1]
                if 'gt_score' in sample:
                    sample['gt_score'] = np.take(
                        sample['gt_score'], valid_ids, axis=0)

                if 'is_crowd' in sample:
                    sample['is_crowd'] = np.take(
                        sample['is_crowd'], valid_ids, axis=0)
                return sample

        return sample

    def _iou_matrix(self, a, b):
        tl_i = np.maximum(a[:, np.newaxis, :2], b[:, :2])
        br_i = np.minimum(a[:, np.newaxis, 2:], b[:, 2:])

        area_i = np.prod(br_i - tl_i, axis=2) * (tl_i < br_i).all(axis=2)
        area_a = np.prod(a[:, 2:] - a[:, :2], axis=1)
        area_b = np.prod(b[:, 2:] - b[:, :2], axis=1)
        area_o = (area_a[:, np.newaxis] + area_b - area_i)
        return area_i / (area_o + 1e-10)

    def _crop_box_with_center_constraint(self, box, crop):
        cropped_box = box.copy()

        cropped_box[:, :2] = np.maximum(box[:, :2], crop[:2])
        cropped_box[:, 2:] = np.minimum(box[:, 2:], crop[2:])
        cropped_box[:, :2] -= crop[:2]
        cropped_box[:, 2:] -= crop[:2]

        centers = (box[:, :2] + box[:, 2:]) / 2
        valid = np.logical_and(crop[:2] <= centers,
                               centers < crop[2:]).all(axis=1)
        valid = np.logical_and(
            valid, (cropped_box[:, :2] < cropped_box[:, 2:]).all(axis=1))

        return cropped_box, np.where(valid)[0]

    def _crop_image(self, img, crop):
        x1, y1, x2, y2 = crop
        return img[y1:y2, x1:x2, :]


@register_op
class PadBox(BaseOperator):
    def __init__(self, num_max_boxes=50):
        """
        Pad zeros to bboxes if number of bboxes is less than num_max_boxes.
        Args:
            num_max_boxes (int): the max number of bboxes
        """
        self.num_max_boxes = num_max_boxes
        super(PadBox, self).__init__()

    def __call__(self, sample, context=None):
        assert 'gt_bbox' in sample
        bbox = sample['gt_bbox']
        gt_num = min(self.num_max_boxes, len(bbox))
        num_max = self.num_max_boxes
        fields = context['fields'] if context else []
        pad_bbox = np.zeros((num_max, 4), dtype=np.float32)
        if gt_num > 0:
            pad_bbox[:gt_num, :] = bbox[:gt_num, :]
        sample['gt_bbox'] = pad_bbox
        if 'gt_class' in fields:
            pad_class = np.zeros((num_max), dtype=np.int32)
            if gt_num > 0:
                pad_class[:gt_num] = sample['gt_class'][:gt_num, 0]
            sample['gt_class'] = pad_class
        if 'gt_score' in fields:
            pad_score = np.zeros((num_max), dtype=np.float32)
            if gt_num > 0:
                pad_score[:gt_num] = sample['gt_score'][:gt_num, 0]
            sample['gt_score'] = pad_score
        # in training, for example in op ExpandImage,
        # the bbox and gt_class is expandded, but the difficult is not,
        # so, judging by it's length
        if 'is_difficult' in fields:
            pad_diff = np.zeros((num_max), dtype=np.int32)
            if gt_num > 0:
                pad_diff[:gt_num] = sample['difficult'][:gt_num, 0]
            sample['difficult'] = pad_diff
        return sample


@register_op
class BboxXYXY2XYWH(BaseOperator):
    """
    Convert bbox XYXY format to XYWH format.
    """

    def __init__(self):
        super(BboxXYXY2XYWH, self).__init__()

    def __call__(self, sample, context=None):
        assert 'gt_bbox' in sample
        bbox = sample['gt_bbox']
        bbox[:, 2:4] = bbox[:, 2:4] - bbox[:, :2]
        bbox[:, :2] = bbox[:, :2] + bbox[:, 2:4] / 2.
        sample['gt_bbox'] = bbox
        return sample


class Lighting(BaseOperator):
    """
    Lighting the imagen by eigenvalues and eigenvectors
    Args:
        eigval (list): eigenvalues
        eigvec (list): eigenvectors
        alphastd (float): random weight of lighting, 0.1 by default
    """

    def __init__(self, eigval, eigvec, alphastd=0.1):
        super(Lighting, self).__init__()
        self.alphastd = alphastd
        self.eigval = np.array(eigval).astype('float32')
        self.eigvec = np.array(eigvec).astype('float32')

    def __call__(self, sample, context=None):
        alpha = np.random.normal(scale=self.alphastd, size=(3, ))
        sample['image'] += np.dot(self.eigvec, self.eigval * alpha)
        return sample


@register_op
class CornerTarget(BaseOperator):
    """
    Generate targets for CornerNet by ground truth data. 
    Args:
        output_size (int): the size of output heatmaps.
        num_classes (int): num of classes.
        gaussian_bump (bool): whether to apply gaussian bump on gt targets.
            True by default.
        gaussian_rad (int): radius of gaussian bump. If it is set to -1, the 
            radius will be calculated by iou. -1 by default.
        gaussian_iou (float): the threshold iou of predicted bbox to gt bbox. 
            If the iou is larger than threshold, the predicted bboox seems as
            positive sample. 0.3 by default
        max_tag_len (int): max num of gt box per image.
    """

    def __init__(self,
                 output_size,
                 num_classes,
                 gaussian_bump=True,
                 gaussian_rad=-1,
                 gaussian_iou=0.3,
                 max_tag_len=128):
        super(CornerTarget, self).__init__()
        self.num_classes = num_classes
        self.output_size = output_size
        self.gaussian_bump = gaussian_bump
        self.gaussian_rad = gaussian_rad
        self.gaussian_iou = gaussian_iou
        self.max_tag_len = max_tag_len

    def __call__(self, sample, context=None):
        tl_heatmaps = np.zeros(
            (self.num_classes, self.output_size[0], self.output_size[1]),
            dtype=np.float32)
        br_heatmaps = np.zeros(
            (self.num_classes, self.output_size[0], self.output_size[1]),
            dtype=np.float32)

        tl_regrs = np.zeros((self.max_tag_len, 2), dtype=np.float32)
        br_regrs = np.zeros((self.max_tag_len, 2), dtype=np.float32)
        tl_tags = np.zeros((self.max_tag_len), dtype=np.int64)
        br_tags = np.zeros((self.max_tag_len), dtype=np.int64)
        tag_masks = np.zeros((self.max_tag_len), dtype=np.uint8)
        tag_lens = np.zeros((), dtype=np.int32)
        tag_nums = np.zeros((1), dtype=np.int32)

        gt_bbox = sample['gt_bbox']
        gt_class = sample['gt_class']
        keep_inds  = ((gt_bbox[:, 2] - gt_bbox[:, 0]) > 0) & \
                ((gt_bbox[:, 3] - gt_bbox[:, 1]) > 0)
        gt_bbox = gt_bbox[keep_inds]
        gt_class = gt_class[keep_inds]
        sample['gt_bbox'] = gt_bbox
        sample['gt_class'] = gt_class
        width_ratio = self.output_size[1] / sample['w']
        height_ratio = self.output_size[0] / sample['h']
        for i in range(gt_bbox.shape[0]):
            width = gt_bbox[i][2] - gt_bbox[i][0]
            height = gt_bbox[i][3] - gt_bbox[i][1]

            xtl, ytl = gt_bbox[i][0], gt_bbox[i][1]
            xbr, ybr = gt_bbox[i][2], gt_bbox[i][3]

            fxtl = (xtl * width_ratio)
            fytl = (ytl * height_ratio)
            fxbr = (xbr * width_ratio)
            fybr = (ybr * height_ratio)

            xtl = int(fxtl)
            ytl = int(fytl)
            xbr = int(fxbr)
            ybr = int(fybr)
            if self.gaussian_bump:
                width = math.ceil(width * width_ratio)
                height = math.ceil(height * height_ratio)
                if self.gaussian_rad == -1:
                    radius = gaussian_radius((height, width), self.gaussian_iou)
                    radius = max(0, int(radius))
                else:
                    radius = self.gaussian_rad
                draw_gaussian(tl_heatmaps[gt_class[i][0]], [xtl, ytl], radius)
                draw_gaussian(br_heatmaps[gt_class[i][0]], [xbr, ybr], radius)
            else:
                tl_heatmaps[gt_class[i][0], ytl, xtl] = 1
                br_heatmaps[gt_class[i][0], ybr, xbr] = 1

            tl_regrs[i, :] = [fxtl - xtl, fytl - ytl]
            br_regrs[i, :] = [fxbr - xbr, fybr - ybr]
            tl_tags[tag_lens] = ytl * self.output_size[1] + xtl
            br_tags[tag_lens] = ybr * self.output_size[1] + xbr
            tag_lens += 1

        tag_masks[:tag_lens] = 1

        sample['tl_heatmaps'] = tl_heatmaps
        sample['br_heatmaps'] = br_heatmaps
        sample['tl_regrs'] = tl_regrs
        sample['br_regrs'] = br_regrs
        sample['tl_tags'] = tl_tags
        sample['br_tags'] = br_tags
        sample['tag_masks'] = tag_masks

        return sample


@register_op
class CornerCrop(BaseOperator):
    """
    Random crop for CornerNet
    Args:
        random_scales (list): scales of output_size to input_size.
        border (int): border of corp center
        is_train (bool): train or test
        input_size (int): size of input image
    """

    def __init__(self,
                 random_scales=[0.6, 0.7, 0.8, 0.9, 1., 1.1, 1.2, 1.3],
                 border=128,
                 is_train=True,
                 input_size=511):
        super(CornerCrop, self).__init__()
        self.random_scales = random_scales
        self.border = border
        self.is_train = is_train
        self.input_size = input_size

    def __call__(self, sample, context=None):
        im_h, im_w = int(sample['h']), int(sample['w'])
        if self.is_train:
            scale = np.random.choice(self.random_scales)
            height = int(self.input_size * scale)
            width = int(self.input_size * scale)

            w_border = self._get_border(self.border, im_w)
            h_border = self._get_border(self.border, im_h)

            ctx = np.random.randint(low=w_border, high=im_w - w_border)
            cty = np.random.randint(low=h_border, high=im_h - h_border)

        else:
            cty, ctx = im_h // 2, im_w // 2
            height = im_h | 127
            width = im_w | 127

        cropped_image = np.zeros(
            (height, width, 3), dtype=sample['image'].dtype)

        x0, x1 = max(ctx - width // 2, 0), min(ctx + width // 2, im_w)
        y0, y1 = max(cty - height // 2, 0), min(cty + height // 2, im_h)

        left_w, right_w = ctx - x0, x1 - ctx
        top_h, bottom_h = cty - y0, y1 - cty

        # crop image
        cropped_ctx, cropped_cty = width // 2, height // 2
        x_slice = slice(int(cropped_ctx - left_w), int(cropped_ctx + right_w))
        y_slice = slice(int(cropped_cty - top_h), int(cropped_cty + bottom_h))
        cropped_image[y_slice, x_slice, :] = sample['image'][y0:y1, x0:x1, :]

        sample['image'] = cropped_image
        sample['h'], sample['w'] = height, width

        if self.is_train:
            # crop detections
            gt_bbox = sample['gt_bbox']
            gt_bbox[:, 0:4:2] -= x0
            gt_bbox[:, 1:4:2] -= y0
            gt_bbox[:, 0:4:2] += cropped_ctx - left_w
            gt_bbox[:, 1:4:2] += cropped_cty - top_h
        else:
            sample['borders'] = np.array(
                [
                    cropped_cty - top_h, cropped_cty + bottom_h,
                    cropped_ctx - left_w, cropped_ctx + right_w
                ],
                dtype=np.float32)

        return sample

    def _get_border(self, border, size):
        i = 1
        while size - border // i <= border // i:
            i *= 2
        return border // i


@register_op
class CornerRatio(BaseOperator):
    """
    Ratio of output size to image size
    Args:
        input_size (int): the size of input size
        output_size (int): the size of heatmap
    """

    def __init__(self, input_size=511, output_size=64):
        super(CornerRatio, self).__init__()
        self.input_size = input_size
        self.output_size = output_size

    def __call__(self, sample, context=None):
        scale = (self.input_size + 1) // self.output_size
        out_height, out_width = (sample['h'] + 1) // scale, (
            sample['w'] + 1) // scale
        height_ratio = out_height / float(sample['h'])
        width_ratio = out_width / float(sample['w'])
        sample['ratios'] = np.array([height_ratio, width_ratio])

        return sample


@register_op
class RandomScaledCrop(BaseOperator):
    """Resize image and bbox based on long side (with optional random scaling),
       then crop or pad image to target size.

    Args:
        target_dim (int): target size.
        scale_range (list): random scale range.
        interp (int): interpolation method, default to `cv2.INTER_LINEAR`.
    """

    def __init__(self,
                 target_dim=512,
                 scale_range=[.1, 2.],
                 interp=cv2.INTER_LINEAR):
        super(RandomScaledCrop, self).__init__()
        self.target_dim = target_dim
        self.scale_range = scale_range
        self.interp = interp

    def __call__(self, sample, context=None):
        w = sample['w']
        h = sample['h']
        random_scale = np.random.uniform(*self.scale_range)
        dim = self.target_dim
        random_dim = int(dim * random_scale)
        dim_max = max(h, w)
        scale = random_dim / dim_max
        resize_w = int(round(w * scale))
        resize_h = int(round(h * scale))
        offset_x = int(max(0, np.random.uniform(0., resize_w - dim)))
        offset_y = int(max(0, np.random.uniform(0., resize_h - dim)))
        if 'gt_bbox' in sample and len(sample['gt_bbox']) > 0:
            scale_array = np.array([scale, scale] * 2, dtype=np.float32)
            shift_array = np.array([offset_x, offset_y] * 2, dtype=np.float32)
            boxes = sample['gt_bbox'] * scale_array - shift_array
            boxes = np.clip(boxes, 0, dim - 1)
            # filter boxes with no area
            area = np.prod(boxes[..., 2:] - boxes[..., :2], axis=1)
            valid = (area > 1.).nonzero()[0]
            sample['gt_bbox'] = boxes[valid]
            sample['gt_class'] = sample['gt_class'][valid]

        img = sample['image']
        img = cv2.resize(img, (resize_w, resize_h), interpolation=self.interp)
        img = np.array(img)
        canvas = np.zeros((dim, dim, 3), dtype=img.dtype)
        canvas[:min(dim, resize_h), :min(dim, resize_w), :] = img[
            offset_y:offset_y + dim, offset_x:offset_x + dim, :]
        sample['h'] = dim
        sample['w'] = dim
        sample['image'] = canvas
        sample['im_info'] = [resize_h, resize_w, scale]
        return sample


@register_op
class ResizeAndPad(BaseOperator):
    """Resize image and bbox, then pad image to target size.

    Args:
        target_dim (int): target size
        interp (int): interpolation method, default to `cv2.INTER_LINEAR`.
    """

    def __init__(self, target_dim=512, interp=cv2.INTER_LINEAR):
        super(ResizeAndPad, self).__init__()
        self.target_dim = target_dim
        self.interp = interp

    def __call__(self, sample, context=None):
        w = sample['w']
        h = sample['h']
        interp = self.interp
        dim = self.target_dim
        dim_max = max(h, w)
        scale = self.target_dim / dim_max
        resize_w = int(round(w * scale))
        resize_h = int(round(h * scale))
        if 'gt_bbox' in sample and len(sample['gt_bbox']) > 0:
            scale_array = np.array([scale, scale] * 2, dtype=np.float32)
            sample['gt_bbox'] = np.clip(sample['gt_bbox'] * scale_array, 0,
                                        dim - 1)
        img = sample['image']
        img = cv2.resize(img, (resize_w, resize_h), interpolation=interp)
        img = np.array(img)
        canvas = np.zeros((dim, dim, 3), dtype=img.dtype)
        canvas[:resize_h, :resize_w, :] = img
        sample['h'] = dim
        sample['w'] = dim
        sample['image'] = canvas
        sample['im_info'] = [resize_h, resize_w, scale]
        return sample


@register_op
class TargetAssign(BaseOperator):
    """Assign regression target and labels.

    Args:
        image_size (int or list): input image size, a single integer or list of
            [h, w]. Default: 512
        min_level (int): min level of the feature pyramid. Default: 3
        max_level (int): max level of the feature pyramid. Default: 7
        anchor_base_scale (int): base anchor scale. Default: 4
        num_scales (int): number of anchor scales. Default: 3
        aspect_ratios (list): aspect ratios.
            Default: [(1, 1), (1.4, 0.7), (0.7, 1.4)]
        match_threshold (float): threshold for foreground IoU. Default: 0.5
    """

    def __init__(self,
                 image_size=512,
                 min_level=3,
                 max_level=7,
                 anchor_base_scale=4,
                 num_scales=3,
                 aspect_ratios=[(1, 1), (1.4, 0.7), (0.7, 1.4)],
                 match_threshold=0.5):
        super(TargetAssign, self).__init__()
        assert image_size % 2 ** max_level == 0, \
            "image size should be multiple of the max level stride"
        self.image_size = image_size
        self.min_level = min_level
        self.max_level = max_level
        self.anchor_base_scale = anchor_base_scale
        self.num_scales = num_scales
        self.aspect_ratios = aspect_ratios
        self.match_threshold = match_threshold

    @property
    def anchors(self):
        if not hasattr(self, '_anchors'):
            anchor_grid = AnchorGrid(self.image_size, self.min_level,
                                     self.max_level, self.anchor_base_scale,
                                     self.num_scales, self.aspect_ratios)
            self._anchors = np.concatenate(anchor_grid.generate())
        return self._anchors

    def iou_matrix(self, a, b):
        tl_i = np.maximum(a[:, np.newaxis, :2], b[:, :2])
        br_i = np.minimum(a[:, np.newaxis, 2:], b[:, 2:])
        area_i = np.prod(br_i - tl_i, axis=2) * (tl_i < br_i).all(axis=2)
        area_a = np.prod(a[:, 2:] - a[:, :2], axis=1)
        area_b = np.prod(b[:, 2:] - b[:, :2], axis=1)
        area_o = (area_a[:, np.newaxis] + area_b - area_i)
        # return area_i / (area_o + 1e-10)
        return np.where(area_i == 0., np.zeros_like(area_i), area_i / area_o)

    def match(self, anchors, gt_boxes):
        # XXX put smaller matrix first would be a little bit faster
        mat = self.iou_matrix(gt_boxes, anchors)
        max_anchor_for_each_gt = mat.argmax(axis=1)
        max_for_each_anchor = mat.max(axis=0)
        anchor_to_gt = mat.argmax(axis=0)
        anchor_to_gt[max_for_each_anchor < self.match_threshold] = -1
        # XXX ensure each gt has at least one anchor assigned,
        # see `force_match_for_each_row` in TF implementation
        one_hot = np.zeros_like(mat)
        one_hot[np.arange(mat.shape[0]), max_anchor_for_each_gt] = 1.
        max_anchor_indices = one_hot.sum(axis=0).nonzero()[0]
        max_gt_indices = one_hot.argmax(axis=0)[max_anchor_indices]
        anchor_to_gt[max_anchor_indices] = max_gt_indices
        return anchor_to_gt

    def encode(self, anchors, boxes):
        wha = anchors[..., 2:] - anchors[..., :2] + 1
        ca = anchors[..., :2] + wha * .5
        whb = boxes[..., 2:] - boxes[..., :2] + 1
        cb = boxes[..., :2] + whb * .5
        offsets = np.empty_like(anchors)
        offsets[..., :2] = (cb - ca) / wha
        offsets[..., 2:] = np.log(whb / wha)
        return offsets

    def __call__(self, sample, context=None):
        gt_boxes = sample['gt_bbox']
        gt_labels = sample['gt_class']
        labels = np.full((self.anchors.shape[0], 1), 0, dtype=np.int32)
        targets = np.full((self.anchors.shape[0], 4), 0., dtype=np.float32)
        sample['gt_label'] = labels
        sample['gt_target'] = targets

        if len(gt_boxes) < 1:
            sample['fg_num'] = np.array(0, dtype=np.int32)
            return sample

        anchor_to_gt = self.match(self.anchors, gt_boxes)
        matched_indices = (anchor_to_gt >= 0).nonzero()[0]
        labels[matched_indices] = gt_labels[anchor_to_gt[matched_indices]]

        matched_boxes = gt_boxes[anchor_to_gt[matched_indices]]
        matched_anchors = self.anchors[matched_indices]
        matched_targets = self.encode(matched_anchors, matched_boxes)
        targets[matched_indices] = matched_targets
        sample['fg_num'] = np.array(len(matched_targets), dtype=np.int32)
        return sample


@register_op
<<<<<<< HEAD
class TTFTarget(BaseOperator):
    """
    TTFTarget
    """

    def __init__(self, output_size, num_classes, down_ratio=4, alpha=0.54):
        super(TTFTarget, self).__init__()
        self.down_ratio = down_ratio
        self.output_size = output_size
        self.num_classes = num_classes
        self.alpha = alpha

    def __call__(self, sample, context=None):
        feat_size = self.output_size // self.down_ratio
        heatmap = np.zeros(
            (self.num_classes, feat_size, feat_size), dtype='float32')
        box_target = np.ones((4, feat_size, feat_size), dtype='float32') * -1
        reg_weight = np.zeros((1, feat_size, feat_size), dtype='float32')

        gt_bbox = sample['gt_bbox']
        gt_class = sample['gt_class']

        bbox_w = gt_bbox[:, 2] - gt_bbox[:, 0] + 1
        bbox_h = gt_bbox[:, 3] - gt_bbox[:, 1] + 1
        area = bbox_w * bbox_h
        boxes_areas_log = np.log(area)
        boxes_ind = np.argsort(boxes_areas_log, axis=0)[::-1]
        boxes_area_topk_log = boxes_areas_log[boxes_ind]
        gt_bbox = gt_bbox[boxes_ind]
        gt_class = gt_class[boxes_ind]

        feat_gt_bbox = gt_bbox / self.down_ratio
        feat_gt_bbox = np.clip(feat_gt_bbox, 0, feat_size - 1)
        feat_hs, feat_ws = (feat_gt_bbox[:, 3] - feat_gt_bbox[:, 1],
                            feat_gt_bbox[:, 2] - feat_gt_bbox[:, 0])

        ct_inds = np.stack(
            [(gt_bbox[:, 0] + gt_bbox[:, 2]) / 2,
             (gt_bbox[:, 1] + gt_bbox[:, 3]) / 2],
            axis=1) / self.down_ratio

        h_radiuses_alpha = (feat_hs / 2. * self.alpha).astype('int32')
        w_radiuses_alpha = (feat_ws / 2. * self.alpha).astype('int32')

        for k in range(len(gt_bbox)):
            cls_id = gt_class[k]
            fake_heatmap = np.zeros((feat_size, feat_size), dtype='float32')
            self.draw_truncate_gaussian(fake_heatmap, ct_inds[k],
                                        h_radiuses_alpha[k],
                                        w_radiuses_alpha[k])

            heatmap[cls_id] = np.maximum(heatmap[cls_id], fake_heatmap)
            box_target_inds = fake_heatmap > 0
            box_target[:, box_target_inds] = gt_bbox[k][:, None]

            local_heatmap = fake_heatmap[box_target_inds]
            ct_div = np.sum(local_heatmap)
            local_heatmap *= boxes_area_topk_log[k]
            reg_weight[0, box_target_inds] = local_heatmap / ct_div

        sample['ttf_heatmap'] = heatmap
        sample['ttf_box_target'] = box_target
        sample['ttf_reg_weight'] = reg_weight
        return sample

    def draw_truncate_gaussian(self, heatmap, center, h_radius, w_radius):
        h, w = 2 * h_radius + 1, 2 * w_radius + 1
        sigma_x = w / 6
        sigma_y = h / 6
        gaussian = self.gaussian_2d((h, w), sigma_x, sigma_y)

        x, y = int(center[0]), int(center[1])

        height, width = heatmap.shape[0:2]

        left, right = min(x, w_radius), min(width - x, w_radius + 1)
        top, bottom = min(y, h_radius), min(height - y, h_radius + 1)

        masked_heatmap = heatmap[y - top:y + bottom, x - left:x + right]
        masked_gaussian = gaussian[h_radius - top:h_radius + bottom, w_radius -
                                   left:w_radius + right]
        if min(masked_gaussian.shape) > 0 and min(masked_heatmap.shape) > 0:
            heatmap[y - top:y + bottom, x - left:x + right] = np.maximum(
                masked_heatmap, masked_gaussian)
        return heatmap

    def gaussian_2d(self, shape, sigma_x, sigma_y):
        m, n = [(s - 1.) / 2. for s in shape]
        y, x = np.ogrid[-m:m + 1, -n:n + 1]

        h = np.exp(-(x * x / (2 * sigma_x * sigma_x) + y * y / (2 * sigma_y *
                                                                sigma_y)))
        h[h < np.finfo(h.dtype).eps * h.max()] = 0
        return h
=======
class DebugVisibleImage(BaseOperator):
    """
    In debug mode, visualize images according to `gt_box`.
    (Currently only supported when not cropping and flipping image.)
    """

    def __init__(self, output_dir='output/debug', is_normalized=False):
        super(DebugVisibleImage, self).__init__()
        self.is_normalized = is_normalized
        self.output_dir = output_dir
        if not os.path.isdir(output_dir):
            os.makedirs(output_dir)
        if not isinstance(self.is_normalized, bool):
            raise TypeError("{}: input type is invalid.".format(self))

    def __call__(self, sample, context=None):
        image = Image.open(sample['im_file']).convert('RGB')
        out_file_name = sample['im_file'].split('/')[-1]
        width = sample['w']
        height = sample['h']
        gt_bbox = sample['gt_bbox']
        gt_class = sample['gt_class']
        draw = ImageDraw.Draw(image)
        for i in range(gt_bbox.shape[0]):
            if self.is_normalized:
                gt_bbox[i][0] = gt_bbox[i][0] * width
                gt_bbox[i][1] = gt_bbox[i][1] * height
                gt_bbox[i][2] = gt_bbox[i][2] * width
                gt_bbox[i][3] = gt_bbox[i][3] * height

            xmin, ymin, xmax, ymax = gt_bbox[i]
            draw.line(
                [(xmin, ymin), (xmin, ymax), (xmax, ymax), (xmax, ymin),
                 (xmin, ymin)],
                width=2,
                fill='green')
            # draw label
            text = str(gt_class[i][0])
            tw, th = draw.textsize(text)
            draw.rectangle(
                [(xmin + 1, ymin - th), (xmin + tw + 1, ymin)], fill='green')
            draw.text((xmin + 1, ymin - th), text, fill=(255, 255, 255))

        if 'gt_keypoint' in sample.keys():
            gt_keypoint = sample['gt_keypoint']
            if self.is_normalized:
                for i in range(gt_keypoint.shape[1]):
                    if i % 2:
                        gt_keypoint[:, i] = gt_keypoint[:, i] * height
                    else:
                        gt_keypoint[:, i] = gt_keypoint[:, i] * width
            for i in range(gt_keypoint.shape[0]):
                keypoint = gt_keypoint[i]
                for j in range(int(keypoint.shape[0] / 2)):
                    x1 = round(keypoint[2 * j]).astype(np.int32)
                    y1 = round(keypoint[2 * j + 1]).astype(np.int32)
                    draw.ellipse(
                        (x1, y1, x1 + 5, y1i + 5),
                        fill='green',
                        outline='green')
        save_path = os.path.join(self.output_dir, out_file_name)
        image.save(save_path, quality=95)
        return sample
>>>>>>> c8c51ac7
<|MERGE_RESOLUTION|>--- conflicted
+++ resolved
@@ -2481,102 +2481,6 @@
 
 
 @register_op
-<<<<<<< HEAD
-class TTFTarget(BaseOperator):
-    """
-    TTFTarget
-    """
-
-    def __init__(self, output_size, num_classes, down_ratio=4, alpha=0.54):
-        super(TTFTarget, self).__init__()
-        self.down_ratio = down_ratio
-        self.output_size = output_size
-        self.num_classes = num_classes
-        self.alpha = alpha
-
-    def __call__(self, sample, context=None):
-        feat_size = self.output_size // self.down_ratio
-        heatmap = np.zeros(
-            (self.num_classes, feat_size, feat_size), dtype='float32')
-        box_target = np.ones((4, feat_size, feat_size), dtype='float32') * -1
-        reg_weight = np.zeros((1, feat_size, feat_size), dtype='float32')
-
-        gt_bbox = sample['gt_bbox']
-        gt_class = sample['gt_class']
-
-        bbox_w = gt_bbox[:, 2] - gt_bbox[:, 0] + 1
-        bbox_h = gt_bbox[:, 3] - gt_bbox[:, 1] + 1
-        area = bbox_w * bbox_h
-        boxes_areas_log = np.log(area)
-        boxes_ind = np.argsort(boxes_areas_log, axis=0)[::-1]
-        boxes_area_topk_log = boxes_areas_log[boxes_ind]
-        gt_bbox = gt_bbox[boxes_ind]
-        gt_class = gt_class[boxes_ind]
-
-        feat_gt_bbox = gt_bbox / self.down_ratio
-        feat_gt_bbox = np.clip(feat_gt_bbox, 0, feat_size - 1)
-        feat_hs, feat_ws = (feat_gt_bbox[:, 3] - feat_gt_bbox[:, 1],
-                            feat_gt_bbox[:, 2] - feat_gt_bbox[:, 0])
-
-        ct_inds = np.stack(
-            [(gt_bbox[:, 0] + gt_bbox[:, 2]) / 2,
-             (gt_bbox[:, 1] + gt_bbox[:, 3]) / 2],
-            axis=1) / self.down_ratio
-
-        h_radiuses_alpha = (feat_hs / 2. * self.alpha).astype('int32')
-        w_radiuses_alpha = (feat_ws / 2. * self.alpha).astype('int32')
-
-        for k in range(len(gt_bbox)):
-            cls_id = gt_class[k]
-            fake_heatmap = np.zeros((feat_size, feat_size), dtype='float32')
-            self.draw_truncate_gaussian(fake_heatmap, ct_inds[k],
-                                        h_radiuses_alpha[k],
-                                        w_radiuses_alpha[k])
-
-            heatmap[cls_id] = np.maximum(heatmap[cls_id], fake_heatmap)
-            box_target_inds = fake_heatmap > 0
-            box_target[:, box_target_inds] = gt_bbox[k][:, None]
-
-            local_heatmap = fake_heatmap[box_target_inds]
-            ct_div = np.sum(local_heatmap)
-            local_heatmap *= boxes_area_topk_log[k]
-            reg_weight[0, box_target_inds] = local_heatmap / ct_div
-
-        sample['ttf_heatmap'] = heatmap
-        sample['ttf_box_target'] = box_target
-        sample['ttf_reg_weight'] = reg_weight
-        return sample
-
-    def draw_truncate_gaussian(self, heatmap, center, h_radius, w_radius):
-        h, w = 2 * h_radius + 1, 2 * w_radius + 1
-        sigma_x = w / 6
-        sigma_y = h / 6
-        gaussian = self.gaussian_2d((h, w), sigma_x, sigma_y)
-
-        x, y = int(center[0]), int(center[1])
-
-        height, width = heatmap.shape[0:2]
-
-        left, right = min(x, w_radius), min(width - x, w_radius + 1)
-        top, bottom = min(y, h_radius), min(height - y, h_radius + 1)
-
-        masked_heatmap = heatmap[y - top:y + bottom, x - left:x + right]
-        masked_gaussian = gaussian[h_radius - top:h_radius + bottom, w_radius -
-                                   left:w_radius + right]
-        if min(masked_gaussian.shape) > 0 and min(masked_heatmap.shape) > 0:
-            heatmap[y - top:y + bottom, x - left:x + right] = np.maximum(
-                masked_heatmap, masked_gaussian)
-        return heatmap
-
-    def gaussian_2d(self, shape, sigma_x, sigma_y):
-        m, n = [(s - 1.) / 2. for s in shape]
-        y, x = np.ogrid[-m:m + 1, -n:n + 1]
-
-        h = np.exp(-(x * x / (2 * sigma_x * sigma_x) + y * y / (2 * sigma_y *
-                                                                sigma_y)))
-        h[h < np.finfo(h.dtype).eps * h.max()] = 0
-        return h
-=======
 class DebugVisibleImage(BaseOperator):
     """
     In debug mode, visualize images according to `gt_box`.
@@ -2640,4 +2544,100 @@
         save_path = os.path.join(self.output_dir, out_file_name)
         image.save(save_path, quality=95)
         return sample
->>>>>>> c8c51ac7
+
+
+@register_op
+class TTFTarget(BaseOperator):
+    """
+    TTFTarget
+    """
+
+    def __init__(self, output_size, num_classes, down_ratio=4, alpha=0.54):
+        super(TTFTarget, self).__init__()
+        self.down_ratio = down_ratio
+        self.output_size = output_size
+        self.num_classes = num_classes
+        self.alpha = alpha
+
+    def __call__(self, sample, context=None):
+        feat_size = self.output_size // self.down_ratio
+        heatmap = np.zeros(
+            (self.num_classes, feat_size, feat_size), dtype='float32')
+        box_target = np.ones((4, feat_size, feat_size), dtype='float32') * -1
+        reg_weight = np.zeros((1, feat_size, feat_size), dtype='float32')
+
+        gt_bbox = sample['gt_bbox']
+        gt_class = sample['gt_class']
+
+        bbox_w = gt_bbox[:, 2] - gt_bbox[:, 0] + 1
+        bbox_h = gt_bbox[:, 3] - gt_bbox[:, 1] + 1
+        area = bbox_w * bbox_h
+        boxes_areas_log = np.log(area)
+        boxes_ind = np.argsort(boxes_areas_log, axis=0)[::-1]
+        boxes_area_topk_log = boxes_areas_log[boxes_ind]
+        gt_bbox = gt_bbox[boxes_ind]
+        gt_class = gt_class[boxes_ind]
+
+        feat_gt_bbox = gt_bbox / self.down_ratio
+        feat_gt_bbox = np.clip(feat_gt_bbox, 0, feat_size - 1)
+        feat_hs, feat_ws = (feat_gt_bbox[:, 3] - feat_gt_bbox[:, 1],
+                            feat_gt_bbox[:, 2] - feat_gt_bbox[:, 0])
+
+        ct_inds = np.stack(
+            [(gt_bbox[:, 0] + gt_bbox[:, 2]) / 2,
+             (gt_bbox[:, 1] + gt_bbox[:, 3]) / 2],
+            axis=1) / self.down_ratio
+
+        h_radiuses_alpha = (feat_hs / 2. * self.alpha).astype('int32')
+        w_radiuses_alpha = (feat_ws / 2. * self.alpha).astype('int32')
+
+        for k in range(len(gt_bbox)):
+            cls_id = gt_class[k]
+            fake_heatmap = np.zeros((feat_size, feat_size), dtype='float32')
+            self.draw_truncate_gaussian(fake_heatmap, ct_inds[k],
+                                        h_radiuses_alpha[k],
+                                        w_radiuses_alpha[k])
+
+            heatmap[cls_id] = np.maximum(heatmap[cls_id], fake_heatmap)
+            box_target_inds = fake_heatmap > 0
+            box_target[:, box_target_inds] = gt_bbox[k][:, None]
+
+            local_heatmap = fake_heatmap[box_target_inds]
+            ct_div = np.sum(local_heatmap)
+            local_heatmap *= boxes_area_topk_log[k]
+            reg_weight[0, box_target_inds] = local_heatmap / ct_div
+
+        sample['ttf_heatmap'] = heatmap
+        sample['ttf_box_target'] = box_target
+        sample['ttf_reg_weight'] = reg_weight
+        return sample
+
+    def draw_truncate_gaussian(self, heatmap, center, h_radius, w_radius):
+        h, w = 2 * h_radius + 1, 2 * w_radius + 1
+        sigma_x = w / 6
+        sigma_y = h / 6
+        gaussian = self.gaussian_2d((h, w), sigma_x, sigma_y)
+
+        x, y = int(center[0]), int(center[1])
+
+        height, width = heatmap.shape[0:2]
+
+        left, right = min(x, w_radius), min(width - x, w_radius + 1)
+        top, bottom = min(y, h_radius), min(height - y, h_radius + 1)
+
+        masked_heatmap = heatmap[y - top:y + bottom, x - left:x + right]
+        masked_gaussian = gaussian[h_radius - top:h_radius + bottom, w_radius -
+                                   left:w_radius + right]
+        if min(masked_gaussian.shape) > 0 and min(masked_heatmap.shape) > 0:
+            heatmap[y - top:y + bottom, x - left:x + right] = np.maximum(
+                masked_heatmap, masked_gaussian)
+        return heatmap
+
+    def gaussian_2d(self, shape, sigma_x, sigma_y):
+        m, n = [(s - 1.) / 2. for s in shape]
+        y, x = np.ogrid[-m:m + 1, -n:n + 1]
+
+        h = np.exp(-(x * x / (2 * sigma_x * sigma_x) + y * y / (2 * sigma_y *
+                                                                sigma_y)))
+        h[h < np.finfo(h.dtype).eps * h.max()] = 0
+        return h