# Copyright (c) 2019 PaddlePaddle Authors. All Rights Reserved.
#
# Licensed under the Apache License, Version 2.0 (the "License");
# you may not use this file except in compliance with the License.
# You may obtain a copy of the License at
#
#     http://www.apache.org/licenses/LICENSE-2.0
#
# Unless required by applicable law or agreed to in writing, software
# distributed under the License is distributed on an "AS IS" BASIS,
# WITHOUT WARRANTIES OR CONDITIONS OF ANY KIND, either express or implied.
# See the License for the specific language governing permissions and
# limitations under the License.

# function:
#    operators to process sample,
#    eg: decode/resize/crop image

from __future__ import absolute_import
from __future__ import print_function
from __future__ import division

try:
    from collections.abc import Sequence
except Exception:
    from collections import Sequence

from numbers import Number

import uuid
import logging
import random
import math
import numpy as np

import cv2
from PIL import Image, ImageEnhance

from ppdet.core.workspace import serializable
from ppdet.modeling.ops import AnchorGrid

from .op_helper import (satisfy_sample_constraint, filter_and_process,
                        generate_sample_bbox, clip_bbox, data_anchor_sampling,
                        satisfy_sample_constraint_coverage, crop_image_sampling,
                        generate_sample_bbox_square, bbox_area_sampling,
<<<<<<< HEAD
                        is_poly, bbox_areas)
=======
                        is_poly, gaussian_radius, draw_gaussian)
>>>>>>> f4e1436f

logger = logging.getLogger(__name__)

registered_ops = []


def register_op(cls):
    registered_ops.append(cls.__name__)
    if not hasattr(BaseOperator, cls.__name__):
        setattr(BaseOperator, cls.__name__, cls)
    else:
        raise KeyError("The {} class has been registered.".format(cls.__name__))
    return serializable(cls)


class BboxError(ValueError):
    pass


class ImageError(ValueError):
    pass


class BaseOperator(object):
    def __init__(self, name=None):
        if name is None:
            name = self.__class__.__name__
        self._id = name + '_' + str(uuid.uuid4())[-6:]

    def __call__(self, sample, context=None):
        """ Process a sample.
        Args:
            sample (dict): a dict of sample, eg: {'image':xx, 'label': xxx}
            context (dict): info about this sample processing
        Returns:
            result (dict): a processed sample
        """
        return sample

    def __str__(self):
        return str(self._id)


@register_op
class DecodeImage(BaseOperator):
    def __init__(self, to_rgb=True, with_mixup=False):
        """ Transform the image data to numpy format.

        Args:
            to_rgb (bool): whether to convert BGR to RGB
            with_mixup (bool): whether or not to mixup image and gt_bbbox/gt_score
        """

        super(DecodeImage, self).__init__()
        self.to_rgb = to_rgb
        self.with_mixup = with_mixup
        if not isinstance(self.to_rgb, bool):
            raise TypeError("{}: input type is invalid.".format(self))
        if not isinstance(self.with_mixup, bool):
            raise TypeError("{}: input type is invalid.".format(self))

    def __call__(self, sample, context=None):
        """ load image if 'im_file' field is not empty but 'image' is"""
        if 'image' not in sample:
            with open(sample['im_file'], 'rb') as f:
                sample['image'] = f.read()

        im = sample['image']
        data = np.frombuffer(im, dtype='uint8')
        im = cv2.imdecode(data, 1)  # BGR mode, but need RGB mode

        if self.to_rgb:
            im = cv2.cvtColor(im, cv2.COLOR_BGR2RGB)
        sample['image'] = im

        if 'h' not in sample:
            sample['h'] = im.shape[0]
        elif sample['h'] != im.shape[0]:
            logger.warn(
                "The actual image height: {} is not equal to the "
                "height: {} in annotation, and update sample['h'] by actual "
                "image height.".format(im.shape[0], sample['h']))
            sample['h'] = im.shape[0]
        if 'w' not in sample:
            sample['w'] = im.shape[1]
        elif sample['w'] != im.shape[1]:
            logger.warn(
                "The actual image width: {} is not equal to the "
                "width: {} in annotation, and update sample['w'] by actual "
                "image width.".format(im.shape[1], sample['w']))
            sample['w'] = im.shape[1]

        # make default im_info with [h, w, 1]
        sample['im_info'] = np.array(
            [im.shape[0], im.shape[1], 1.], dtype=np.float32)
        # decode mixup image
        if self.with_mixup and 'mixup' in sample:
            self.__call__(sample['mixup'], context)
        return sample


@register_op
class MultiscaleTestResize(BaseOperator):
    def __init__(self,
                 origin_target_size=800,
                 origin_max_size=1333,
                 target_size=[],
                 max_size=2000,
                 interp=cv2.INTER_LINEAR,
                 use_flip=True):
        """
        Rescale image to the each size in target size, and capped at max_size.

        Args:
            origin_target_size(int): original target size of image's short side.
            origin_max_size(int): original max size of image.
            target_size (list): A list of target sizes of image's short side.
            max_size (int): the max size of image.
            interp (int): the interpolation method.
            use_flip (bool): whether use flip augmentation.
        """
        super(MultiscaleTestResize, self).__init__()
        self.origin_target_size = int(origin_target_size)
        self.origin_max_size = int(origin_max_size)
        self.max_size = int(max_size)
        self.interp = int(interp)
        self.use_flip = use_flip

        if not isinstance(target_size, list):
            raise TypeError(
                "Type of target_size is invalid. Must be List, now is {}".
                format(type(target_size)))
        self.target_size = target_size
        if not (isinstance(self.origin_target_size, int) and isinstance(
                self.origin_max_size, int) and isinstance(self.max_size, int)
                and isinstance(self.interp, int)):
            raise TypeError("{}: input type is invalid.".format(self))

    def __call__(self, sample, context=None):
        """ Resize the image numpy for multi-scale test.
        """
        origin_ims = {}
        im = sample['image']
        if not isinstance(im, np.ndarray):
            raise TypeError("{}: image type is not numpy.".format(self))
        if len(im.shape) != 3:
            raise ImageError('{}: image is not 3-dimensional.'.format(self))
        im_shape = im.shape
        im_size_min = np.min(im_shape[0:2])
        im_size_max = np.max(im_shape[0:2])
        if float(im_size_min) == 0:
            raise ZeroDivisionError('{}: min size of image is 0'.format(self))
        base_name_list = ['image']
        origin_ims['image'] = im
        if self.use_flip:
            sample['image_flip'] = im[:, ::-1, :]
            base_name_list.append('image_flip')
            origin_ims['image_flip'] = sample['image_flip']

        for base_name in base_name_list:
            im_scale = float(self.origin_target_size) / float(im_size_min)
            # Prevent the biggest axis from being more than max_size
            if np.round(im_scale * im_size_max) > self.origin_max_size:
                im_scale = float(self.origin_max_size) / float(im_size_max)
            im_scale_x = im_scale
            im_scale_y = im_scale

            resize_w = np.round(im_scale_x * float(im_shape[1]))
            resize_h = np.round(im_scale_y * float(im_shape[0]))
            im_resize = cv2.resize(
                origin_ims[base_name],
                None,
                None,
                fx=im_scale_x,
                fy=im_scale_y,
                interpolation=self.interp)

            sample[base_name] = im_resize
            info_name = 'im_info' if base_name == 'image' else 'im_info_image_flip'
            sample[base_name] = im_resize
            sample[info_name] = np.array(
                [resize_h, resize_w, im_scale], dtype=np.float32)
            for i, size in enumerate(self.target_size):
                im_scale = float(size) / float(im_size_min)
                if np.round(im_scale * im_size_max) > self.max_size:
                    im_scale = float(self.max_size) / float(im_size_max)
                im_scale_x = im_scale
                im_scale_y = im_scale
                resize_w = np.round(im_scale_x * float(im_shape[1]))
                resize_h = np.round(im_scale_y * float(im_shape[0]))
                im_resize = cv2.resize(
                    origin_ims[base_name],
                    None,
                    None,
                    fx=im_scale_x,
                    fy=im_scale_y,
                    interpolation=self.interp)

                im_info = [resize_h, resize_w, im_scale]
                # hard-code here, must be consistent with
                # ppdet/modeling/architectures/input_helper.py
                name = base_name + '_scale_' + str(i)
                info_name = 'im_info_' + name
                sample[name] = im_resize
                sample[info_name] = np.array(
                    [resize_h, resize_w, im_scale], dtype=np.float32)
        return sample


@register_op
class ResizeImage(BaseOperator):
    def __init__(self,
                 target_size=0,
                 max_size=0,
                 interp=cv2.INTER_LINEAR,
                 use_cv2=True):
        """
        Rescale image to the specified target size, and capped at max_size
        if max_size != 0.
        If target_size is list, selected a scale randomly as the specified
        target size.

        Args:
            target_size (int|list): the target size of image's short side,
                multi-scale training is adopted when type is list.
            max_size (int): the max size of image
            interp (int): the interpolation method
            use_cv2 (bool): use the cv2 interpolation method or use PIL
                interpolation method
        """
        super(ResizeImage, self).__init__()
        self.max_size = int(max_size)
        self.interp = int(interp)
        self.use_cv2 = use_cv2
        if not (isinstance(target_size, int) or isinstance(target_size, list)):
            raise TypeError(
                "Type of target_size is invalid. Must be Integer or List, now is {}".
                format(type(target_size)))
        self.target_size = target_size
        if not (isinstance(self.max_size, int) and isinstance(self.interp,
                                                              int)):
            raise TypeError("{}: input type is invalid.".format(self))

    def __call__(self, sample, context=None):
        """ Resize the image numpy.
        """
        im = sample['image']
        if not isinstance(im, np.ndarray):
            raise TypeError("{}: image type is not numpy.".format(self))
        if len(im.shape) != 3:
            raise ImageError('{}: image is not 3-dimensional.'.format(self))
        im_shape = im.shape
        im_size_min = np.min(im_shape[0:2])
        im_size_max = np.max(im_shape[0:2])
        if isinstance(self.target_size, list):
            # Case for multi-scale training
            selected_size = random.choice(self.target_size)
        else:
            selected_size = self.target_size
        if float(im_size_min) == 0:
            raise ZeroDivisionError('{}: min size of image is 0'.format(self))
        if self.max_size != 0:
            im_scale = float(selected_size) / float(im_size_min)
            # Prevent the biggest axis from being more than max_size
            if np.round(im_scale * im_size_max) > self.max_size:
                im_scale = float(self.max_size) / float(im_size_max)
            im_scale_x = im_scale
            im_scale_y = im_scale

            resize_w = im_scale_x * float(im_shape[1])
            resize_h = im_scale_y * float(im_shape[0])
            im_info = [resize_h, resize_w, im_scale]
            if 'im_info' in sample and sample['im_info'][2] != 1.:
                sample['im_info'] = np.append(
                    list(sample['im_info']), im_info).astype(np.float32)
            else:
                sample['im_info'] = np.array(im_info).astype(np.float32)
        else:
            im_scale_x = float(selected_size) / float(im_shape[1])
            im_scale_y = float(selected_size) / float(im_shape[0])

            resize_w = selected_size
            resize_h = selected_size

        if self.use_cv2:
            im = cv2.resize(
                im,
                None,
                None,
                fx=im_scale_x,
                fy=im_scale_y,
                interpolation=self.interp)
        else:
            if self.max_size != 0:
                raise TypeError(
                    'If you set max_size to cap the maximum size of image,'
                    'please set use_cv2 to True to resize the image.')
            im = im.astype('uint8')
            im = Image.fromarray(im)
            im = im.resize((int(resize_w), int(resize_h)), self.interp)
            im = np.array(im)
        sample['image'] = im
        return sample


@register_op
class RandomFlipImage(BaseOperator):
    def __init__(self, prob=0.5, is_normalized=False, is_mask_flip=False):
        """
        Args:
            prob (float): the probability of flipping image
            is_normalized (bool): whether the bbox scale to [0,1]
            is_mask_flip (bool): whether flip the segmentation
        """
        super(RandomFlipImage, self).__init__()
        self.prob = prob
        self.is_normalized = is_normalized
        self.is_mask_flip = is_mask_flip
        if not (isinstance(self.prob, float) and
                isinstance(self.is_normalized, bool) and
                isinstance(self.is_mask_flip, bool)):
            raise TypeError("{}: input type is invalid.".format(self))

    def flip_segms(self, segms, height, width):
        def _flip_poly(poly, width):
            flipped_poly = np.array(poly)
            flipped_poly[0::2] = width - np.array(poly[0::2]) - 1
            return flipped_poly.tolist()

        def _flip_rle(rle, height, width):
            if 'counts' in rle and type(rle['counts']) == list:
                rle = mask_util.frPyObjects(rle, height, width)
            mask = mask_util.decode(rle)
            mask = mask[:, ::-1]
            rle = mask_util.encode(np.array(mask, order='F', dtype=np.uint8))
            return rle

        flipped_segms = []
        for segm in segms:
            if is_poly(segm):
                # Polygon format
                flipped_segms.append([_flip_poly(poly, width) for poly in segm])
            else:
                # RLE format
                import pycocotools.mask as mask_util
                flipped_segms.append(_flip_rle(segm, height, width))
        return flipped_segms

    def __call__(self, sample, context=None):
        """Filp the image and bounding box.
        Operators:
            1. Flip the image numpy.
            2. Transform the bboxes' x coordinates.
              (Must judge whether the coordinates are normalized!)
            3. Transform the segmentations' x coordinates.
              (Must judge whether the coordinates are normalized!)
        Output:
            sample: the image, bounding box and segmentation part
                    in sample are flipped.
        """

        samples = sample
        batch_input = True
        if not isinstance(samples, Sequence):
            batch_input = False
            samples = [samples]
        for sample in samples:
            gt_bbox = sample['gt_bbox']
            im = sample['image']
            if not isinstance(im, np.ndarray):
                raise TypeError("{}: image is not a numpy array.".format(self))
            if len(im.shape) != 3:
                raise ImageError("{}: image is not 3-dimensional.".format(self))
            height, width, _ = im.shape
            if np.random.uniform(0, 1) < self.prob:
                im = im[:, ::-1, :]
                if gt_bbox.shape[0] == 0:
                    return sample
                oldx1 = gt_bbox[:, 0].copy()
                oldx2 = gt_bbox[:, 2].copy()
                if self.is_normalized:
                    gt_bbox[:, 0] = 1 - oldx2
                    gt_bbox[:, 2] = 1 - oldx1
                else:
                    gt_bbox[:, 0] = width - oldx2 - 1
                    gt_bbox[:, 2] = width - oldx1 - 1
                if gt_bbox.shape[0] != 0 and (
                        gt_bbox[:, 2] < gt_bbox[:, 0]).all():
                    m = "{}: invalid box, x2 should be greater than x1".format(
                        self)
                    raise BboxError(m)
                sample['gt_bbox'] = gt_bbox
                if self.is_mask_flip and len(sample['gt_poly']) != 0:
                    sample['gt_poly'] = self.flip_segms(sample['gt_poly'],
                                                        height, width)
                sample['flipped'] = True
                sample['image'] = im
        sample = samples if batch_input else samples[0]
        return sample


@register_op
class AutoAugmentImage(BaseOperator):
    def __init__(self, is_normalized=False, autoaug_type="v1"):
        """
        Args:
            is_normalized (bool): whether the bbox scale to [0,1]
            autoaug_type (str): autoaug type, support v0, v1, v2, v3, test
        """
        super(AutoAugmentImage, self).__init__()
        self.is_normalized = is_normalized
        self.autoaug_type = autoaug_type
        if not isinstance(self.is_normalized, bool):
            raise TypeError("{}: input type is invalid.".format(self))

    def __call__(self, sample, context=None):
        """
        Learning Data Augmentation Strategies for Object Detection, see https://arxiv.org/abs/1906.11172
        """
        samples = sample
        batch_input = True
        if not isinstance(samples, Sequence):
            batch_input = False
            samples = [samples]
        for sample in samples:
            gt_bbox = sample['gt_bbox']
            im = sample['image']
            if not isinstance(im, np.ndarray):
                raise TypeError("{}: image is not a numpy array.".format(self))
            if len(im.shape) != 3:
                raise ImageError("{}: image is not 3-dimensional.".format(self))
            if len(gt_bbox) == 0:
                continue

            # gt_boxes : [x1, y1, x2, y2]
            # norm_gt_boxes: [y1, x1, y2, x2]
            height, width, _ = im.shape
            norm_gt_bbox = np.ones_like(gt_bbox, dtype=np.float32)
            if not self.is_normalized:
                norm_gt_bbox[:, 0] = gt_bbox[:, 1] / float(height)
                norm_gt_bbox[:, 1] = gt_bbox[:, 0] / float(width)
                norm_gt_bbox[:, 2] = gt_bbox[:, 3] / float(height)
                norm_gt_bbox[:, 3] = gt_bbox[:, 2] / float(width)
            else:
                norm_gt_bbox[:, 0] = gt_bbox[:, 1]
                norm_gt_bbox[:, 1] = gt_bbox[:, 0]
                norm_gt_bbox[:, 2] = gt_bbox[:, 3]
                norm_gt_bbox[:, 3] = gt_bbox[:, 2]

            from .autoaugment_utils import distort_image_with_autoaugment
            im, norm_gt_bbox = distort_image_with_autoaugment(im, norm_gt_bbox,
                                                              self.autoaug_type)
            if not self.is_normalized:
                gt_bbox[:, 0] = norm_gt_bbox[:, 1] * float(width)
                gt_bbox[:, 1] = norm_gt_bbox[:, 0] * float(height)
                gt_bbox[:, 2] = norm_gt_bbox[:, 3] * float(width)
                gt_bbox[:, 3] = norm_gt_bbox[:, 2] * float(height)
            else:
                gt_bbox[:, 0] = norm_gt_bbox[:, 1]
                gt_bbox[:, 1] = norm_gt_bbox[:, 0]
                gt_bbox[:, 2] = norm_gt_bbox[:, 3]
                gt_bbox[:, 3] = norm_gt_bbox[:, 2]

            sample['gt_bbox'] = gt_bbox
            sample['image'] = im

        sample = samples if batch_input else samples[0]
        return sample


@register_op
class NormalizeImage(BaseOperator):
    def __init__(self,
                 mean=[0.485, 0.456, 0.406],
                 std=[1, 1, 1],
                 is_scale=True,
                 is_channel_first=True):
        """
        Args:
            mean (list): the pixel mean
            std (list): the pixel variance
        """
        super(NormalizeImage, self).__init__()
        self.mean = mean
        self.std = std
        self.is_scale = is_scale
        self.is_channel_first = is_channel_first
        if not (isinstance(self.mean, list) and isinstance(self.std, list) and
                isinstance(self.is_scale, bool)):
            raise TypeError("{}: input type is invalid.".format(self))
        from functools import reduce
        if reduce(lambda x, y: x * y, self.std) == 0:
            raise ValueError('{}: std is invalid!'.format(self))

    def __call__(self, sample, context=None):
        """Normalize the image.
        Operators:
            1.(optional) Scale the image to [0,1]
            2. Each pixel minus mean and is divided by std
        """
        samples = sample
        batch_input = True
        if not isinstance(samples, Sequence):
            batch_input = False
            samples = [samples]
        for sample in samples:
            for k in sample.keys():
                # hard code
                if k.startswith('image'):
                    im = sample[k]
                    im = im.astype(np.float32, copy=False)
                    if self.is_channel_first:
                        mean = np.array(self.mean)[:, np.newaxis, np.newaxis]
                        std = np.array(self.std)[:, np.newaxis, np.newaxis]
                    else:
                        mean = np.array(self.mean)[np.newaxis, np.newaxis, :]
                        std = np.array(self.std)[np.newaxis, np.newaxis, :]
                    if self.is_scale:
                        im = im / 255.0
                    im -= mean
                    im /= std
                    sample[k] = im
        if not batch_input:
            samples = samples[0]
        return samples


@register_op
class RandomDistort(BaseOperator):
    def __init__(self,
                 brightness_lower=0.5,
                 brightness_upper=1.5,
                 contrast_lower=0.5,
                 contrast_upper=1.5,
                 saturation_lower=0.5,
                 saturation_upper=1.5,
                 hue_lower=-18,
                 hue_upper=18,
                 brightness_prob=0.5,
                 contrast_prob=0.5,
                 saturation_prob=0.5,
                 hue_prob=0.5,
                 count=4,
                 is_order=False):
        """
        Args:
            brightness_lower/ brightness_upper (float): the brightness
                between brightness_lower and brightness_upper
            contrast_lower/ contrast_upper (float): the contrast between
                contrast_lower and contrast_lower
            saturation_lower/ saturation_upper (float): the saturation
                between saturation_lower and saturation_upper
            hue_lower/ hue_upper (float): the hue between
                hue_lower and hue_upper
            brightness_prob (float): the probability of changing brightness
            contrast_prob (float): the probability of changing contrast
            saturation_prob (float): the probability of changing saturation
            hue_prob (float): the probability of changing hue
            count (int): the kinds of doing distrot
            is_order (bool): whether determine the order of distortion
        """
        super(RandomDistort, self).__init__()
        self.brightness_lower = brightness_lower
        self.brightness_upper = brightness_upper
        self.contrast_lower = contrast_lower
        self.contrast_upper = contrast_upper
        self.saturation_lower = saturation_lower
        self.saturation_upper = saturation_upper
        self.hue_lower = hue_lower
        self.hue_upper = hue_upper
        self.brightness_prob = brightness_prob
        self.contrast_prob = contrast_prob
        self.saturation_prob = saturation_prob
        self.hue_prob = hue_prob
        self.count = count
        self.is_order = is_order

    def random_brightness(self, img):
        brightness_delta = np.random.uniform(self.brightness_lower,
                                             self.brightness_upper)
        prob = np.random.uniform(0, 1)
        if prob < self.brightness_prob:
            img = ImageEnhance.Brightness(img).enhance(brightness_delta)
        return img

    def random_contrast(self, img):
        contrast_delta = np.random.uniform(self.contrast_lower,
                                           self.contrast_upper)
        prob = np.random.uniform(0, 1)
        if prob < self.contrast_prob:
            img = ImageEnhance.Contrast(img).enhance(contrast_delta)
        return img

    def random_saturation(self, img):
        saturation_delta = np.random.uniform(self.saturation_lower,
                                             self.saturation_upper)
        prob = np.random.uniform(0, 1)
        if prob < self.saturation_prob:
            img = ImageEnhance.Color(img).enhance(saturation_delta)
        return img

    def random_hue(self, img):
        hue_delta = np.random.uniform(self.hue_lower, self.hue_upper)
        prob = np.random.uniform(0, 1)
        if prob < self.hue_prob:
            img = np.array(img.convert('HSV'))
            img[:, :, 0] = img[:, :, 0] + hue_delta
            img = Image.fromarray(img, mode='HSV').convert('RGB')
        return img

    def __call__(self, sample, context):
        """random distort the image"""
        ops = [
            self.random_brightness, self.random_contrast,
            self.random_saturation, self.random_hue
        ]
        if self.is_order:
            prob = np.random.uniform(0, 1)
            if prob < 0.5:
                ops = [
                    self.random_brightness,
                    self.random_saturation,
                    self.random_hue,
                    self.random_contrast,
                ]
        else:
            ops = random.sample(ops, self.count)
        assert 'image' in sample, "image data not found"
        im = sample['image']
        im = Image.fromarray(im)
        for id in range(self.count):
            im = ops[id](im)
        im = np.asarray(im)
        sample['image'] = im
        return sample


@register_op
class ExpandImage(BaseOperator):
    def __init__(self, max_ratio, prob, mean=[127.5, 127.5, 127.5]):
        """
        Args:
            max_ratio (float): the ratio of expanding
            prob (float): the probability of expanding image
            mean (list): the pixel mean
        """
        super(ExpandImage, self).__init__()
        self.max_ratio = max_ratio
        self.mean = mean
        self.prob = prob

    def __call__(self, sample, context):
        """
        Expand the image and modify bounding box.
        Operators:
            1. Scale the image width and height.
            2. Construct new images with new height and width.
            3. Fill the new image with the mean.
            4. Put original imge into new image.
            5. Rescale the bounding box.
            6. Determine if the new bbox is satisfied in the new image.
        Returns:
            sample: the image, bounding box are replaced.
        """

        prob = np.random.uniform(0, 1)
        assert 'image' in sample, 'not found image data'
        im = sample['image']
        gt_bbox = sample['gt_bbox']
        gt_class = sample['gt_class']
        im_width = sample['w']
        im_height = sample['h']
        if prob < self.prob:
            if self.max_ratio - 1 >= 0.01:
                expand_ratio = np.random.uniform(1, self.max_ratio)
                height = int(im_height * expand_ratio)
                width = int(im_width * expand_ratio)
                h_off = math.floor(np.random.uniform(0, height - im_height))
                w_off = math.floor(np.random.uniform(0, width - im_width))
                expand_bbox = [
                    -w_off / im_width, -h_off / im_height,
                    (width - w_off) / im_width, (height - h_off) / im_height
                ]
                expand_im = np.ones((height, width, 3))
                expand_im = np.uint8(expand_im * np.squeeze(self.mean))
                expand_im = Image.fromarray(expand_im)
                im = Image.fromarray(im)
                expand_im.paste(im, (int(w_off), int(h_off)))
                expand_im = np.asarray(expand_im)
                gt_bbox, gt_class, _ = filter_and_process(expand_bbox, gt_bbox,
                                                          gt_class)
                sample['image'] = expand_im
                sample['gt_bbox'] = gt_bbox
                sample['gt_class'] = gt_class
                sample['w'] = width
                sample['h'] = height

        return sample


@register_op
class CropImage(BaseOperator):
    def __init__(self, batch_sampler, satisfy_all=False, avoid_no_bbox=True):
        """
        Args:
            batch_sampler (list): Multiple sets of different
                                  parameters for cropping.
            satisfy_all (bool): whether all boxes must satisfy.
            e.g.[[1, 1, 1.0, 1.0, 1.0, 1.0, 0.0, 1.0],
                 [1, 50, 0.3, 1.0, 0.5, 2.0, 0.1, 1.0],
                 [1, 50, 0.3, 1.0, 0.5, 2.0, 0.3, 1.0],
                 [1, 50, 0.3, 1.0, 0.5, 2.0, 0.5, 1.0],
                 [1, 50, 0.3, 1.0, 0.5, 2.0, 0.7, 1.0],
                 [1, 50, 0.3, 1.0, 0.5, 2.0, 0.9, 1.0],
                 [1, 50, 0.3, 1.0, 0.5, 2.0, 0.0, 1.0]]
           [max sample, max trial, min scale, max scale,
            min aspect ratio, max aspect ratio,
            min overlap, max overlap]
            avoid_no_bbox (bool): whether to to avoid the
                                  situation where the box does not appear.
        """
        super(CropImage, self).__init__()
        self.batch_sampler = batch_sampler
        self.satisfy_all = satisfy_all
        self.avoid_no_bbox = avoid_no_bbox

    def __call__(self, sample, context):
        """
        Crop the image and modify bounding box.
        Operators:
            1. Scale the image width and height.
            2. Crop the image according to a radom sample.
            3. Rescale the bounding box.
            4. Determine if the new bbox is satisfied in the new image.
        Returns:
            sample: the image, bounding box are replaced.
        """
        assert 'image' in sample, "image data not found"
        im = sample['image']
        gt_bbox = sample['gt_bbox']
        gt_class = sample['gt_class']
        im_width = sample['w']
        im_height = sample['h']
        gt_score = None
        if 'gt_score' in sample:
            gt_score = sample['gt_score']
        sampled_bbox = []
        gt_bbox = gt_bbox.tolist()
        for sampler in self.batch_sampler:
            found = 0
            for i in range(sampler[1]):
                if found >= sampler[0]:
                    break
                sample_bbox = generate_sample_bbox(sampler)
                if satisfy_sample_constraint(sampler, sample_bbox, gt_bbox,
                                             self.satisfy_all):
                    sampled_bbox.append(sample_bbox)
                    found = found + 1
        im = np.array(im)
        while sampled_bbox:
            idx = int(np.random.uniform(0, len(sampled_bbox)))
            sample_bbox = sampled_bbox.pop(idx)
            sample_bbox = clip_bbox(sample_bbox)
            crop_bbox, crop_class, crop_score = \
                filter_and_process(sample_bbox, gt_bbox, gt_class, gt_score)
            if self.avoid_no_bbox:
                if len(crop_bbox) < 1:
                    continue
            xmin = int(sample_bbox[0] * im_width)
            xmax = int(sample_bbox[2] * im_width)
            ymin = int(sample_bbox[1] * im_height)
            ymax = int(sample_bbox[3] * im_height)
            im = im[ymin:ymax, xmin:xmax]
            sample['image'] = im
            sample['gt_bbox'] = crop_bbox
            sample['gt_class'] = crop_class
            sample['gt_score'] = crop_score
            return sample
        return sample


@register_op
class CropImageWithDataAchorSampling(BaseOperator):
    def __init__(self,
                 batch_sampler,
                 anchor_sampler=None,
                 target_size=None,
                 das_anchor_scales=[16, 32, 64, 128],
                 sampling_prob=0.5,
                 min_size=8.,
                 avoid_no_bbox=True):
        """
        Args:
            anchor_sampler (list): anchor_sampling sets of different
                                  parameters for cropping.
            batch_sampler (list): Multiple sets of different
                                  parameters for cropping.
              e.g.[[1, 10, 1.0, 1.0, 1.0, 1.0, 0.0, 0.0, 0.2, 0.0]]
                  [[1, 50, 1.0, 1.0, 1.0, 1.0, 0.0, 0.0, 1.0, 0.0],
                   [1, 50, 0.3, 1.0, 1.0, 1.0, 0.0, 0.0, 1.0, 0.0],
                   [1, 50, 0.3, 1.0, 1.0, 1.0, 0.0, 0.0, 1.0, 0.0],
                   [1, 50, 0.3, 1.0, 1.0, 1.0, 0.0, 0.0, 1.0, 0.0],
                   [1, 50, 0.3, 1.0, 1.0, 1.0, 0.0, 0.0, 1.0, 0.0]]
              [max sample, max trial, min scale, max scale,
               min aspect ratio, max aspect ratio,
               min overlap, max overlap, min coverage, max coverage]
            target_size (bool): target image size.
            das_anchor_scales (list[float]): a list of anchor scales in data
                anchor smapling.
            min_size (float): minimum size of sampled bbox.
            avoid_no_bbox (bool): whether to to avoid the
                                  situation where the box does not appear.
        """
        super(CropImageWithDataAchorSampling, self).__init__()
        self.anchor_sampler = anchor_sampler
        self.batch_sampler = batch_sampler
        self.target_size = target_size
        self.sampling_prob = sampling_prob
        self.min_size = min_size
        self.avoid_no_bbox = avoid_no_bbox
        self.das_anchor_scales = np.array(das_anchor_scales)

    def __call__(self, sample, context):
        """
        Crop the image and modify bounding box.
        Operators:
            1. Scale the image width and height.
            2. Crop the image according to a radom sample.
            3. Rescale the bounding box.
            4. Determine if the new bbox is satisfied in the new image.
        Returns:
            sample: the image, bounding box are replaced.
        """
        assert 'image' in sample, "image data not found"
        im = sample['image']
        gt_bbox = sample['gt_bbox']
        gt_class = sample['gt_class']
        image_width = sample['w']
        image_height = sample['h']
        gt_score = None
        if 'gt_score' in sample:
            gt_score = sample['gt_score']
        sampled_bbox = []
        gt_bbox = gt_bbox.tolist()

        prob = np.random.uniform(0., 1.)
        if prob > self.sampling_prob:  # anchor sampling
            assert self.anchor_sampler
            for sampler in self.anchor_sampler:
                found = 0
                for i in range(sampler[1]):
                    if found >= sampler[0]:
                        break
                    sample_bbox = data_anchor_sampling(
                        gt_bbox, image_width, image_height,
                        self.das_anchor_scales, self.target_size)
                    if sample_bbox == 0:
                        break
                    if satisfy_sample_constraint_coverage(sampler, sample_bbox,
                                                          gt_bbox):
                        sampled_bbox.append(sample_bbox)
                        found = found + 1
            im = np.array(im)
            while sampled_bbox:
                idx = int(np.random.uniform(0, len(sampled_bbox)))
                sample_bbox = sampled_bbox.pop(idx)

                crop_bbox, crop_class, crop_score = filter_and_process(
                    sample_bbox, gt_bbox, gt_class, gt_score)
                crop_bbox, crop_class, crop_score = bbox_area_sampling(
                    crop_bbox, crop_class, crop_score, self.target_size,
                    self.min_size)

                if self.avoid_no_bbox:
                    if len(crop_bbox) < 1:
                        continue
                im = crop_image_sampling(im, sample_bbox, image_width,
                                         image_height, self.target_size)
                sample['image'] = im
                sample['gt_bbox'] = crop_bbox
                sample['gt_class'] = crop_class
                sample['gt_score'] = crop_score
                return sample
            return sample

        else:
            for sampler in self.batch_sampler:
                found = 0
                for i in range(sampler[1]):
                    if found >= sampler[0]:
                        break
                    sample_bbox = generate_sample_bbox_square(
                        sampler, image_width, image_height)
                    if satisfy_sample_constraint_coverage(sampler, sample_bbox,
                                                          gt_bbox):
                        sampled_bbox.append(sample_bbox)
                        found = found + 1
            im = np.array(im)
            while sampled_bbox:
                idx = int(np.random.uniform(0, len(sampled_bbox)))
                sample_bbox = sampled_bbox.pop(idx)
                sample_bbox = clip_bbox(sample_bbox)

                crop_bbox, crop_class, crop_score = filter_and_process(
                    sample_bbox, gt_bbox, gt_class, gt_score)
                # sampling bbox according the bbox area
                crop_bbox, crop_class, crop_score = bbox_area_sampling(
                    crop_bbox, crop_class, crop_score, self.target_size,
                    self.min_size)

                if self.avoid_no_bbox:
                    if len(crop_bbox) < 1:
                        continue
                xmin = int(sample_bbox[0] * image_width)
                xmax = int(sample_bbox[2] * image_width)
                ymin = int(sample_bbox[1] * image_height)
                ymax = int(sample_bbox[3] * image_height)
                im = im[ymin:ymax, xmin:xmax]
                sample['image'] = im
                sample['gt_bbox'] = crop_bbox
                sample['gt_class'] = crop_class
                sample['gt_score'] = crop_score
                return sample
            return sample


@register_op
class NormalizeBox(BaseOperator):
    """Transform the bounding box's coornidates to [0,1]."""

    def __init__(self):
        super(NormalizeBox, self).__init__()

    def __call__(self, sample, context):
        gt_bbox = sample['gt_bbox']
        width = sample['w']
        height = sample['h']
        for i in range(gt_bbox.shape[0]):
            gt_bbox[i][0] = gt_bbox[i][0] / width
            gt_bbox[i][1] = gt_bbox[i][1] / height
            gt_bbox[i][2] = gt_bbox[i][2] / width
            gt_bbox[i][3] = gt_bbox[i][3] / height
        sample['gt_bbox'] = gt_bbox
        return sample


@register_op
class Permute(BaseOperator):
    def __init__(self, to_bgr=True, channel_first=True):
        """
        Change the channel.
        Args:
            to_bgr (bool): confirm whether to convert RGB to BGR
            channel_first (bool): confirm whether to change channel

        """
        super(Permute, self).__init__()
        self.to_bgr = to_bgr
        self.channel_first = channel_first
        if not (isinstance(self.to_bgr, bool) and
                isinstance(self.channel_first, bool)):
            raise TypeError("{}: input type is invalid.".format(self))

    def __call__(self, sample, context=None):
        samples = sample
        batch_input = True
        if not isinstance(samples, Sequence):
            batch_input = False
            samples = [samples]
        for sample in samples:
            assert 'image' in sample, "image data not found"
            for k in sample.keys():
                # hard code
                if k.startswith('image'):
                    im = sample[k]
                    if self.channel_first:
                        im = np.swapaxes(im, 1, 2)
                        im = np.swapaxes(im, 1, 0)
                    if self.to_bgr:
                        im = im[[2, 1, 0], :, :]
                    sample[k] = im
        if not batch_input:
            samples = samples[0]
        return samples


@register_op
class MixupImage(BaseOperator):
    def __init__(self, alpha=1.5, beta=1.5):
        """ Mixup image and gt_bbbox/gt_score
        Args:
            alpha (float): alpha parameter of beta distribute
            beta (float): beta parameter of beta distribute
        """
        super(MixupImage, self).__init__()
        self.alpha = alpha
        self.beta = beta
        if self.alpha <= 0.0:
            raise ValueError("alpha shold be positive in {}".format(self))
        if self.beta <= 0.0:
            raise ValueError("beta shold be positive in {}".format(self))

    def _mixup_img(self, img1, img2, factor):
        h = max(img1.shape[0], img2.shape[0])
        w = max(img1.shape[1], img2.shape[1])
        img = np.zeros((h, w, img1.shape[2]), 'float32')
        img[:img1.shape[0], :img1.shape[1], :] = \
            img1.astype('float32') * factor
        img[:img2.shape[0], :img2.shape[1], :] += \
            img2.astype('float32') * (1.0 - factor)
        return img.astype('uint8')

    def __call__(self, sample, context=None):
        if 'mixup' not in sample:
            return sample
        factor = np.random.beta(self.alpha, self.beta)
        factor = max(0.0, min(1.0, factor))
        if factor >= 1.0:
            sample.pop('mixup')
            return sample
        if factor <= 0.0:
            return sample['mixup']
        im = self._mixup_img(sample['image'], sample['mixup']['image'], factor)
        gt_bbox1 = sample['gt_bbox']
        gt_bbox2 = sample['mixup']['gt_bbox']
        gt_bbox = np.concatenate((gt_bbox1, gt_bbox2), axis=0)
        gt_class1 = sample['gt_class']
        gt_class2 = sample['mixup']['gt_class']
        gt_class = np.concatenate((gt_class1, gt_class2), axis=0)

        gt_score1 = sample['gt_score']
        gt_score2 = sample['mixup']['gt_score']
        gt_score = np.concatenate(
            (gt_score1 * factor, gt_score2 * (1. - factor)), axis=0)

        is_crowd1 = sample['is_crowd']
        is_crowd2 = sample['mixup']['is_crowd']
        is_crowd = np.concatenate((is_crowd1, is_crowd2), axis=0)

        sample['image'] = im
        sample['gt_bbox'] = gt_bbox
        sample['gt_score'] = gt_score
        sample['gt_class'] = gt_class
        sample['is_crowd'] = is_crowd
        sample['h'] = im.shape[0]
        sample['w'] = im.shape[1]
        sample.pop('mixup')
        return sample


@register_op
class RandomInterpImage(BaseOperator):
    def __init__(self, target_size=0, max_size=0):
        """
        Random reisze image by multiply interpolate method.
        Args:
            target_size (int): the taregt size of image's short side
            max_size (int): the max size of image
        """
        super(RandomInterpImage, self).__init__()
        self.target_size = target_size
        self.max_size = max_size
        if not (isinstance(self.target_size, int) and
                isinstance(self.max_size, int)):
            raise TypeError('{}: input type is invalid.'.format(self))
        interps = [
            cv2.INTER_NEAREST,
            cv2.INTER_LINEAR,
            cv2.INTER_AREA,
            cv2.INTER_CUBIC,
            cv2.INTER_LANCZOS4,
        ]
        self.resizers = []
        for interp in interps:
            self.resizers.append(ResizeImage(target_size, max_size, interp))

    def __call__(self, sample, context=None):
        """Resise the image numpy by random resizer."""
        resizer = random.choice(self.resizers)
        return resizer(sample, context)


@register_op
class Resize(BaseOperator):
    """Resize image and bbox.

    Args:
        target_dim (int or list): target size, can be a single number or a list
            (for random shape).
        interp (int or str): interpolation method, can be an integer or
            'random' (for randomized interpolation).
            default to `cv2.INTER_LINEAR`.
    """

    def __init__(self, target_dim=[], interp=cv2.INTER_LINEAR):
        super(Resize, self).__init__()
        self.target_dim = target_dim
        self.interp = interp  # 'random' for yolov3

    def __call__(self, sample, context=None):
        w = sample['w']
        h = sample['h']

        interp = self.interp
        if interp == 'random':
            interp = np.random.choice(range(5))

        if isinstance(self.target_dim, Sequence):
            dim = np.random.choice(self.target_dim)
        else:
            dim = self.target_dim
        resize_w = resize_h = dim
        scale_x = dim / w
        scale_y = dim / h
        if 'gt_bbox' in sample and len(sample['gt_bbox']) > 0:
            scale_array = np.array([scale_x, scale_y] * 2, dtype=np.float32)
            sample['gt_bbox'] = np.clip(sample['gt_bbox'] * scale_array, 0,
                                        dim - 1)
        sample['scale_factor'] = [scale_x, scale_y] * 2
        sample['h'] = resize_h
        sample['w'] = resize_w

        sample['image'] = cv2.resize(
            sample['image'], (resize_w, resize_h), interpolation=interp)
        return sample


@register_op
class ColorDistort(BaseOperator):
    """Random color distortion.

    Args:
        hue (list): hue settings.
            in [lower, upper, probability] format.
        saturation (list): saturation settings.
            in [lower, upper, probability] format.
        contrast (list): contrast settings.
            in [lower, upper, probability] format.
        brightness (list): brightness settings.
            in [lower, upper, probability] format.
        random_apply (bool): whether to apply in random (yolo) or fixed (SSD)
            order.
    """

    def __init__(self,
                 hue=[-18, 18, 0.5],
                 saturation=[0.5, 1.5, 0.5],
                 contrast=[0.5, 1.5, 0.5],
                 brightness=[0.5, 1.5, 0.5],
                 random_apply=True):
        super(ColorDistort, self).__init__()
        self.hue = hue
        self.saturation = saturation
        self.contrast = contrast
        self.brightness = brightness
        self.random_apply = random_apply

    def apply_hue(self, img):
        low, high, prob = self.hue
        if np.random.uniform(0., 1.) < prob:
            return img

        img = img.astype(np.float32)

        # XXX works, but result differ from HSV version
        delta = np.random.uniform(low, high)
        u = np.cos(delta * np.pi)
        w = np.sin(delta * np.pi)
        bt = np.array([[1.0, 0.0, 0.0], [0.0, u, -w], [0.0, w, u]])
        tyiq = np.array([[0.299, 0.587, 0.114], [0.596, -0.274, -0.321],
                         [0.211, -0.523, 0.311]])
        ityiq = np.array([[1.0, 0.956, 0.621], [1.0, -0.272, -0.647],
                          [1.0, -1.107, 1.705]])
        t = np.dot(np.dot(ityiq, bt), tyiq).T
        img = np.dot(img, t)
        return img

    def apply_saturation(self, img):
        low, high, prob = self.saturation
        if np.random.uniform(0., 1.) < prob:
            return img
        delta = np.random.uniform(low, high)

        img = img.astype(np.float32)
        gray = img * np.array([[[0.299, 0.587, 0.114]]], dtype=np.float32)
        gray = gray.sum(axis=2, keepdims=True)
        gray *= (1.0 - delta)
        img *= delta
        img += gray
        return img

    def apply_contrast(self, img):
        low, high, prob = self.contrast
        if np.random.uniform(0., 1.) < prob:
            return img
        delta = np.random.uniform(low, high)

        img = img.astype(np.float32)
        img *= delta
        return img

    def apply_brightness(self, img):
        low, high, prob = self.brightness
        if np.random.uniform(0., 1.) < prob:
            return img
        delta = np.random.uniform(low, high)

        img = img.astype(np.float32)
        img += delta
        return img

    def __call__(self, sample, context=None):
        img = sample['image']
        if self.random_apply:
            functions = [
                self.apply_brightness,
                self.apply_contrast,
                self.apply_saturation,
                self.apply_hue,
            ]
            distortions = np.random.permutation(functions)
            for func in distortions:
                img = func(img)
            sample['image'] = img
            return sample

        img = self.apply_brightness(img)

        if np.random.randint(0, 2):
            img = self.apply_contrast(img)
            img = self.apply_saturation(img)
            img = self.apply_hue(img)
        else:
            img = self.apply_saturation(img)
            img = self.apply_hue(img)
            img = self.apply_contrast(img)
        sample['image'] = img
        return sample


@register_op
class CornerRandColor(ColorDistort):
    """Random color for CornerNet series models.
    Args:
        saturation (float): saturation settings.
        contrast (float): contrast settings.
        brightness (float): brightness settings.
        is_scale (bool): whether to scale the input image.
    """

    def __init__(self,
                 saturation=0.4,
                 contrast=0.4,
                 brightness=0.4,
                 is_scale=True):
        super(CornerRandColor, self).__init__(
            saturation=saturation, contrast=contrast, brightness=brightness)
        self.is_scale = is_scale

    def apply_saturation(self, img, img_gray):
        alpha = 1. + np.random.uniform(
            low=-self.saturation, high=self.saturation)
        self._blend(alpha, img, img_gray[:, :, None])
        return img

    def apply_contrast(self, img, img_gray):
        alpha = 1. + np.random.uniform(low=-self.contrast, high=self.contrast)
        img_mean = img_gray.mean()
        self._blend(alpha, img, img_mean)
        return img

    def apply_brightness(self, img, img_gray):
        alpha = 1 + np.random.uniform(
            low=-self.brightness, high=self.brightness)
        img *= alpha
        return img

    def _blend(self, alpha, img, img_mean):
        img *= alpha
        img_mean *= (1 - alpha)
        img += img_mean

    def __call__(self, sample, context=None):
        img = sample['image']
        if self.is_scale:
            img = img.astype(np.float32, copy=False)
            img /= 255.
        img_gray = cv2.cvtColor(img, cv2.COLOR_BGR2GRAY)
        functions = [
            self.apply_brightness,
            self.apply_contrast,
            self.apply_saturation,
        ]
        distortions = np.random.permutation(functions)
        for func in distortions:
            img = func(img, img_gray)
        sample['image'] = img
        return sample


@register_op
class NormalizePermute(BaseOperator):
    """Normalize and permute channel order.

    Args:
        mean (list): mean values in RGB order.
        std (list): std values in RGB order.
    """

    def __init__(self,
                 mean=[123.675, 116.28, 103.53],
                 std=[58.395, 57.120, 57.375]):
        super(NormalizePermute, self).__init__()
        self.mean = mean
        self.std = std

    def __call__(self, sample, context=None):
        img = sample['image']
        img = img.astype(np.float32)

        img = img.transpose((2, 0, 1))
        mean = np.array(self.mean, dtype=np.float32)
        std = np.array(self.std, dtype=np.float32)
        invstd = 1. / std
        for v, m, s in zip(img, mean, invstd):
            v.__isub__(m).__imul__(s)
        sample['image'] = img
        return sample


@register_op
class RandomExpand(BaseOperator):
    """Random expand the canvas.

    Args:
        ratio (float): maximum expansion ratio.
        prob (float): probability to expand.
        fill_value (list): color value used to fill the canvas. in RGB order.
        is_mask_expand(bool): whether expand the segmentation.
    """

    def __init__(self,
                 ratio=4.,
                 prob=0.5,
                 fill_value=(127.5, ) * 3,
                 is_mask_expand=False):
        super(RandomExpand, self).__init__()
        assert ratio > 1.01, "expand ratio must be larger than 1.01"
        self.ratio = ratio
        self.prob = prob
        assert isinstance(fill_value, (Number, Sequence)), \
            "fill value must be either float or sequence"
        if isinstance(fill_value, Number):
            fill_value = (fill_value, ) * 3
        if not isinstance(fill_value, tuple):
            fill_value = tuple(fill_value)
        self.fill_value = fill_value
        self.is_mask_expand = is_mask_expand

    def expand_segms(self, segms, x, y, height, width, ratio):
        def _expand_poly(poly, x, y):
            expanded_poly = np.array(poly)
            expanded_poly[0::2] += x
            expanded_poly[1::2] += y
            return expanded_poly.tolist()

        def _expand_rle(rle, x, y, height, width, ratio):
            if 'counts' in rle and type(rle['counts']) == list:
                rle = mask_util.frPyObjects(rle, height, width)
            mask = mask_util.decode(rle)
            expanded_mask = np.full((int(height * ratio), int(width * ratio)),
                                    0).astype(mask.dtype)
            expanded_mask[y:y + height, x:x + width] = mask
            rle = mask_util.encode(
                np.array(
                    expanded_mask, order='F', dtype=np.uint8))
            return rle

        expanded_segms = []
        for segm in segms:
            if is_poly(segm):
                # Polygon format
                expanded_segms.append(
                    [_expand_poly(poly, x, y) for poly in segm])
            else:
                # RLE format
                import pycocotools.mask as mask_util
                expanded_segms.append(
                    _expand_rle(segm, x, y, height, width, ratio))
        return expanded_segms

    def __call__(self, sample, context=None):
        if np.random.uniform(0., 1.) < self.prob:
            return sample

        img = sample['image']
        height = int(sample['h'])
        width = int(sample['w'])

        expand_ratio = np.random.uniform(1., self.ratio)
        h = int(height * expand_ratio)
        w = int(width * expand_ratio)
        if not h > height or not w > width:
            return sample
        y = np.random.randint(0, h - height)
        x = np.random.randint(0, w - width)
        canvas = np.ones((h, w, 3), dtype=np.uint8)
        canvas *= np.array(self.fill_value, dtype=np.uint8)
        canvas[y:y + height, x:x + width, :] = img.astype(np.uint8)

        sample['h'] = h
        sample['w'] = w
        sample['image'] = canvas
        if 'gt_bbox' in sample and len(sample['gt_bbox']) > 0:
            sample['gt_bbox'] += np.array([x, y] * 2, dtype=np.float32)
        if self.is_mask_expand and 'gt_poly' in sample and len(sample[
                'gt_poly']) > 0:
            sample['gt_poly'] = self.expand_segms(sample['gt_poly'], x, y,
                                                  height, width, expand_ratio)
        return sample


@register_op
class RandomCrop(BaseOperator):
    """Random crop image and bboxes.

    Args:
        aspect_ratio (list): aspect ratio of cropped region.
            in [min, max] format.
        thresholds (list): iou thresholds for decide a valid bbox crop.
        scaling (list): ratio between a cropped region and the original image.
             in [min, max] format.
        num_attempts (int): number of tries before giving up.
        allow_no_crop (bool): allow return without actually cropping them.
        cover_all_box (bool): ensure all bboxes are covered in the final crop.
        is_mask_crop(bool): whether crop the segmentation.
    """

    def __init__(self,
                 aspect_ratio=[.5, 2.],
                 thresholds=[.0, .1, .3, .5, .7, .9],
                 scaling=[.3, 1.],
                 num_attempts=50,
                 allow_no_crop=True,
                 cover_all_box=False,
                 is_mask_crop=False):
        super(RandomCrop, self).__init__()
        self.aspect_ratio = aspect_ratio
        self.thresholds = thresholds
        self.scaling = scaling
        self.num_attempts = num_attempts
        self.allow_no_crop = allow_no_crop
        self.cover_all_box = cover_all_box
        self.is_mask_crop = is_mask_crop

    def crop_segms(self, segms, valid_ids, crop, height, width):
        def _crop_poly(segm, crop):
            xmin, ymin, xmax, ymax = crop
            crop_coord = [xmin, ymin, xmin, ymax, xmax, ymax, xmax, ymin]
            crop_p = np.array(crop_coord).reshape(4, 2)
            crop_p = Polygon(crop_p)

            crop_segm = list()
            for poly in segm:
                poly = np.array(poly).reshape(len(poly) // 2, 2)
                polygon = Polygon(poly)
                if not polygon.is_valid:
                    exterior = polygon.exterior
                    multi_lines = exterior.intersection(exterior)
                    polygons = shapely.ops.polygonize(multi_lines)
                    polygon = MultiPolygon(polygons)
                multi_polygon = list()
                if isinstance(polygon, MultiPolygon):
                    multi_polygon = copy.deepcopy(polygon)
                else:
                    multi_polygon.append(copy.deepcopy(polygon))
                for per_polygon in multi_polygon:
                    inter = per_polygon.intersection(crop_p)
                    if not inter:
                        continue
                    if isinstance(inter, (MultiPolygon, GeometryCollection)):
                        for part in inter:
                            if not isinstance(part, Polygon):
                                continue
                            part = np.squeeze(
                                np.array(part.exterior.coords[:-1]).reshape(1,
                                                                            -1))
                            part[0::2] -= xmin
                            part[1::2] -= ymin
                            crop_segm.append(part.tolist())
                    elif isinstance(inter, Polygon):
                        crop_poly = np.squeeze(
                            np.array(inter.exterior.coords[:-1]).reshape(1, -1))
                        crop_poly[0::2] -= xmin
                        crop_poly[1::2] -= ymin
                        crop_segm.append(crop_poly.tolist())
                    else:
                        continue
            return crop_segm

        def _crop_rle(rle, crop, height, width):
            if 'counts' in rle and type(rle['counts']) == list:
                rle = mask_util.frPyObjects(rle, height, width)
            mask = mask_util.decode(rle)
            mask = mask[crop[1]:crop[3], crop[0]:crop[2]]
            rle = mask_util.encode(np.array(mask, order='F', dtype=np.uint8))
            return rle

        crop_segms = []
        for id in valid_ids:
            segm = segms[id]
            if is_poly(segm):
                import copy
                import shapely.ops
                from shapely.geometry import Polygon, MultiPolygon, GeometryCollection
                logging.getLogger("shapely").setLevel(logging.WARNING)
                # Polygon format
                crop_segms.append(_crop_poly(segm, crop))
            else:
                # RLE format
                import pycocotools.mask as mask_util
                crop_segms.append(_crop_rle(segm, crop, height, width))
        return crop_segms

    def __call__(self, sample, context=None):
        if 'gt_bbox' in sample and len(sample['gt_bbox']) == 0:
            return sample

        h = sample['h']
        w = sample['w']
        gt_bbox = sample['gt_bbox']

        # NOTE Original method attempts to generate one candidate for each
        # threshold then randomly sample one from the resulting list.
        # Here a short circuit approach is taken, i.e., randomly choose a
        # threshold and attempt to find a valid crop, and simply return the
        # first one found.
        # The probability is not exactly the same, kinda resembling the
        # "Monty Hall" problem. Actually carrying out the attempts will affect
        # observability (just like opening doors in the "Monty Hall" game).
        thresholds = list(self.thresholds)
        if self.allow_no_crop:
            thresholds.append('no_crop')
        np.random.shuffle(thresholds)

        for thresh in thresholds:
            if thresh == 'no_crop':
                return sample

            found = False
            for i in range(self.num_attempts):
                scale = np.random.uniform(*self.scaling)
                min_ar, max_ar = self.aspect_ratio
                aspect_ratio = np.random.uniform(
                    max(min_ar, scale**2), min(max_ar, scale**-2))
                crop_h = int(h * scale / np.sqrt(aspect_ratio))
                crop_w = int(w * scale * np.sqrt(aspect_ratio))
                crop_y = np.random.randint(0, h - crop_h)
                crop_x = np.random.randint(0, w - crop_w)
                crop_box = [crop_x, crop_y, crop_x + crop_w, crop_y + crop_h]
                iou = self._iou_matrix(
                    gt_bbox, np.array(
                        [crop_box], dtype=np.float32))
                if iou.max() < thresh:
                    continue

                if self.cover_all_box and iou.min() < thresh:
                    continue

                cropped_box, valid_ids = self._crop_box_with_center_constraint(
                    gt_bbox, np.array(
                        crop_box, dtype=np.float32))
                if valid_ids.size > 0:
                    found = True
                    break

            if found:
                if self.is_mask_crop and 'gt_poly' in sample and len(sample[
                        'gt_poly']) > 0:
                    crop_polys = self.crop_segms(
                        sample['gt_poly'],
                        valid_ids,
                        np.array(
                            crop_box, dtype=np.int64),
                        h,
                        w)
                    if [] in crop_polys:
                        delete_id = list()
                        valid_polys = list()
                        for id, crop_poly in enumerate(crop_polys):
                            if crop_poly == []:
                                delete_id.append(id)
                            else:
                                valid_polys.append(crop_poly)
                        valid_ids = np.delete(valid_ids, delete_id)
                        if len(valid_polys) == 0:
                            return sample
                        sample['gt_poly'] = valid_polys
                    else:
                        sample['gt_poly'] = crop_polys
                sample['image'] = self._crop_image(sample['image'], crop_box)
                sample['gt_bbox'] = np.take(cropped_box, valid_ids, axis=0)
                sample['gt_class'] = np.take(
                    sample['gt_class'], valid_ids, axis=0)
                sample['w'] = crop_box[2] - crop_box[0]
                sample['h'] = crop_box[3] - crop_box[1]
                if 'gt_score' in sample:
                    sample['gt_score'] = np.take(
                        sample['gt_score'], valid_ids, axis=0)

                if 'is_crowd' in sample:
                    sample['is_crowd'] = np.take(
                        sample['is_crowd'], valid_ids, axis=0)
                return sample

        return sample

    def _iou_matrix(self, a, b):
        tl_i = np.maximum(a[:, np.newaxis, :2], b[:, :2])
        br_i = np.minimum(a[:, np.newaxis, 2:], b[:, 2:])

        area_i = np.prod(br_i - tl_i, axis=2) * (tl_i < br_i).all(axis=2)
        area_a = np.prod(a[:, 2:] - a[:, :2], axis=1)
        area_b = np.prod(b[:, 2:] - b[:, :2], axis=1)
        area_o = (area_a[:, np.newaxis] + area_b - area_i)
        return area_i / (area_o + 1e-10)

    def _crop_box_with_center_constraint(self, box, crop):
        cropped_box = box.copy()

        cropped_box[:, :2] = np.maximum(box[:, :2], crop[:2])
        cropped_box[:, 2:] = np.minimum(box[:, 2:], crop[2:])
        cropped_box[:, :2] -= crop[:2]
        cropped_box[:, 2:] -= crop[:2]

        centers = (box[:, :2] + box[:, 2:]) / 2
        valid = np.logical_and(crop[:2] <= centers,
                               centers < crop[2:]).all(axis=1)
        valid = np.logical_and(
            valid, (cropped_box[:, :2] < cropped_box[:, 2:]).all(axis=1))

        return cropped_box, np.where(valid)[0]

    def _crop_image(self, img, crop):
        x1, y1, x2, y2 = crop
        return img[y1:y2, x1:x2, :]


@register_op
class PadBox(BaseOperator):
    def __init__(self, num_max_boxes=50):
        """
        Pad zeros to bboxes if number of bboxes is less than num_max_boxes.
        Args:
            num_max_boxes (int): the max number of bboxes
        """
        self.num_max_boxes = num_max_boxes
        super(PadBox, self).__init__()

    def __call__(self, sample, context=None):
        assert 'gt_bbox' in sample
        bbox = sample['gt_bbox']
        gt_num = min(self.num_max_boxes, len(bbox))
        num_max = self.num_max_boxes
        fields = context['fields'] if context else []
        pad_bbox = np.zeros((num_max, 4), dtype=np.float32)
        if gt_num > 0:
            pad_bbox[:gt_num, :] = bbox[:gt_num, :]
        sample['gt_bbox'] = pad_bbox
        if 'gt_class' in fields:
            pad_class = np.zeros((num_max), dtype=np.int32)
            if gt_num > 0:
                pad_class[:gt_num] = sample['gt_class'][:gt_num, 0]
            sample['gt_class'] = pad_class
        if 'gt_score' in fields:
            pad_score = np.zeros((num_max), dtype=np.float32)
            if gt_num > 0:
                pad_score[:gt_num] = sample['gt_score'][:gt_num, 0]
            sample['gt_score'] = pad_score
        # in training, for example in op ExpandImage,
        # the bbox and gt_class is expandded, but the difficult is not,
        # so, judging by it's length
        if 'is_difficult' in fields:
            pad_diff = np.zeros((num_max), dtype=np.int32)
            if gt_num > 0:
                pad_diff[:gt_num] = sample['difficult'][:gt_num, 0]
            sample['difficult'] = pad_diff
        return sample


@register_op
class BboxXYXY2XYWH(BaseOperator):
    """
    Convert bbox XYXY format to XYWH format.
    """

    def __init__(self):
        super(BboxXYXY2XYWH, self).__init__()

    def __call__(self, sample, context=None):
        assert 'gt_bbox' in sample
        bbox = sample['gt_bbox']
        bbox[:, 2:4] = bbox[:, 2:4] - bbox[:, :2]
        bbox[:, :2] = bbox[:, :2] + bbox[:, 2:4] / 2.
        sample['gt_bbox'] = bbox
        return sample


@register_op
<<<<<<< HEAD
class TTFTarget(BaseOperator):
    """
    TTFTarget
    """

    def __init__(self, output_size, num_classes, down_ratio=4, alpha=0.54):
        super(TTFTarget, self).__init__()
        self.down_ratio = down_ratio
        self.output_size = output_size
        self.num_classes = num_classes
        self.alpha = alpha

    def __call__(self, sample, context=None):
        feat_size = self.output_size // self.down_ratio
        heatmap = np.zeros(
            (self.num_classes, feat_size, feat_size), dtype='float32')
        box_target = np.ones((4, feat_size, feat_size), dtype='float32') * -1
        reg_weight = np.zeros((1, feat_size, feat_size), dtype='float32')

        gt_bbox = sample['gt_bbox']
        gt_class = sample['gt_class']

        boxes_areas_log = np.log(bbox_areas(gt_bbox))
        boxes_ind = np.argsort(boxes_areas_log, axis=0)[::-1]
        boxes_area_topk_log = boxes_areas_log[boxes_ind]
        gt_bbox = gt_bbox[boxes_ind]
        gt_class = gt_class[boxes_ind]

        feat_gt_bbox = gt_bbox / self.down_ratio
        feat_gt_bbox = np.clip(feat_gt_bbox, 0, feat_size - 1)
        feat_hs, feat_ws = (feat_gt_bbox[:, 3] - feat_gt_bbox[:, 1],
                            feat_gt_bbox[:, 2] - feat_gt_bbox[:, 0])

        ct_inds = np.stack(
            [(gt_bbox[:, 0] + gt_bbox[:, 2]) / 2,
             (gt_bbox[:, 1] + gt_bbox[:, 3]) / 2],
            axis=1) / self.down_ratio

        h_radiuses_alpha = (feat_hs / 2. * self.alpha).astype('int32')
        w_radiuses_alpha = (feat_ws / 2. * self.alpha).astype('int32')

        for k in range(len(gt_bbox)):
            cls_id = gt_class[k]
            fake_heatmap = np.zeros((feat_size, feat_size), dtype='float32')
            self.draw_truncate_gaussian(fake_heatmap, ct_inds[k],
                                        h_radiuses_alpha[k],
                                        w_radiuses_alpha[k])

            heatmap[cls_id] = np.maximum(heatmap[cls_id], fake_heatmap)
            box_target_inds = fake_heatmap > 0
            box_target[:, box_target_inds] = gt_bbox[k][:, None]

            local_heatmap = fake_heatmap[box_target_inds]
            ct_div = np.sum(local_heatmap)
            local_heatmap *= boxes_area_topk_log[k]
            reg_weight[0, box_target_inds] = local_heatmap / ct_div

        sample['ttf_heatmap'] = heatmap
        sample['ttf_box_target'] = box_target
        sample['ttf_reg_weight'] = reg_weight
        return sample

    def draw_truncate_gaussian(self, heatmap, center, h_radius, w_radius):
        h, w = 2 * h_radius + 1, 2 * w_radius + 1
        sigma_x = w / 6
        sigma_y = h / 6
        gaussian = self.gaussian_2d((h, w), sigma_x, sigma_y)

        x, y = int(center[0]), int(center[1])

        height, width = heatmap.shape[0:2]

        left, right = min(x, w_radius), min(width - x, w_radius + 1)
        top, bottom = min(y, h_radius), min(height - y, h_radius + 1)

        masked_heatmap = heatmap[y - top:y + bottom, x - left:x + right]
        masked_gaussian = gaussian[h_radius - top:h_radius + bottom, w_radius -
                                   left:w_radius + right]
        if min(masked_gaussian.shape) > 0 and min(masked_heatmap.shape) > 0:
            heatmap[y - top:y + bottom, x - left:x + right] = np.maximum(
                masked_heatmap, masked_gaussian)
        return heatmap

    def gaussian_2d(self, shape, sigma_x, sigma_y):
        m, n = [(s - 1.) / 2. for s in shape]
        y, x = np.ogrid[-m:m + 1, -n:n + 1]

        h = np.exp(-(x * x / (2 * sigma_x * sigma_x) + y * y / (2 * sigma_y *
                                                                sigma_y)))
        h[h < np.finfo(h.dtype).eps * h.max()] = 0
        return h
=======
class Lighting(BaseOperator):
    """
    Lighting the imagen by eigenvalues and eigenvectors
    Args:
        eigval (list): eigenvalues
        eigvec (list): eigenvectors
        alphastd (float): random weight of lighting, 0.1 by default
    """

    def __init__(self, eigval, eigvec, alphastd=0.1):
        super(Lighting, self).__init__()
        self.alphastd = alphastd
        self.eigval = np.array(eigval).astype('float32')
        self.eigvec = np.array(eigvec).astype('float32')

    def __call__(self, sample, context=None):
        alpha = np.random.normal(scale=self.alphastd, size=(3, ))
        sample['image'] += np.dot(self.eigvec, self.eigval * alpha)
        return sample


@register_op
class CornerTarget(BaseOperator):
    """
    Generate targets for CornerNet by ground truth data. 
    Args:
        output_size (int): the size of output heatmaps.
        num_classes (int): num of classes.
        gaussian_bump (bool): whether to apply gaussian bump on gt targets.
            True by default.
        gaussian_rad (int): radius of gaussian bump. If it is set to -1, the 
            radius will be calculated by iou. -1 by default.
        gaussian_iou (float): the threshold iou of predicted bbox to gt bbox. 
            If the iou is larger than threshold, the predicted bboox seems as
            positive sample. 0.3 by default
        max_tag_len (int): max num of gt box per image.
    """

    def __init__(self,
                 output_size,
                 num_classes,
                 gaussian_bump=True,
                 gaussian_rad=-1,
                 gaussian_iou=0.3,
                 max_tag_len=128):
        super(CornerTarget, self).__init__()
        self.num_classes = num_classes
        self.output_size = output_size
        self.gaussian_bump = gaussian_bump
        self.gaussian_rad = gaussian_rad
        self.gaussian_iou = gaussian_iou
        self.max_tag_len = max_tag_len

    def __call__(self, sample, context=None):
        tl_heatmaps = np.zeros(
            (self.num_classes, self.output_size[0], self.output_size[1]),
            dtype=np.float32)
        br_heatmaps = np.zeros(
            (self.num_classes, self.output_size[0], self.output_size[1]),
            dtype=np.float32)

        tl_regrs = np.zeros((self.max_tag_len, 2), dtype=np.float32)
        br_regrs = np.zeros((self.max_tag_len, 2), dtype=np.float32)
        tl_tags = np.zeros((self.max_tag_len), dtype=np.int64)
        br_tags = np.zeros((self.max_tag_len), dtype=np.int64)
        tag_masks = np.zeros((self.max_tag_len), dtype=np.uint8)
        tag_lens = np.zeros((), dtype=np.int32)
        tag_nums = np.zeros((1), dtype=np.int32)

        gt_bbox = sample['gt_bbox']
        gt_class = sample['gt_class']
        keep_inds  = ((gt_bbox[:, 2] - gt_bbox[:, 0]) > 0) & \
                ((gt_bbox[:, 3] - gt_bbox[:, 1]) > 0)
        gt_bbox = gt_bbox[keep_inds]
        gt_class = gt_class[keep_inds]
        sample['gt_bbox'] = gt_bbox
        sample['gt_class'] = gt_class
        width_ratio = self.output_size[1] / sample['w']
        height_ratio = self.output_size[0] / sample['h']
        for i in range(gt_bbox.shape[0]):
            width = gt_bbox[i][2] - gt_bbox[i][0]
            height = gt_bbox[i][3] - gt_bbox[i][1]

            xtl, ytl = gt_bbox[i][0], gt_bbox[i][1]
            xbr, ybr = gt_bbox[i][2], gt_bbox[i][3]

            fxtl = (xtl * width_ratio)
            fytl = (ytl * height_ratio)
            fxbr = (xbr * width_ratio)
            fybr = (ybr * height_ratio)

            xtl = int(fxtl)
            ytl = int(fytl)
            xbr = int(fxbr)
            ybr = int(fybr)
            if self.gaussian_bump:
                width = math.ceil(width * width_ratio)
                height = math.ceil(height * height_ratio)
                if self.gaussian_rad == -1:
                    radius = gaussian_radius((height, width), self.gaussian_iou)
                    radius = max(0, int(radius))
                else:
                    radius = self.gaussian_rad
                draw_gaussian(tl_heatmaps[gt_class[i][0]], [xtl, ytl], radius)
                draw_gaussian(br_heatmaps[gt_class[i][0]], [xbr, ybr], radius)
            else:
                tl_heatmaps[gt_class[i][0], ytl, xtl] = 1
                br_heatmaps[gt_class[i][0], ybr, xbr] = 1

            tl_regrs[i, :] = [fxtl - xtl, fytl - ytl]
            br_regrs[i, :] = [fxbr - xbr, fybr - ybr]
            tl_tags[tag_lens] = ytl * self.output_size[1] + xtl
            br_tags[tag_lens] = ybr * self.output_size[1] + xbr
            tag_lens += 1

        tag_masks[:tag_lens] = 1

        sample['tl_heatmaps'] = tl_heatmaps
        sample['br_heatmaps'] = br_heatmaps
        sample['tl_regrs'] = tl_regrs
        sample['br_regrs'] = br_regrs
        sample['tl_tags'] = tl_tags
        sample['br_tags'] = br_tags
        sample['tag_masks'] = tag_masks

        return sample


@register_op
class CornerCrop(BaseOperator):
    """
    Random crop for CornerNet
    Args:
        random_scales (list): scales of output_size to input_size.
        border (int): border of corp center
        is_train (bool): train or test
        input_size (int): size of input image
    """

    def __init__(self,
                 random_scales=[0.6, 0.7, 0.8, 0.9, 1., 1.1, 1.2, 1.3],
                 border=128,
                 is_train=True,
                 input_size=511):
        super(CornerCrop, self).__init__()
        self.random_scales = random_scales
        self.border = border
        self.is_train = is_train
        self.input_size = input_size

    def __call__(self, sample, context=None):
        im_h, im_w = int(sample['h']), int(sample['w'])
        if self.is_train:
            scale = np.random.choice(self.random_scales)
            height = int(self.input_size * scale)
            width = int(self.input_size * scale)

            w_border = self._get_border(self.border, im_w)
            h_border = self._get_border(self.border, im_h)

            ctx = np.random.randint(low=w_border, high=im_w - w_border)
            cty = np.random.randint(low=h_border, high=im_h - h_border)

        else:
            cty, ctx = im_h // 2, im_w // 2
            height = im_h | 127
            width = im_w | 127

        cropped_image = np.zeros(
            (height, width, 3), dtype=sample['image'].dtype)

        x0, x1 = max(ctx - width // 2, 0), min(ctx + width // 2, im_w)
        y0, y1 = max(cty - height // 2, 0), min(cty + height // 2, im_h)

        left_w, right_w = ctx - x0, x1 - ctx
        top_h, bottom_h = cty - y0, y1 - cty

        # crop image
        cropped_ctx, cropped_cty = width // 2, height // 2
        x_slice = slice(int(cropped_ctx - left_w), int(cropped_ctx + right_w))
        y_slice = slice(int(cropped_cty - top_h), int(cropped_cty + bottom_h))
        cropped_image[y_slice, x_slice, :] = sample['image'][y0:y1, x0:x1, :]

        sample['image'] = cropped_image
        sample['h'], sample['w'] = height, width

        if self.is_train:
            # crop detections
            gt_bbox = sample['gt_bbox']
            gt_bbox[:, 0:4:2] -= x0
            gt_bbox[:, 1:4:2] -= y0
            gt_bbox[:, 0:4:2] += cropped_ctx - left_w
            gt_bbox[:, 1:4:2] += cropped_cty - top_h
        else:
            sample['borders'] = np.array(
                [
                    cropped_cty - top_h, cropped_cty + bottom_h,
                    cropped_ctx - left_w, cropped_ctx + right_w
                ],
                dtype=np.float32)

        return sample

    def _get_border(self, border, size):
        i = 1
        while size - border // i <= border // i:
            i *= 2
        return border // i


@register_op
class CornerRatio(BaseOperator):
    """
    Ratio of output size to image size
    Args:
        input_size (int): the size of input size
        output_size (int): the size of heatmap
    """

    def __init__(self, input_size=511, output_size=64):
        super(CornerRatio, self).__init__()
        self.input_size = input_size
        self.output_size = output_size

    def __call__(self, sample, context=None):
        scale = (self.input_size + 1) // self.output_size
        out_height, out_width = (sample['h'] + 1) // scale, (
            sample['w'] + 1) // scale
        height_ratio = out_height / float(sample['h'])
        width_ratio = out_width / float(sample['w'])
        sample['ratios'] = np.array([height_ratio, width_ratio])

        return sample


@register_op
class RandomScaledCrop(BaseOperator):
    """Resize image and bbox based on long side (with optional random scaling),
       then crop or pad image to target size.

    Args:
        target_dim (int): target size.
        scale_range (list): random scale range.
        interp (int): interpolation method, default to `cv2.INTER_LINEAR`.
    """

    def __init__(self,
                 target_dim=512,
                 scale_range=[.1, 2.],
                 interp=cv2.INTER_LINEAR):
        super(RandomScaledCrop, self).__init__()
        self.target_dim = target_dim
        self.scale_range = scale_range
        self.interp = interp

    def __call__(self, sample, context=None):
        w = sample['w']
        h = sample['h']
        random_scale = np.random.uniform(*self.scale_range)
        dim = self.target_dim
        random_dim = int(dim * random_scale)
        dim_max = max(h, w)
        scale = random_dim / dim_max
        resize_w = int(round(w * scale))
        resize_h = int(round(h * scale))
        offset_x = int(max(0, np.random.uniform(0., resize_w - dim)))
        offset_y = int(max(0, np.random.uniform(0., resize_h - dim)))
        if 'gt_bbox' in sample and len(sample['gt_bbox']) > 0:
            scale_array = np.array([scale, scale] * 2, dtype=np.float32)
            shift_array = np.array([offset_x, offset_y] * 2, dtype=np.float32)
            boxes = sample['gt_bbox'] * scale_array - shift_array
            boxes = np.clip(boxes, 0, dim - 1)
            # filter boxes with no area
            area = np.prod(boxes[..., 2:] - boxes[..., :2], axis=1)
            valid = (area > 1.).nonzero()[0]
            sample['gt_bbox'] = boxes[valid]
            sample['gt_class'] = sample['gt_class'][valid]

        img = sample['image']
        img = cv2.resize(img, (resize_w, resize_h), interpolation=self.interp)
        img = np.array(img)
        canvas = np.zeros((dim, dim, 3), dtype=img.dtype)
        canvas[:min(dim, resize_h), :min(dim, resize_w), :] = img[
            offset_y:offset_y + dim, offset_x:offset_x + dim, :]
        sample['h'] = dim
        sample['w'] = dim
        sample['image'] = canvas
        sample['im_info'] = [resize_h, resize_w, scale]
        return sample


@register_op
class ResizeAndPad(BaseOperator):
    """Resize image and bbox, then pad image to target size.

    Args:
        target_dim (int): target size
        interp (int): interpolation method, default to `cv2.INTER_LINEAR`.
    """

    def __init__(self, target_dim=512, interp=cv2.INTER_LINEAR):
        super(ResizeAndPad, self).__init__()
        self.target_dim = target_dim
        self.interp = interp

    def __call__(self, sample, context=None):
        w = sample['w']
        h = sample['h']
        interp = self.interp
        dim = self.target_dim
        dim_max = max(h, w)
        scale = self.target_dim / dim_max
        resize_w = int(round(w * scale))
        resize_h = int(round(h * scale))
        if 'gt_bbox' in sample and len(sample['gt_bbox']) > 0:
            scale_array = np.array([scale, scale] * 2, dtype=np.float32)
            sample['gt_bbox'] = np.clip(sample['gt_bbox'] * scale_array, 0,
                                        dim - 1)
        img = sample['image']
        img = cv2.resize(img, (resize_w, resize_h), interpolation=interp)
        img = np.array(img)
        canvas = np.zeros((dim, dim, 3), dtype=img.dtype)
        canvas[:resize_h, :resize_w, :] = img
        sample['h'] = dim
        sample['w'] = dim
        sample['image'] = canvas
        sample['im_info'] = [resize_h, resize_w, scale]
        return sample


@register_op
class TargetAssign(BaseOperator):
    """Assign regression target and labels.

    Args:
        image_size (int or list): input image size, a single integer or list of
            [h, w]. Default: 512
        min_level (int): min level of the feature pyramid. Default: 3
        max_level (int): max level of the feature pyramid. Default: 7
        anchor_base_scale (int): base anchor scale. Default: 4
        num_scales (int): number of anchor scales. Default: 3
        aspect_ratios (list): aspect ratios.
            Default: [(1, 1), (1.4, 0.7), (0.7, 1.4)]
        match_threshold (float): threshold for foreground IoU. Default: 0.5
    """

    def __init__(self,
                 image_size=512,
                 min_level=3,
                 max_level=7,
                 anchor_base_scale=4,
                 num_scales=3,
                 aspect_ratios=[(1, 1), (1.4, 0.7), (0.7, 1.4)],
                 match_threshold=0.5):
        super(TargetAssign, self).__init__()
        assert image_size % 2 ** max_level == 0, \
            "image size should be multiple of the max level stride"
        self.image_size = image_size
        self.min_level = min_level
        self.max_level = max_level
        self.anchor_base_scale = anchor_base_scale
        self.num_scales = num_scales
        self.aspect_ratios = aspect_ratios
        self.match_threshold = match_threshold

    @property
    def anchors(self):
        if not hasattr(self, '_anchors'):
            anchor_grid = AnchorGrid(self.image_size, self.min_level,
                                     self.max_level, self.anchor_base_scale,
                                     self.num_scales, self.aspect_ratios)
            self._anchors = np.concatenate(anchor_grid.generate())
        return self._anchors

    def iou_matrix(self, a, b):
        tl_i = np.maximum(a[:, np.newaxis, :2], b[:, :2])
        br_i = np.minimum(a[:, np.newaxis, 2:], b[:, 2:])
        area_i = np.prod(br_i - tl_i, axis=2) * (tl_i < br_i).all(axis=2)
        area_a = np.prod(a[:, 2:] - a[:, :2], axis=1)
        area_b = np.prod(b[:, 2:] - b[:, :2], axis=1)
        area_o = (area_a[:, np.newaxis] + area_b - area_i)
        # return area_i / (area_o + 1e-10)
        return np.where(area_i == 0., np.zeros_like(area_i), area_i / area_o)

    def match(self, anchors, gt_boxes):
        # XXX put smaller matrix first would be a little bit faster
        mat = self.iou_matrix(gt_boxes, anchors)
        max_anchor_for_each_gt = mat.argmax(axis=1)
        max_for_each_anchor = mat.max(axis=0)
        anchor_to_gt = mat.argmax(axis=0)
        anchor_to_gt[max_for_each_anchor < self.match_threshold] = -1
        # XXX ensure each gt has at least one anchor assigned,
        # see `force_match_for_each_row` in TF implementation
        one_hot = np.zeros_like(mat)
        one_hot[np.arange(mat.shape[0]), max_anchor_for_each_gt] = 1.
        max_anchor_indices = one_hot.sum(axis=0).nonzero()[0]
        max_gt_indices = one_hot.argmax(axis=0)[max_anchor_indices]
        anchor_to_gt[max_anchor_indices] = max_gt_indices
        return anchor_to_gt

    def encode(self, anchors, boxes):
        wha = anchors[..., 2:] - anchors[..., :2] + 1
        ca = anchors[..., :2] + wha * .5
        whb = boxes[..., 2:] - boxes[..., :2] + 1
        cb = boxes[..., :2] + whb * .5
        offsets = np.empty_like(anchors)
        offsets[..., :2] = (cb - ca) / wha
        offsets[..., 2:] = np.log(whb / wha)
        return offsets

    def __call__(self, sample, context=None):
        gt_boxes = sample['gt_bbox']
        gt_labels = sample['gt_class']
        labels = np.full((self.anchors.shape[0], 1), 0, dtype=np.int32)
        targets = np.full((self.anchors.shape[0], 4), 0., dtype=np.float32)
        sample['gt_label'] = labels
        sample['gt_target'] = targets

        if len(gt_boxes) < 1:
            sample['fg_num'] = np.array(0, dtype=np.int32)
            return sample

        anchor_to_gt = self.match(self.anchors, gt_boxes)
        matched_indices = (anchor_to_gt >= 0).nonzero()[0]
        labels[matched_indices] = gt_labels[anchor_to_gt[matched_indices]]

        matched_boxes = gt_boxes[anchor_to_gt[matched_indices]]
        matched_anchors = self.anchors[matched_indices]
        matched_targets = self.encode(matched_anchors, matched_boxes)
        targets[matched_indices] = matched_targets
        sample['fg_num'] = np.array(len(matched_targets), dtype=np.int32)
        return sample
>>>>>>> f4e1436f
<|MERGE_RESOLUTION|>--- conflicted
+++ resolved
@@ -43,11 +43,7 @@
                         generate_sample_bbox, clip_bbox, data_anchor_sampling,
                         satisfy_sample_constraint_coverage, crop_image_sampling,
                         generate_sample_bbox_square, bbox_area_sampling,
-<<<<<<< HEAD
-                        is_poly, bbox_areas)
-=======
-                        is_poly, gaussian_radius, draw_gaussian)
->>>>>>> f4e1436f
+                        is_poly, gaussian_radius, draw_gaussian, bbox_areas)
 
 logger = logging.getLogger(__name__)
 
@@ -1757,7 +1753,6 @@
 
 
 @register_op
-<<<<<<< HEAD
 class TTFTarget(BaseOperator):
     """
     TTFTarget
@@ -1849,7 +1844,8 @@
                                                                 sigma_y)))
         h[h < np.finfo(h.dtype).eps * h.max()] = 0
         return h
-=======
+
+
 class Lighting(BaseOperator):
     """
     Lighting the imagen by eigenvalues and eigenvectors
@@ -2281,5 +2277,4 @@
         matched_targets = self.encode(matched_anchors, matched_boxes)
         targets[matched_indices] = matched_targets
         sample['fg_num'] = np.array(len(matched_targets), dtype=np.int32)
-        return sample
->>>>>>> f4e1436f
+        return sample