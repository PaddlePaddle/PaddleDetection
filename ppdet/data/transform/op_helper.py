# Copyright (c) 2019 PaddlePaddle Authors. All Rights Reserved.
#
# Licensed under the Apache License, Version 2.0 (the "License");
# you may not use this file except in compliance with the License.
# You may obtain a copy of the License at
#
#     http://www.apache.org/licenses/LICENSE-2.0
#
# Unless required by applicable law or agreed to in writing, software
# distributed under the License is distributed on an "AS IS" BASIS,
# WITHOUT WARRANTIES OR CONDITIONS OF ANY KIND, either express or implied.
# See the License for the specific language governing permissions and
# limitations under the License.
# this file contains helper methods for BBOX processing

from __future__ import absolute_import
from __future__ import division
from __future__ import print_function

import numpy as np
import random
import math
import cv2


def meet_emit_constraint(src_bbox, sample_bbox):
    center_x = (src_bbox[2] + src_bbox[0]) / 2
    center_y = (src_bbox[3] + src_bbox[1]) / 2
    if center_x >= sample_bbox[0] and \
            center_x <= sample_bbox[2] and \
            center_y >= sample_bbox[1] and \
            center_y <= sample_bbox[3]:
        return True
    return False


def clip_bbox(src_bbox):
    src_bbox[0] = max(min(src_bbox[0], 1.0), 0.0)
    src_bbox[1] = max(min(src_bbox[1], 1.0), 0.0)
    src_bbox[2] = max(min(src_bbox[2], 1.0), 0.0)
    src_bbox[3] = max(min(src_bbox[3], 1.0), 0.0)
    return src_bbox


def bbox_area(src_bbox):
    if src_bbox[2] < src_bbox[0] or src_bbox[3] < src_bbox[1]:
        return 0.
    else:
        width = src_bbox[2] - src_bbox[0]
        height = src_bbox[3] - src_bbox[1]
        return width * height


def is_overlap(object_bbox, sample_bbox):
    if object_bbox[0] >= sample_bbox[2] or \
       object_bbox[2] <= sample_bbox[0] or \
       object_bbox[1] >= sample_bbox[3] or \
       object_bbox[3] <= sample_bbox[1]:
        return False
    else:
        return True


def filter_and_process(sample_bbox, bboxes, labels, scores=None):
    new_bboxes = []
    new_labels = []
    new_scores = []
    for i in range(len(bboxes)):
        new_bbox = [0, 0, 0, 0]
        obj_bbox = [bboxes[i][0], bboxes[i][1], bboxes[i][2], bboxes[i][3]]
        if not meet_emit_constraint(obj_bbox, sample_bbox):
            continue
        if not is_overlap(obj_bbox, sample_bbox):
            continue
        sample_width = sample_bbox[2] - sample_bbox[0]
        sample_height = sample_bbox[3] - sample_bbox[1]
        new_bbox[0] = (obj_bbox[0] - sample_bbox[0]) / sample_width
        new_bbox[1] = (obj_bbox[1] - sample_bbox[1]) / sample_height
        new_bbox[2] = (obj_bbox[2] - sample_bbox[0]) / sample_width
        new_bbox[3] = (obj_bbox[3] - sample_bbox[1]) / sample_height
        new_bbox = clip_bbox(new_bbox)
        if bbox_area(new_bbox) > 0:
            new_bboxes.append(new_bbox)
            new_labels.append([labels[i][0]])
            if scores is not None:
                new_scores.append([scores[i][0]])
    bboxes = np.array(new_bboxes)
    labels = np.array(new_labels)
    scores = np.array(new_scores)
    return bboxes, labels, scores


def bbox_area_sampling(bboxes, labels, scores, target_size, min_size):
    new_bboxes = []
    new_labels = []
    new_scores = []
    for i, bbox in enumerate(bboxes):
        w = float((bbox[2] - bbox[0]) * target_size)
        h = float((bbox[3] - bbox[1]) * target_size)
        if w * h < float(min_size * min_size):
            continue
        else:
            new_bboxes.append(bbox)
            new_labels.append(labels[i])
            if scores is not None and scores.size != 0:
                new_scores.append(scores[i])
    bboxes = np.array(new_bboxes)
    labels = np.array(new_labels)
    scores = np.array(new_scores)
    return bboxes, labels, scores


def generate_sample_bbox(sampler):
    scale = np.random.uniform(sampler[2], sampler[3])
    aspect_ratio = np.random.uniform(sampler[4], sampler[5])
    aspect_ratio = max(aspect_ratio, (scale**2.0))
    aspect_ratio = min(aspect_ratio, 1 / (scale**2.0))
    bbox_width = scale * (aspect_ratio**0.5)
    bbox_height = scale / (aspect_ratio**0.5)
    xmin_bound = 1 - bbox_width
    ymin_bound = 1 - bbox_height
    xmin = np.random.uniform(0, xmin_bound)
    ymin = np.random.uniform(0, ymin_bound)
    xmax = xmin + bbox_width
    ymax = ymin + bbox_height
    sampled_bbox = [xmin, ymin, xmax, ymax]
    return sampled_bbox


def generate_sample_bbox_square(sampler, image_width, image_height):
    scale = np.random.uniform(sampler[2], sampler[3])
    aspect_ratio = np.random.uniform(sampler[4], sampler[5])
    aspect_ratio = max(aspect_ratio, (scale**2.0))
    aspect_ratio = min(aspect_ratio, 1 / (scale**2.0))
    bbox_width = scale * (aspect_ratio**0.5)
    bbox_height = scale / (aspect_ratio**0.5)
    if image_height < image_width:
        bbox_width = bbox_height * image_height / image_width
    else:
        bbox_height = bbox_width * image_width / image_height
    xmin_bound = 1 - bbox_width
    ymin_bound = 1 - bbox_height
    xmin = np.random.uniform(0, xmin_bound)
    ymin = np.random.uniform(0, ymin_bound)
    xmax = xmin + bbox_width
    ymax = ymin + bbox_height
    sampled_bbox = [xmin, ymin, xmax, ymax]
    return sampled_bbox


def data_anchor_sampling(bbox_labels, image_width, image_height, scale_array,
                         resize_width):
    num_gt = len(bbox_labels)
    # np.random.randint range: [low, high)
    rand_idx = np.random.randint(0, num_gt) if num_gt != 0 else 0

    if num_gt != 0:
        norm_xmin = bbox_labels[rand_idx][0]
        norm_ymin = bbox_labels[rand_idx][1]
        norm_xmax = bbox_labels[rand_idx][2]
        norm_ymax = bbox_labels[rand_idx][3]

        xmin = norm_xmin * image_width
        ymin = norm_ymin * image_height
        wid = image_width * (norm_xmax - norm_xmin)
        hei = image_height * (norm_ymax - norm_ymin)
        range_size = 0

        area = wid * hei
        for scale_ind in range(0, len(scale_array) - 1):
            if area > scale_array[scale_ind] ** 2 and area < \
                    scale_array[scale_ind + 1] ** 2:
                range_size = scale_ind + 1
                break

        if area > scale_array[len(scale_array) - 2]**2:
            range_size = len(scale_array) - 2

        scale_choose = 0.0
        if range_size == 0:
            rand_idx_size = 0
        else:
            # np.random.randint range: [low, high)
            rng_rand_size = np.random.randint(0, range_size + 1)
            rand_idx_size = rng_rand_size % (range_size + 1)

        if rand_idx_size == range_size:
            min_resize_val = scale_array[rand_idx_size] / 2.0
            max_resize_val = min(2.0 * scale_array[rand_idx_size],
                                 2 * math.sqrt(wid * hei))
            scale_choose = random.uniform(min_resize_val, max_resize_val)
        else:
            min_resize_val = scale_array[rand_idx_size] / 2.0
            max_resize_val = 2.0 * scale_array[rand_idx_size]
            scale_choose = random.uniform(min_resize_val, max_resize_val)

        sample_bbox_size = wid * resize_width / scale_choose

        w_off_orig = 0.0
        h_off_orig = 0.0
        if sample_bbox_size < max(image_height, image_width):
            if wid <= sample_bbox_size:
                w_off_orig = np.random.uniform(xmin + wid - sample_bbox_size,
                                               xmin)
            else:
                w_off_orig = np.random.uniform(xmin,
                                               xmin + wid - sample_bbox_size)

            if hei <= sample_bbox_size:
                h_off_orig = np.random.uniform(ymin + hei - sample_bbox_size,
                                               ymin)
            else:
                h_off_orig = np.random.uniform(ymin,
                                               ymin + hei - sample_bbox_size)

        else:
            w_off_orig = np.random.uniform(image_width - sample_bbox_size, 0.0)
            h_off_orig = np.random.uniform(image_height - sample_bbox_size, 0.0)

        w_off_orig = math.floor(w_off_orig)
        h_off_orig = math.floor(h_off_orig)

        # Figure out top left coordinates.
        w_off = float(w_off_orig / image_width)
        h_off = float(h_off_orig / image_height)

        sampled_bbox = [
            w_off, h_off, w_off + float(sample_bbox_size / image_width),
            h_off + float(sample_bbox_size / image_height)
        ]
        return sampled_bbox
    else:
        return 0


def jaccard_overlap(sample_bbox, object_bbox):
    if sample_bbox[0] >= object_bbox[2] or \
        sample_bbox[2] <= object_bbox[0] or \
        sample_bbox[1] >= object_bbox[3] or \
        sample_bbox[3] <= object_bbox[1]:
        return 0
    intersect_xmin = max(sample_bbox[0], object_bbox[0])
    intersect_ymin = max(sample_bbox[1], object_bbox[1])
    intersect_xmax = min(sample_bbox[2], object_bbox[2])
    intersect_ymax = min(sample_bbox[3], object_bbox[3])
    intersect_size = (intersect_xmax - intersect_xmin) * (
        intersect_ymax - intersect_ymin)
    sample_bbox_size = bbox_area(sample_bbox)
    object_bbox_size = bbox_area(object_bbox)
    overlap = intersect_size / (
        sample_bbox_size + object_bbox_size - intersect_size)
    return overlap


def intersect_bbox(bbox1, bbox2):
    if bbox2[0] > bbox1[2] or bbox2[2] < bbox1[0] or \
        bbox2[1] > bbox1[3] or bbox2[3] < bbox1[1]:
        intersection_box = [0.0, 0.0, 0.0, 0.0]
    else:
        intersection_box = [
            max(bbox1[0], bbox2[0]), max(bbox1[1], bbox2[1]),
            min(bbox1[2], bbox2[2]), min(bbox1[3], bbox2[3])
        ]
    return intersection_box


def bbox_coverage(bbox1, bbox2):
    inter_box = intersect_bbox(bbox1, bbox2)
    intersect_size = bbox_area(inter_box)

    if intersect_size > 0:
        bbox1_size = bbox_area(bbox1)
        return intersect_size / bbox1_size
    else:
        return 0.


def satisfy_sample_constraint(sampler,
                              sample_bbox,
                              gt_bboxes,
                              satisfy_all=False):
    if sampler[6] == 0 and sampler[7] == 0:
        return True
    satisfied = []
    for i in range(len(gt_bboxes)):
        object_bbox = [
            gt_bboxes[i][0], gt_bboxes[i][1], gt_bboxes[i][2], gt_bboxes[i][3]
        ]
        overlap = jaccard_overlap(sample_bbox, object_bbox)
        if sampler[6] != 0 and \
                overlap < sampler[6]:
            satisfied.append(False)
            continue
        if sampler[7] != 0 and \
                overlap > sampler[7]:
            satisfied.append(False)
            continue
        satisfied.append(True)
        if not satisfy_all:
            return True

    if satisfy_all:
        return np.all(satisfied)
    else:
        return False


def satisfy_sample_constraint_coverage(sampler, sample_bbox, gt_bboxes):
    if sampler[6] == 0 and sampler[7] == 0:
        has_jaccard_overlap = False
    else:
        has_jaccard_overlap = True
    if sampler[8] == 0 and sampler[9] == 0:
        has_object_coverage = False
    else:
        has_object_coverage = True

    if not has_jaccard_overlap and not has_object_coverage:
        return True
    found = False
    for i in range(len(gt_bboxes)):
        object_bbox = [
            gt_bboxes[i][0], gt_bboxes[i][1], gt_bboxes[i][2], gt_bboxes[i][3]
        ]
        if has_jaccard_overlap:
            overlap = jaccard_overlap(sample_bbox, object_bbox)
            if sampler[6] != 0 and \
                    overlap < sampler[6]:
                continue
            if sampler[7] != 0 and \
                    overlap > sampler[7]:
                continue
            found = True
        if has_object_coverage:
            object_coverage = bbox_coverage(object_bbox, sample_bbox)
            if sampler[8] != 0 and \
                    object_coverage < sampler[8]:
                continue
            if sampler[9] != 0 and \
                    object_coverage > sampler[9]:
                continue
            found = True
        if found:
            return True
    return found


def crop_image_sampling(img, sample_bbox, image_width, image_height,
                        target_size):
    # no clipping here
    xmin = int(sample_bbox[0] * image_width)
    xmax = int(sample_bbox[2] * image_width)
    ymin = int(sample_bbox[1] * image_height)
    ymax = int(sample_bbox[3] * image_height)

    w_off = xmin
    h_off = ymin
    width = xmax - xmin
    height = ymax - ymin
    cross_xmin = max(0.0, float(w_off))
    cross_ymin = max(0.0, float(h_off))
    cross_xmax = min(float(w_off + width - 1.0), float(image_width))
    cross_ymax = min(float(h_off + height - 1.0), float(image_height))
    cross_width = cross_xmax - cross_xmin
    cross_height = cross_ymax - cross_ymin

    roi_xmin = 0 if w_off >= 0 else abs(w_off)
    roi_ymin = 0 if h_off >= 0 else abs(h_off)
    roi_width = cross_width
    roi_height = cross_height

    roi_y1 = int(roi_ymin)
    roi_y2 = int(roi_ymin + roi_height)
    roi_x1 = int(roi_xmin)
    roi_x2 = int(roi_xmin + roi_width)

    cross_y1 = int(cross_ymin)
    cross_y2 = int(cross_ymin + cross_height)
    cross_x1 = int(cross_xmin)
    cross_x2 = int(cross_xmin + cross_width)

    sample_img = np.zeros((height, width, 3))
    sample_img[roi_y1: roi_y2, roi_x1: roi_x2] = \
        img[cross_y1: cross_y2, cross_x1: cross_x2]

    sample_img = cv2.resize(
        sample_img, (target_size, target_size), interpolation=cv2.INTER_AREA)

    return sample_img


<<<<<<< HEAD
def gaussian_radius(bbox_size, min_overlap):
    height, width = bbox_size

    a1 = 1
    b1 = (height + width)
    c1 = width * height * (1 - min_overlap) / (1 + min_overlap)
    sq1 = np.sqrt(b1**2 - 4 * a1 * c1)
    radius1 = (b1 - sq1) / (2 * a1)

    a2 = 4
    b2 = 2 * (height + width)
    c2 = (1 - min_overlap) * width * height
    sq2 = np.sqrt(b2**2 - 4 * a2 * c2)
    radius2 = (b2 - sq2) / (2 * a2)

    a3 = 4 * min_overlap
    b3 = -2 * min_overlap * (height + width)
    c3 = (min_overlap - 1) * width * height
    sq3 = np.sqrt(b3**2 - 4 * a3 * c3)
    radius3 = (b3 + sq3) / (2 * a3)
    return min(radius1, radius2, radius3)


def draw_gaussian(heatmap, center, radius, k=1, delte=6):
    diameter = 2 * radius + 1
    gaussian = gaussian2D((diameter, diameter), sigma=diameter / delte)

    x, y = center

    height, width = heatmap.shape[0:2]

    left, right = min(x, radius), min(width - x, radius + 1)
    top, bottom = min(y, radius), min(height - y, radius + 1)

    masked_heatmap = heatmap[y - top:y + bottom, x - left:x + right]
    masked_gaussian = gaussian[radius - top:radius + bottom, radius - left:
                               radius + right]
    np.maximum(masked_heatmap, masked_gaussian * k, out=masked_heatmap)


def gaussian2D(shape, sigma=1):
    m, n = [(ss - 1.) / 2. for ss in shape]
    y, x = np.ogrid[-m:m + 1, -n:n + 1]

    h = np.exp(-(x * x + y * y) / (2 * sigma * sigma))
    h[h < np.finfo(h.dtype).eps * h.max()] = 0
    return h
=======
def is_poly(segm):
    assert isinstance(segm, (list, dict)), \
        "Invalid segm type: {}".format(type(segm))
    return isinstance(segm, list)
>>>>>>> eb475f5c
<|MERGE_RESOLUTION|>--- conflicted
+++ resolved
@@ -389,7 +389,12 @@
     return sample_img
 
 
-<<<<<<< HEAD
+def is_poly(segm):
+    assert isinstance(segm, (list, dict)), \
+        "Invalid segm type: {}".format(type(segm))
+    return isinstance(segm, list)
+
+
 def gaussian_radius(bbox_size, min_overlap):
     height, width = bbox_size
 
@@ -436,10 +441,4 @@
 
     h = np.exp(-(x * x + y * y) / (2 * sigma * sigma))
     h[h < np.finfo(h.dtype).eps * h.max()] = 0
-    return h
-=======
-def is_poly(segm):
-    assert isinstance(segm, (list, dict)), \
-        "Invalid segm type: {}".format(type(segm))
-    return isinstance(segm, list)
->>>>>>> eb475f5c
+    return h