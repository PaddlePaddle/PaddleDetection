# Copyright (c) 2019 PaddlePaddle Authors. All Rights Reserved.
#
# Licensed under the Apache License, Version 2.0 (the "License");
# you may not use this file except in compliance with the License.
# You may obtain a copy of the License at
#
#     http://www.apache.org/licenses/LICENSE-2.0
#
# Unless required by applicable law or agreed to in writing, software
# distributed under the License is distributed on an "AS IS" BASIS,
# WITHOUT WARRANTIES OR CONDITIONS OF ANY KIND, either express or implied.
# See the License for the specific language governing permissions and
# limitations under the License.

from __future__ import absolute_import
from __future__ import division
from __future__ import print_function

import logging
import numpy as np
import os
import time

import paddle.fluid as fluid

from .voc_eval import bbox_eval as voc_bbox_eval
from .post_process import mstest_box_post_process, mstest_mask_post_process, box_flip

__all__ = ['parse_fetches', 'eval_run', 'eval_results', 'json_eval_results']

logger = logging.getLogger(__name__)


def parse_fetches(fetches, prog=None, extra_keys=None):
    """
    Parse fetch variable infos from model fetches,
    values for fetch_list and keys for stat
    """
    keys, values = [], []
    cls = []
    for k, v in fetches.items():
        if hasattr(v, 'name'):
            keys.append(k)
            #v.persistable = True
            values.append(v.name)
        else:
            cls.append(v)

    if prog is not None and extra_keys is not None:
        for k in extra_keys:
            try:
                v = fluid.framework._get_var(k, prog)
                keys.append(k)
                values.append(v.name)
            except Exception:
                pass

    return keys, values, cls


def length2lod(length_lod):
    offset_lod = [0]
    for i in length_lod:
        offset_lod.append(offset_lod[-1] + i)
    return [offset_lod]


def get_sub_feed(input, place):
    new_dict = {}
    res_feed = {}
    key_name = ['bbox', 'im_info', 'im_id', 'im_shape', 'bbox_flip']
    for k in key_name:
        if k in input.keys():
            new_dict[k] = input[k]
    for k in input.keys():
        if 'image' in k:
            new_dict[k] = input[k]
    for k, v in new_dict.items():
        data_t = fluid.LoDTensor()
        data_t.set(v[0], place)
        if 'bbox' in k:
            lod = length2lod(v[1][0])
            data_t.set_lod(lod)
        res_feed[k] = data_t
    return res_feed


def clean_res(result, keep_name_list):
    clean_result = {}
    for k in result.keys():
        if k in keep_name_list:
            clean_result[k] = result[k]
    result.clear()
    return clean_result


def eval_run(exe,
             compile_program,
             loader,
             keys,
             values,
             cls,
             cfg=None,
             sub_prog=None,
             sub_keys=None,
             sub_values=None,
             resolution=None):
    """
    Run evaluation program, return program outputs.
    """
    iter_id = 0
    results = []
    if len(cls) != 0:
        values = []
        for i in range(len(cls)):
            _, accum_map = cls[i].get_map_var()
            cls[i].reset(exe)
            values.append(accum_map)

    images_num = 0
    start_time = time.time()
    has_bbox = 'bbox' in keys

    try:
        loader.start()
        while True:
            outs = exe.run(compile_program,
                           fetch_list=values,
                           return_numpy=False)
            res = {
                k: (np.array(v), v.recursive_sequence_lengths())
                for k, v in zip(keys, outs)
            }
            #print('res bbox: ', res['bbox'])
            multi_scale_test = getattr(cfg, 'MultiScaleTEST', None)
            mask_multi_scale_test = multi_scale_test and 'Mask' in cfg.architecture

            if multi_scale_test:
                post_res = mstest_box_post_process(res, multi_scale_test,
                                                   cfg.num_classes)
                res.update(post_res)
            if mask_multi_scale_test:
                place = fluid.CUDAPlace(0) if cfg.use_gpu else fluid.CPUPlace()
                sub_feed = get_sub_feed(res, place)
                sub_prog_outs = exe.run(sub_prog,
                                        feed=sub_feed,
                                        fetch_list=sub_values,
                                        return_numpy=False)
                sub_prog_res = {
                    k: (np.array(v), v.recursive_sequence_lengths())
                    for k, v in zip(sub_keys, sub_prog_outs)
                }
                post_res = mstest_mask_post_process(sub_prog_res, cfg)
                res.update(post_res)
            if multi_scale_test:
                res = clean_res(
                    res, ['im_info', 'bbox', 'im_id', 'im_shape', 'mask'])
            if 'mask' in res:
                from ppdet.utils.post_process import mask_encode
                res['mask'] = mask_encode(res, resolution)
            post_config = getattr(cfg, 'PostProcess', None)
            if 'Corner' in cfg.architecture and post_config is not None:
                from ppdet.utils.post_process import corner_post_process
                corner_post_process(res, post_config, cfg.num_classes)
            results.append(res)
            if iter_id % 100 == 0:
                logger.info('Test iter {}'.format(iter_id))
            iter_id += 1
<<<<<<< HEAD
            images_num += len(res['bbox'][1][0]) if has_bbox and res['bbox'][
                1] else 1
=======
            if len(res['bbox'][1]) == 0:
                has_bbox = False
            images_num += len(res['bbox'][1][0]) if has_bbox else 1
>>>>>>> f4e1436f
    except (StopIteration, fluid.core.EOFException):
        loader.reset()
    logger.info('Test finish iter {}'.format(iter_id))

    end_time = time.time()
    fps = images_num / (end_time - start_time)
    if has_bbox:
        logger.info('Total number of images: {}, inference time: {} fps.'.
                    format(images_num, fps))
    else:
        logger.info('Total iteration: {}, inference time: {} batch/s.'.format(
            images_num, fps))

    return results


def eval_results(results,
                 metric,
                 num_classes,
                 resolution=None,
                 is_bbox_normalized=False,
                 output_directory=None,
                 map_type='11point',
                 dataset=None,
                 save_only=False):
    """Evaluation for evaluation program results"""
    box_ap_stats = []
    if metric == 'COCO':
        from ppdet.utils.coco_eval import proposal_eval, bbox_eval, mask_eval
        anno_file = dataset.get_anno()
        with_background = dataset.with_background
        if 'proposal' in results[0]:
            output = 'proposal.json'
            if output_directory:
                output = os.path.join(output_directory, 'proposal.json')
            proposal_eval(results, anno_file, output)
        if 'bbox' in results[0]:
            output = 'bbox.json'
            if output_directory:
                output = os.path.join(output_directory, 'bbox.json')

            box_ap_stats = bbox_eval(
                results,
                anno_file,
                output,
                with_background,
                is_bbox_normalized=is_bbox_normalized,
                save_only=save_only)

        if 'mask' in results[0]:
            output = 'mask.json'
            if output_directory:
                output = os.path.join(output_directory, 'mask.json')
            mask_eval(
                results, anno_file, output, resolution, save_only=save_only)
    else:
        if 'accum_map' in results[-1]:
            res = np.mean(results[-1]['accum_map'][0])
            logger.info('mAP: {:.2f}'.format(res * 100.))
            box_ap_stats.append(res * 100.)
        elif 'bbox' in results[0]:
            box_ap = voc_bbox_eval(
                results,
                num_classes,
                is_bbox_normalized=is_bbox_normalized,
                map_type=map_type)
            box_ap_stats.append(box_ap)
    return box_ap_stats


def json_eval_results(metric, json_directory=None, dataset=None):
    """
    cocoapi eval with already exists proposal.json, bbox.json or mask.json
    """
    assert metric == 'COCO'
    from ppdet.utils.coco_eval import cocoapi_eval
    anno_file = dataset.get_anno()
    json_file_list = ['proposal.json', 'bbox.json', 'mask.json']
    if json_directory:
        assert os.path.exists(
            json_directory), "The json directory:{} does not exist".format(
                json_directory)
        for k, v in enumerate(json_file_list):
            json_file_list[k] = os.path.join(str(json_directory), v)

    coco_eval_style = ['proposal', 'bbox', 'segm']
    for i, v_json in enumerate(json_file_list):
        if os.path.exists(v_json):
            cocoapi_eval(v_json, coco_eval_style[i], anno_file=anno_file)
        else:
            logger.info("{} not exists!".format(v_json))<|MERGE_RESOLUTION|>--- conflicted
+++ resolved
@@ -162,18 +162,15 @@
             if 'Corner' in cfg.architecture and post_config is not None:
                 from ppdet.utils.post_process import corner_post_process
                 corner_post_process(res, post_config, cfg.num_classes)
+            if 'TTFNet' in cfg.architecture:
+                res['bbox'][1].append([len(res['bbox'][0])])
             results.append(res)
             if iter_id % 100 == 0:
                 logger.info('Test iter {}'.format(iter_id))
             iter_id += 1
-<<<<<<< HEAD
-            images_num += len(res['bbox'][1][0]) if has_bbox and res['bbox'][
-                1] else 1
-=======
             if len(res['bbox'][1]) == 0:
                 has_bbox = False
             images_num += len(res['bbox'][1][0]) if has_bbox else 1
->>>>>>> f4e1436f
     except (StopIteration, fluid.core.EOFException):
         loader.reset()
     logger.info('Test finish iter {}'.format(iter_id))
