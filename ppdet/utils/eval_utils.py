from __future__ import absolute_import
from __future__ import division
from __future__ import print_function

import os
import sys
import json
from ppdet.py_op.post_process import get_det_res, get_seg_res
import logging
logger = logging.getLogger(__name__)


def json_eval_results(metric, json_directory=None, dataset=None):
    """
    cocoapi eval with already exists proposal.json, bbox.json or mask.json
    """
    assert metric == 'COCO'
    from ppdet.utils.coco_eval import cocoapi_eval
    anno_file = dataset.get_anno()
    json_file_list = ['proposal.json', 'bbox.json', 'mask.json']
    if json_directory:
        assert os.path.exists(
            json_directory), "The json directory:{} does not exist".format(
                json_directory)
        for k, v in enumerate(json_file_list):
            json_file_list[k] = os.path.join(str(json_directory), v)

    coco_eval_style = ['proposal', 'bbox', 'segm']
    for i, v_json in enumerate(json_file_list):
        if os.path.exists(v_json):
            cocoapi_eval(v_json, coco_eval_style[i], anno_file=anno_file)
        else:
            logger.info("{} not exists!".format(v_json))


<<<<<<< HEAD
def get_infer_results(outs_res, eval_type, catid, mask_resolution=None):
=======
def get_infer_results(outs_res, eval_type, catid, im_info):
>>>>>>> a8b1d8d7
    """
    Get result at the stage of inference.
    The output format is dictionary containing bbox or mask result.

    For example, bbox result is a list and each element contains
    image_id, category_id, bbox and score. 
    """
    if outs_res is None or len(outs_res) == 0:
        raise ValueError(
            'The number of valid detection result if zero. Please use reasonable model and check input data.'
        )
    infer_res = {}

<<<<<<< HEAD
    for i, outs in enumerate(outs_res):
        im_id = outs['im_id']
        im_shape = outs['im_shape']
        scale_factor = outs['scale_factor']
        print(outs)

        if 'bbox' in eval_type:
            box_res = []
            box_res += get_det_res(outs['bbox'].numpy(),
                                   outs['bbox_num'].numpy(), im_id, catid)
            infer_res['bbox'] = box_res

        if 'mask' in eval_type:
            seg_res = []
            # mask post process
            mask = mask_post_process(outs['bbox'].numpy(),
                                     outs['bbox_num'].numpy(),
                                     outs['mask'].numpy(), im_shape,
                                     scale_factor[0], mask_resolution)
            seg_res += get_seg_res(mask, outs['bbox_num'].numpy(), im_id, catid)
            infer_res['mask'] = seg_res
=======
    if 'bbox' in eval_type:
        box_res = []
        for i, outs in enumerate(outs_res):
            im_ids = im_info[i][2]
            box_res += get_det_res(outs['bbox'], outs['bbox_num'], im_ids,
                                   catid)
        infer_res['bbox'] = box_res

    if 'mask' in eval_type:
        seg_res = []
        # mask post process
        for i, outs in enumerate(outs_res):
            im_shape = im_info[i][0]
            scale_factor = im_info[i][1]
            im_ids = im_info[i][2]
            mask = outs['mask']
            seg_res += get_seg_res(mask, outs['bbox_num'], im_ids, catid)
        infer_res['mask'] = seg_res
>>>>>>> a8b1d8d7

    return infer_res


def eval_results(res, metric, dataset):
    """
    Evalute the inference result
    """
    eval_res = []
    if metric == 'COCO':
        from ppdet.utils.coco_eval import cocoapi_eval

        if 'bbox' in res:
            with open("bbox.json", 'w') as f:
                json.dump(res['bbox'], f)
                logger.info('The bbox result is saved to bbox.json.')

            bbox_stats = cocoapi_eval(
                'bbox.json', 'bbox', anno_file=dataset.get_anno())
            eval_res.append(bbox_stats)
            sys.stdout.flush()
        if 'mask' in res:
            with open("mask.json", 'w') as f:
                json.dump(res['mask'], f)
                logger.info('The mask result is saved to mask.json.')

            seg_stats = cocoapi_eval(
                'mask.json', 'segm', anno_file=dataset.get_anno())
            eval_res.append(seg_stats)
            sys.stdout.flush()
    elif metric == 'VOC':
        from ppdet.utils.voc_eval import bbox_eval

        bbox_stats = bbox_eval(res, 21)
    else:
        raise NotImplemented("Only COCO metric is supported now.")

    return eval_res<|MERGE_RESOLUTION|>--- conflicted
+++ resolved
@@ -33,11 +33,7 @@
             logger.info("{} not exists!".format(v_json))
 
 
-<<<<<<< HEAD
-def get_infer_results(outs_res, eval_type, catid, mask_resolution=None):
-=======
-def get_infer_results(outs_res, eval_type, catid, im_info):
->>>>>>> a8b1d8d7
+def get_infer_results(outs_res, eval_type, catid):
     """
     Get result at the stage of inference.
     The output format is dictionary containing bbox or mask result.
@@ -51,12 +47,10 @@
         )
     infer_res = {}
 
-<<<<<<< HEAD
     for i, outs in enumerate(outs_res):
         im_id = outs['im_id']
         im_shape = outs['im_shape']
         scale_factor = outs['scale_factor']
-        print(outs)
 
         if 'bbox' in eval_type:
             box_res = []
@@ -67,32 +61,9 @@
         if 'mask' in eval_type:
             seg_res = []
             # mask post process
-            mask = mask_post_process(outs['bbox'].numpy(),
-                                     outs['bbox_num'].numpy(),
-                                     outs['mask'].numpy(), im_shape,
-                                     scale_factor[0], mask_resolution)
-            seg_res += get_seg_res(mask, outs['bbox_num'].numpy(), im_id, catid)
+            seg_res += get_seg_res(outs['mask'], outs['bbox_num'].numpy(),
+                                   im_id, catid)
             infer_res['mask'] = seg_res
-=======
-    if 'bbox' in eval_type:
-        box_res = []
-        for i, outs in enumerate(outs_res):
-            im_ids = im_info[i][2]
-            box_res += get_det_res(outs['bbox'], outs['bbox_num'], im_ids,
-                                   catid)
-        infer_res['bbox'] = box_res
-
-    if 'mask' in eval_type:
-        seg_res = []
-        # mask post process
-        for i, outs in enumerate(outs_res):
-            im_shape = im_info[i][0]
-            scale_factor = im_info[i][1]
-            im_ids = im_info[i][2]
-            mask = outs['mask']
-            seg_res += get_seg_res(mask, outs['bbox_num'], im_ids, catid)
-        infer_res['mask'] = seg_res
->>>>>>> a8b1d8d7
 
     return infer_res
 
