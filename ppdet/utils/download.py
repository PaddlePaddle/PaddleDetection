#   Copyright (c) 2019 PaddlePaddle Authors. All Rights Reserved.
#
# Licensed under the Apache License, Version 2.0 (the "License");
# you may not use this file except in compliance with the License.
# You may obtain a copy of the License at
#
#     http://www.apache.org/licenses/LICENSE-2.0
#
# Unless required by applicable law or agreed to in writing, software
# distributed under the License is distributed on an "AS IS" BASIS,
# WITHOUT WARRANTIES OR CONDITIONS OF ANY KIND, either express or implied.
# See the License for the specific language governing permissions and
# limitations under the License.

from __future__ import absolute_import
from __future__ import division
from __future__ import print_function

import os
import os.path as osp
import sys
import yaml
import time
import shutil
import requests
import tqdm
import hashlib
import base64
import binascii
import tarfile
import zipfile

from paddle.utils.download import _get_unique_endpoints
from ppdet.core.workspace import BASE_KEY
from .logger import setup_logger
from .voc_utils import create_list

logger = setup_logger(__name__)

__all__ = [
    'get_weights_path', 'get_dataset_path', 'get_config_path',
    'download_dataset', 'create_voc_list'
]

WEIGHTS_HOME = osp.expanduser("~/.cache/paddle/weights")
DATASET_HOME = osp.expanduser("~/.cache/paddle/dataset")
CONFIGS_HOME = osp.expanduser("~/.cache/paddle/configs")

# dict of {dataset_name: (download_info, sub_dirs)}
# download info: [(url, md5sum)]
DATASETS = {
    'coco': ([
        (
            'http://images.cocodataset.org/zips/train2017.zip',
            'cced6f7f71b7629ddf16f17bbcfab6b2', ),
        (
            'http://images.cocodataset.org/zips/val2017.zip',
            '442b8da7639aecaf257c1dceb8ba8c80', ),
        (
            'http://images.cocodataset.org/annotations/annotations_trainval2017.zip',
            'f4bbac642086de4f52a3fdda2de5fa2c', ),
    ], ["annotations", "train2017", "val2017"]),
    'voc': ([
        (
            'http://host.robots.ox.ac.uk/pascal/VOC/voc2012/VOCtrainval_11-May-2012.tar',
            '6cd6e144f989b92b3379bac3b3de84fd', ),
        (
            'http://host.robots.ox.ac.uk/pascal/VOC/voc2007/VOCtrainval_06-Nov-2007.tar',
            'c52e279531787c972589f7e41ab4ae64', ),
        (
            'http://host.robots.ox.ac.uk/pascal/VOC/voc2007/VOCtest_06-Nov-2007.tar',
            'b6e924de25625d8de591ea690078ad9f', ),
        (
            'https://paddledet.bj.bcebos.com/data/label_list.txt',
            '5ae5d62183cfb6f6d3ac109359d06a1b', ),
    ], ["VOCdevkit/VOC2012", "VOCdevkit/VOC2007"]),
    'wider_face': ([
        (
            'https://dataset.bj.bcebos.com/wider_face/WIDER_train.zip',
            '3fedf70df600953d25982bcd13d91ba2', ),
        (
            'https://dataset.bj.bcebos.com/wider_face/WIDER_val.zip',
            'dfa7d7e790efa35df3788964cf0bbaea', ),
        (
            'https://dataset.bj.bcebos.com/wider_face/wider_face_split.zip',
            'a4a898d6193db4b9ef3260a68bad0dc7', ),
    ], ["WIDER_train", "WIDER_val", "wider_face_split"]),
    'fruit': ([(
        'https://dataset.bj.bcebos.com/PaddleDetection_demo/fruit.tar',
        'baa8806617a54ccf3685fa7153388ae6', ), ],
              ['Annotations', 'JPEGImages']),
    'roadsign_voc': ([(
        'https://paddlemodels.bj.bcebos.com/object_detection/roadsign_voc.tar',
        '8d629c0f880dd8b48de9aeff44bf1f3e', ), ], ['annotations', 'images']),
    'roadsign_coco': ([(
        'https://paddlemodels.bj.bcebos.com/object_detection/roadsign_coco.tar',
        '49ce5a9b5ad0d6266163cd01de4b018e', ), ], ['annotations', 'images']),
    'spine_coco': ([(
        'https://paddledet.bj.bcebos.com/data/spine_coco.tar',
        '7ed69ae73f842cd2a8cf4f58dc3c5535', ), ], ['annotations', 'images']),
    'mot': (),
    'objects365': ()
}

DOWNLOAD_RETRY_LIMIT = 3

PPDET_WEIGHTS_DOWNLOAD_URL_PREFIX = 'https://paddledet.bj.bcebos.com/'


def parse_url(url):
    url = url.replace("ppdet://", PPDET_WEIGHTS_DOWNLOAD_URL_PREFIX)
    return url


def get_weights_path(url):
    """Get weights path from WEIGHTS_HOME, if not exists,
    download it from url.
    """
    url = parse_url(url)
    path, _ = get_path(url, WEIGHTS_HOME)
    return path


def get_config_path(url):
    """Get weights path from CONFIGS_HOME, if not exists,
    download it from url.
    """
    url = parse_url(url)
    path = map_path(url, CONFIGS_HOME, path_depth=2)
    if os.path.isfile(path):
        return path

    # config file not found, try download
    # 1. clear configs directory
    if osp.isdir(CONFIGS_HOME):
        shutil.rmtree(CONFIGS_HOME)

    # 2. get url
    try:
        from ppdet import __version__ as version
    except ImportError:
        version = None

    cfg_url = "ppdet://configs/{}/configs.tar".format(version) \
                if version else "ppdet://configs/configs.tar"
    cfg_url = parse_url(cfg_url)

    # 3. download and decompress
    cfg_fullname = _download_dist(cfg_url, osp.dirname(CONFIGS_HOME))
    _decompress_dist(cfg_fullname)

    # 4. check config file existing
    if os.path.isfile(path):
        return path
    else:
        logger.error("Get config {} failed after download, please contact us on " \
            "https://github.com/PaddlePaddle/PaddleDetection/issues".format(path))
        sys.exit(1)


def get_dataset_path(path, annotation, image_dir):
    """
    If path exists, return path.
    Otherwise, get dataset path from DATASET_HOME, if not exists,
    download it.
    """
    if _dataset_exists(path, annotation, image_dir):
        return path

    logger.info("Dataset {} is not valid for reason above, try searching {} or "
                "downloading dataset...".format(
                    osp.realpath(path), DATASET_HOME))

    data_name = os.path.split(path.strip().lower())[-1]
    for name, dataset in DATASETS.items():
        if data_name == name:
            logger.debug("Parse dataset_dir {} as dataset "
                         "{}".format(path, name))
            if name == 'objects365':
                raise NotImplementedError(
                    "Dataset {} is not valid for download automatically. "
                    "Please apply and download the dataset from "
                    "https://www.objects365.org/download.html".format(name))
            data_dir = osp.join(DATASET_HOME, name)

            if name == 'mot':
                if osp.exists(path) or osp.exists(data_dir):
                    return data_dir
                else:
                    raise NotImplementedError(
                        "Dataset {} is not valid for download automatically. "
                        "Please apply and download the dataset following docs/tutorials/PrepareMOTDataSet.md".
                        format(name))

            # For voc, only check dir VOCdevkit/VOC2012, VOCdevkit/VOC2007
            if name in ['voc', 'fruit', 'roadsign_voc']:
                exists = True
                for sub_dir in dataset[1]:
                    check_dir = osp.join(data_dir, sub_dir)
                    if osp.exists(check_dir):
                        logger.info("Found {}".format(check_dir))
                    else:
                        exists = False
                if exists:
                    return data_dir

            # voc exist is checked above, voc is not exist here
            check_exist = name != 'voc' and name != 'fruit' and name != 'roadsign_voc'
            for url, md5sum in dataset[0]:
                get_path(url, data_dir, md5sum, check_exist)

            # voc should create list after download
            if name == 'voc':
                create_voc_list(data_dir)
            return data_dir

    # not match any dataset in DATASETS
    raise ValueError(
        "Dataset {} is not valid and cannot parse dataset type "
        "'{}' for automaticly downloading, which only supports "
        "'voc' , 'coco', 'wider_face', 'fruit', 'roadsign_voc' and 'mot' currently".
        format(path, osp.split(path)[-1]))


def create_voc_list(data_dir, devkit_subdir='VOCdevkit'):
    logger.debug("Create voc file list...")
    devkit_dir = osp.join(data_dir, devkit_subdir)
    years = ['2007', '2012']

    # NOTE: since using auto download VOC
    # dataset, VOC default label list should be used, 
    # do not generate label_list.txt here. For default
    # label, see ../data/source/voc.py
    create_list(devkit_dir, years, data_dir)
    logger.debug("Create voc file list finished")


def map_path(url, root_dir, path_depth=1):
    # parse path after download to decompress under root_dir
    assert path_depth > 0, "path_depth should be a positive integer"
    dirname = url
    for _ in range(path_depth):
        dirname = osp.dirname(dirname)
    fpath = osp.relpath(url, dirname)

    zip_formats = ['.zip', '.tar', '.gz']
    for zip_format in zip_formats:
        fpath = fpath.replace(zip_format, '')
    return osp.join(root_dir, fpath)


def get_path(url, root_dir, md5sum=None, check_exist=True):
    """ Download from given url to root_dir.
    if file or directory specified by url is exists under
    root_dir, return the path directly, otherwise download
    from url and decompress it, return the path.

    url (str): download url
    root_dir (str): root dir for downloading, it should be
                    WEIGHTS_HOME or DATASET_HOME
    md5sum (str): md5 sum of download package
    """
    # parse path after download to decompress under root_dir
    fullpath = map_path(url, root_dir)

    # For same zip file, decompressed directory name different
    # from zip file name, rename by following map
    decompress_name_map = {
        "VOCtrainval_11-May-2012": "VOCdevkit/VOC2012",
        "VOCtrainval_06-Nov-2007": "VOCdevkit/VOC2007",
        "VOCtest_06-Nov-2007": "VOCdevkit/VOC2007",
        "annotations_trainval": "annotations"
    }
    for k, v in decompress_name_map.items():
        if fullpath.find(k) >= 0:
            fullpath = osp.join(osp.split(fullpath)[0], v)

    if osp.exists(fullpath) and check_exist:
        if not osp.isfile(fullpath) or \
                _check_exist_file_md5(fullpath, md5sum, url):
            logger.debug("Found {}".format(fullpath))
            return fullpath, True
        else:
            os.remove(fullpath)

    fullname = _download_dist(url, root_dir, md5sum)

    # new weights format which postfix is 'pdparams' not
    # need to decompress
    if osp.splitext(fullname)[-1] not in ['.pdparams', '.yml']:
        _decompress_dist(fullname)

    return fullpath, False


def download_dataset(path, dataset=None):
    if dataset not in DATASETS.keys():
        logger.error("Unknown dataset {}, it should be "
                     "{}".format(dataset, DATASETS.keys()))
        return
    dataset_info = DATASETS[dataset][0]
    for info in dataset_info:
        get_path(info[0], path, info[1], False)
    logger.debug("Download dataset {} finished.".format(dataset))


def _dataset_exists(path, annotation, image_dir):
    """
    Check if user define dataset exists
    """
    if not osp.exists(path):
        logger.warning("Config dataset_dir {} is not exits, "
                       "dataset config is not valid".format(path))
        return False

    if annotation:
        annotation_path = osp.join(path, annotation)
        if not osp.isfile(annotation_path):
            logger.warning("Config annotation {} is not a "
                           "file, dataset config is not "
                           "valid".format(annotation_path))
            return False
    if image_dir:
        image_path = osp.join(path, image_dir)
        if not osp.isdir(image_path):
            logger.warning("Config image_dir {} is not a "
                           "directory, dataset config is not "
                           "valid".format(image_path))
            return False
    return True


def _download(url, path, md5sum=None):
    """
    Download from url, save to path.

    url (str): download url
    path (str): download to given path
    """
    if not osp.exists(path):
        os.makedirs(path)

    fname = osp.split(url)[-1]
    fullname = osp.join(path, fname)
    retry_cnt = 0

    while not (osp.exists(fullname) and _check_exist_file_md5(fullname, md5sum,
                                                              url)):
        if retry_cnt < DOWNLOAD_RETRY_LIMIT:
            retry_cnt += 1
        else:
            raise RuntimeError("Download from {} failed. "
                               "Retry limit reached".format(url))

        logger.info("Downloading {} from {}".format(fname, url))

        # NOTE: windows path join may incur \, which is invalid in url
        if sys.platform == "win32":
            url = url.replace('\\', '/')

        req = requests.get(url, stream=True)
        if req.status_code != 200:
            raise RuntimeError("Downloading from {} failed with code "
                               "{}!".format(url, req.status_code))

        # For protecting download interupted, download to
        # tmp_fullname firstly, move tmp_fullname to fullname
        # after download finished
        tmp_fullname = fullname + "_tmp"
        total_size = req.headers.get('content-length')
        with open(tmp_fullname, 'wb') as f:
            if total_size:
                for chunk in tqdm.tqdm(
                        req.iter_content(chunk_size=1024),
                        total=(int(total_size) + 1023) // 1024,
                        unit='KB'):
                    f.write(chunk)
            else:
                for chunk in req.iter_content(chunk_size=1024):
                    if chunk:
                        f.write(chunk)
        shutil.move(tmp_fullname, fullname)
        return fullname


def _download_dist(url, path, md5sum=None):
    env = os.environ
    if 'PADDLE_TRAINERS_NUM' in env and 'PADDLE_TRAINER_ID' in env:
        trainer_id = int(env['PADDLE_TRAINER_ID'])
        num_trainers = int(env['PADDLE_TRAINERS_NUM'])
        if num_trainers <= 1:
            return _download(url, path, md5sum)
        else:
            fname = osp.split(url)[-1]
            fullname = osp.join(path, fname)
            lock_path = fullname + '.download.lock'

            if not osp.isdir(path):
                os.makedirs(path)

            if not osp.exists(fullname):
                from paddle.distributed import ParallelEnv
                unique_endpoints = _get_unique_endpoints(ParallelEnv()
                                                         .trainer_endpoints[:])
                with open(lock_path, 'w'):  # touch    
                    os.utime(lock_path, None)
                if ParallelEnv().current_endpoint in unique_endpoints:
                    _download(url, path, md5sum)
                    os.remove(lock_path)
                else:
                    while os.path.exists(lock_path):
<<<<<<< HEAD
                        time.sleep(0.5)
=======
                        time.sleep(1)
>>>>>>> f03283c4
            return fullname
    else:
        return _download(url, path, md5sum)


def _check_exist_file_md5(filename, md5sum, url):
    # if md5sum is None, and file to check is weights file, 
    # read md5um from url and check, else check md5sum directly
    return _md5check_from_url(filename, url) if md5sum is None \
            and filename.endswith('pdparams') \
            else _md5check(filename, md5sum)


def _md5check_from_url(filename, url):
    # For weights in bcebos URLs, MD5 value is contained
    # in request header as 'content_md5'
    req = requests.get(url, stream=True)
    content_md5 = req.headers.get('content-md5')
    req.close()
    if not content_md5 or _md5check(
            filename,
            binascii.hexlify(base64.b64decode(content_md5.strip('"'))).decode(
            )):
        return True
    else:
        return False


def _md5check(fullname, md5sum=None):
    if md5sum is None:
        return True

    logger.debug("File {} md5 checking...".format(fullname))
    md5 = hashlib.md5()
    with open(fullname, 'rb') as f:
        for chunk in iter(lambda: f.read(4096), b""):
            md5.update(chunk)
    calc_md5sum = md5.hexdigest()

    if calc_md5sum != md5sum:
        logger.warning("File {} md5 check failed, {}(calc) != "
                       "{}(base)".format(fullname, calc_md5sum, md5sum))
        return False
    return True


def _decompress(fname):
    """
    Decompress for zip and tar file
    """
    logger.info("Decompressing {}...".format(fname))

    # For protecting decompressing interupted,
    # decompress to fpath_tmp directory firstly, if decompress
    # successed, move decompress files to fpath and delete
    # fpath_tmp and remove download compress file.
    fpath = osp.split(fname)[0]
    fpath_tmp = osp.join(fpath, 'tmp')
    if osp.isdir(fpath_tmp):
        shutil.rmtree(fpath_tmp)
        os.makedirs(fpath_tmp)

    if fname.find('tar') >= 0:
        with tarfile.open(fname) as tf:
            tf.extractall(path=fpath_tmp)
    elif fname.find('zip') >= 0:
        with zipfile.ZipFile(fname) as zf:
            zf.extractall(path=fpath_tmp)
    elif fname.find('.txt') >= 0:
        return
    else:
        raise TypeError("Unsupport compress file type {}".format(fname))

    for f in os.listdir(fpath_tmp):
        src_dir = osp.join(fpath_tmp, f)
        dst_dir = osp.join(fpath, f)
        _move_and_merge_tree(src_dir, dst_dir)

    shutil.rmtree(fpath_tmp)
    os.remove(fname)


def _decompress_dist(fname):
    env = os.environ
    if 'PADDLE_TRAINERS_NUM' in env and 'PADDLE_TRAINER_ID' in env:
        trainer_id = int(env['PADDLE_TRAINER_ID'])
        num_trainers = int(env['PADDLE_TRAINERS_NUM'])
        if num_trainers <= 1:
            _decompress(fname)
        else:
            lock_path = fname + '.decompress.lock'
            from paddle.distributed import ParallelEnv
            unique_endpoints = _get_unique_endpoints(ParallelEnv()
                                                     .trainer_endpoints[:])
<<<<<<< HEAD
            # NOTE(dkp): _decompress_dist always performed after
            # _download_dist, in _download_dist sub-trainers is waiting
            # for download lock file release with sleeping, if decompress
            # prograss is very fast and finished with in the sleeping gap
            # time, e.g in tiny dataset such as coco_ce, spine_coco, main
            # trainer may finish decompress and release lock file, so we
            # only craete lock file in main trainer and all sub-trainer
            # wait 1s for main trainer to create lock file, for 1s is
            # twice as sleeping gap, this waiting time can keep all
            # trainer pipeline in order
            # **change this if you have more elegent methods**
            if ParallelEnv().current_endpoint in unique_endpoints:
                with open(lock_path, 'w'):  # touch    
                    os.utime(lock_path, None)
                _decompress(fname)
                os.remove(lock_path)
            else:
                time.sleep(1)
                while os.path.exists(lock_path):
                    time.sleep(0.5)
=======
            with open(lock_path, 'w'):  # touch    
                os.utime(lock_path, None)
            if ParallelEnv().current_endpoint in unique_endpoints:
                _decompress(fname)
                os.remove(lock_path)
            else:
                while os.path.exists(lock_path):
                    time.sleep(1)
>>>>>>> f03283c4
    else:
        _decompress(fname)


def _move_and_merge_tree(src, dst):
    """
    Move src directory to dst, if dst is already exists,
    merge src to dst
    """
    if not osp.exists(dst):
        shutil.move(src, dst)
    elif osp.isfile(src):
        shutil.move(src, dst)
    else:
        for fp in os.listdir(src):
            src_fp = osp.join(src, fp)
            dst_fp = osp.join(dst, fp)
            if osp.isdir(src_fp):
                if osp.isdir(dst_fp):
                    _move_and_merge_tree(src_fp, dst_fp)
                else:
                    shutil.move(src_fp, dst_fp)
            elif osp.isfile(src_fp) and \
                    not osp.isfile(dst_fp):
                shutil.move(src_fp, dst_fp)<|MERGE_RESOLUTION|>--- conflicted
+++ resolved
@@ -409,11 +409,7 @@
                     os.remove(lock_path)
                 else:
                     while os.path.exists(lock_path):
-<<<<<<< HEAD
                         time.sleep(0.5)
-=======
-                        time.sleep(1)
->>>>>>> f03283c4
             return fullname
     else:
         return _download(url, path, md5sum)
@@ -508,7 +504,6 @@
             from paddle.distributed import ParallelEnv
             unique_endpoints = _get_unique_endpoints(ParallelEnv()
                                                      .trainer_endpoints[:])
-<<<<<<< HEAD
             # NOTE(dkp): _decompress_dist always performed after
             # _download_dist, in _download_dist sub-trainers is waiting
             # for download lock file release with sleeping, if decompress
@@ -529,16 +524,6 @@
                 time.sleep(1)
                 while os.path.exists(lock_path):
                     time.sleep(0.5)
-=======
-            with open(lock_path, 'w'):  # touch    
-                os.utime(lock_path, None)
-            if ParallelEnv().current_endpoint in unique_endpoints:
-                _decompress(fname)
-                os.remove(lock_path)
-            else:
-                while os.path.exists(lock_path):
-                    time.sleep(1)
->>>>>>> f03283c4
     else:
         _decompress(fname)
 
