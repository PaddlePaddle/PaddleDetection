--- conflicted
+++ resolved
@@ -298,11 +298,7 @@
                 nodes="1"
                 if [ ${#gpu} -le 2 ];then  # train with cpu or single gpu
                     cmd="${python} ${run_train} LearningRate.base_lr=0.0001 log_iter=1 ${set_use_gpu} ${set_save_model} ${set_epoch} ${set_pretrain} ${set_batchsize} ${set_filename} ${set_shuffle} ${set_amp_level} ${set_enable_ce} ${set_autocast} ${set_to_static} ${set_train_params1}"
-<<<<<<< HEAD
-                elif [ ${#ips} -le 15 ];then  # train with multi-gpu
-=======
                 elif [ ${#ips} -le 15 ];then  # train with multi-gpus
->>>>>>> 3f3fb78c
                     cmd="${python} -m paddle.distributed.launch --devices=${gpu} ${run_train} log_iter=1 ${set_use_gpu} ${set_save_model} ${set_epoch} ${set_pretrain} ${set_batchsize} ${set_filename} ${set_shuffle} ${set_amp_level} ${set_enable_ce} ${set_autocast} ${set_to_static} ${set_train_params1}"
                 else     # train with multi-machine
                     IFS=","
