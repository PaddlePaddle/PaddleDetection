--- conflicted
+++ resolved
@@ -18,10 +18,7 @@
 from numbers import Integral
 
 import paddle
-<<<<<<< HEAD
-=======
 import paddle.nn as nn
->>>>>>> 8dfbd86a
 from paddle import ParamAttr
 from paddle import to_tensor
 from paddle.nn import Conv2D, BatchNorm2D, GroupNorm
