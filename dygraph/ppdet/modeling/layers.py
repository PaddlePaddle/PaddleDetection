--- conflicted
+++ resolved
@@ -315,15 +315,12 @@
 
         origin_shape = paddle.concat(origin_shape_list)
 
-<<<<<<< HEAD
         # [N, C*4]
         bbox = paddle.concat(roi)
         bbox = delta2bbox(bbox_pred, bbox, self.prior_box_var)
         scores = cls_prob[:, :-1]
 
         # [N*C, 4]
-        #bbox = paddle.reshape(bbox, [-1, 4])
-        #bbox = clip_bbox(bbox, origin_shape)
 
         bbox_num_class = bbox.shape[1] // 4
         bbox = paddle.reshape(bbox, [-1, bbox_num_class, 4])
@@ -331,21 +328,6 @@
         origin_h = paddle.unsqueeze(origin_shape[:, 0], axis=1)
         origin_w = paddle.unsqueeze(origin_shape[:, 1], axis=1)
         zeros = paddle.zeros_like(origin_h)
-=======
-        bbox = roi / scale
-        prior_box_var = [i / self.var_weight for i in self.prior_box_var]
-        bbox = ops.box_coder(
-            prior_box=bbox,
-            prior_box_var=prior_box_var,
-            target_box=bbox_pred,
-            code_type=self.code_type,
-            box_normalized=self.box_normalized,
-            axis=self.axis)
-        # TODO: Updata box_clip
-        origin_h = paddle.unsqueeze(origin_shape[:, 0] - 1, axis=1)
-        origin_w = paddle.unsqueeze(origin_shape[:, 1] - 1, axis=1)
-        zeros = paddle.zeros(paddle.shape(origin_h), 'float32')
->>>>>>> 9a2651fe
         x1 = paddle.maximum(paddle.minimum(bbox[:, :, 0], origin_w), zeros)
         y1 = paddle.maximum(paddle.minimum(bbox[:, :, 1], origin_h), zeros)
         x2 = paddle.maximum(paddle.minimum(bbox[:, :, 2], origin_w), zeros)
