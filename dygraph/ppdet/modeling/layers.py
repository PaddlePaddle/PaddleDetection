#   Copyright (c) 2020 PaddlePaddle Authors. All Rights Reserved.
#
# Licensed under the Apache License, Version 2.0 (the "License");
# you may not use this file except in compliance with the License.
# You may obtain a copy of the License at
#
#     http://www.apache.org/licenses/LICENSE-2.0
#
# Unless required by applicable law or agreed to in writing, software
# distributed under the License is distributed on an "AS IS" BASIS,
# WITHOUT WARRANTIES OR CONDITIONS OF ANY KIND, either express or implied.
# See the License for the specific language governing permissions and
# limitations under the License.

import math
import six
import numpy as np
from numbers import Integral

import paddle
import paddle.nn as nn
from paddle import ParamAttr
from paddle import to_tensor
from paddle.nn import Conv2D, BatchNorm2D, GroupNorm
import paddle.nn.functional as F
from paddle.nn.initializer import Normal, Constant
from paddle.regularizer import L2Decay

from ppdet.core.workspace import register, serializable
from ppdet.py_op.target import generate_rpn_anchor_target, generate_proposal_target, generate_mask_target
from ppdet.py_op.post_process import bbox_post_process
from . import ops
from paddle.vision.ops import DeformConv2D


def _to_list(l):
    if isinstance(l, (list, tuple)):
        return list(l)
    return [l]


class DeformableConvV2(nn.Layer):
    def __init__(self,
                 in_channels,
                 out_channels,
                 kernel_size,
                 stride=1,
                 padding=0,
                 dilation=1,
                 groups=1,
                 weight_attr=None,
                 bias_attr=None,
                 lr_scale=1,
                 regularizer=None,
                 name=None):
        super(DeformableConvV2, self).__init__()
        self.offset_channel = 2 * kernel_size**2
        self.mask_channel = kernel_size**2

        if lr_scale == 1 and regularizer is None:
            offset_bias_attr = ParamAttr(
                initializer=Constant(0.),
                name='{}._conv_offset.bias'.format(name))
        else:
            offset_bias_attr = ParamAttr(
                initializer=Constant(0.),
                learning_rate=lr_scale,
                regularizer=regularizer,
                name='{}._conv_offset.bias'.format(name))
        self.conv_offset = nn.Conv2D(
            in_channels,
            3 * kernel_size**2,
            kernel_size,
            stride=stride,
            padding=(kernel_size - 1) // 2,
            weight_attr=ParamAttr(
                initializer=Constant(0.0),
                name='{}._conv_offset.weight'.format(name)),
            bias_attr=offset_bias_attr)

        if bias_attr:
            # in FCOS-DCN head, specifically need learning_rate and regularizer
            dcn_bias_attr = ParamAttr(
                name=name + "_bias",
                initializer=Constant(value=0),
                regularizer=L2Decay(0.),
                learning_rate=2.)
        else:
            # in ResNet backbone, do not need bias
            dcn_bias_attr = False
        self.conv_dcn = DeformConv2D(
            in_channels,
            out_channels,
            kernel_size,
            stride=stride,
            padding=(kernel_size - 1) // 2 * dilation,
            dilation=dilation,
            groups=groups,
            weight_attr=weight_attr,
            bias_attr=dcn_bias_attr)

    def forward(self, x):
        offset_mask = self.conv_offset(x)
        offset, mask = paddle.split(
            offset_mask,
            num_or_sections=[self.offset_channel, self.mask_channel],
            axis=1)
        mask = F.sigmoid(mask)
        y = self.conv_dcn(x, offset, mask=mask)
        return y


class ConvNormLayer(nn.Layer):
    def __init__(self,
                 ch_in,
                 ch_out,
                 filter_size,
                 stride,
                 norm_type='bn',
                 norm_groups=32,
                 use_dcn=False,
                 norm_name=None,
                 bias_on=False,
                 lr_scale=1.,
                 name=None):
        super(ConvNormLayer, self).__init__()
        assert norm_type in ['bn', 'sync_bn', 'gn']

        if bias_on:
            bias_attr = ParamAttr(
                name=name + "_bias",
                initializer=Constant(value=0.),
                learning_rate=lr_scale)
        else:
            bias_attr = False

        if not use_dcn:
            self.conv = nn.Conv2D(
                in_channels=ch_in,
                out_channels=ch_out,
                kernel_size=filter_size,
                stride=stride,
                padding=(filter_size - 1) // 2,
                groups=1,
                weight_attr=ParamAttr(
                    name=name + "_weight",
                    initializer=Normal(
                        mean=0., std=0.01),
                    learning_rate=1.),
                bias_attr=bias_attr)
        else:
            # in FCOS-DCN head, specifically need learning_rate and regularizer
            self.conv = DeformableConvV2(
                in_channels=ch_in,
                out_channels=ch_out,
                kernel_size=filter_size,
                stride=stride,
                padding=(filter_size - 1) // 2,
                groups=1,
                weight_attr=ParamAttr(
                    name=name + "_weight",
                    initializer=Normal(
                        mean=0., std=0.01),
                    learning_rate=1.),
                bias_attr=True,
                lr_scale=2.,
                regularizer=L2Decay(0.),
                name=name)

        param_attr = ParamAttr(
            name=norm_name + "_scale",
            learning_rate=1.,
            regularizer=L2Decay(0.))
        bias_attr = ParamAttr(
            name=norm_name + "_offset",
            learning_rate=1.,
            regularizer=L2Decay(0.))
        if norm_type in ['bn', 'sync_bn']:
            self.norm = nn.BatchNorm2D(
                ch_out, weight_attr=param_attr, bias_attr=bias_attr)
        elif norm_type == 'gn':
            self.norm = nn.GroupNorm(
                num_groups=norm_groups,
                num_channels=ch_out,
                weight_attr=param_attr,
                bias_attr=bias_attr)

    def forward(self, inputs):
        out = self.conv(inputs)
        out = self.norm(out)
        return out


@register
@serializable
class AnchorGeneratorRPN(object):
    def __init__(self,
                 anchor_sizes=[32, 64, 128, 256, 512],
                 aspect_ratios=[0.5, 1.0, 2.0],
                 stride=[16.0, 16.0],
                 variance=[1.0, 1.0, 1.0, 1.0],
                 anchor_start_size=None):
        super(AnchorGeneratorRPN, self).__init__()
        self.anchor_sizes = anchor_sizes
        self.aspect_ratios = aspect_ratios
        self.stride = stride
        self.variance = variance
        self.anchor_start_size = anchor_start_size

    def __call__(self, input, level=None):
        anchor_sizes = self.anchor_sizes if (
            level is None or self.anchor_start_size is None) else (
                self.anchor_start_size * 2**level)
        stride = self.stride if (
            level is None or self.anchor_start_size is None) else (
                self.stride[0] * (2.**level), self.stride[1] * (2.**level))
        anchor, var = ops.anchor_generator(
            input=input,
            anchor_sizes=anchor_sizes,
            aspect_ratios=self.aspect_ratios,
            stride=stride,
            variance=self.variance)
        return anchor, var


@register
@serializable
class AnchorTargetGeneratorRPN(object):
    def __init__(self,
                 batch_size_per_im=256,
                 straddle_thresh=0.,
                 fg_fraction=0.5,
                 positive_overlap=0.7,
                 negative_overlap=0.3,
                 use_random=True):
        super(AnchorTargetGeneratorRPN, self).__init__()
        self.batch_size_per_im = batch_size_per_im
        self.straddle_thresh = straddle_thresh
        self.fg_fraction = fg_fraction
        self.positive_overlap = positive_overlap
        self.negative_overlap = negative_overlap
        self.use_random = use_random

    def __call__(self, cls_logits, bbox_pred, anchor_box, gt_boxes, is_crowd,
                 im_info):
        anchor_box = anchor_box.numpy()
        gt_boxes = gt_boxes.numpy()
        is_crowd = is_crowd.numpy()
        im_info = im_info.numpy()
        loc_indexes, score_indexes, tgt_labels, tgt_bboxes, bbox_inside_weights = generate_rpn_anchor_target(
            anchor_box, gt_boxes, is_crowd, im_info, self.straddle_thresh,
            self.batch_size_per_im, self.positive_overlap,
            self.negative_overlap, self.fg_fraction, self.use_random)

        loc_indexes = to_tensor(loc_indexes)
        score_indexes = to_tensor(score_indexes)
        tgt_labels = to_tensor(tgt_labels)
        tgt_bboxes = to_tensor(tgt_bboxes)
        bbox_inside_weights = to_tensor(bbox_inside_weights)

        loc_indexes.stop_gradient = True
        score_indexes.stop_gradient = True
        tgt_labels.stop_gradient = True

        cls_logits = paddle.reshape(x=cls_logits, shape=(-1, ))
        bbox_pred = paddle.reshape(x=bbox_pred, shape=(-1, 4))
        pred_cls_logits = paddle.gather(cls_logits, score_indexes)
        pred_bbox_pred = paddle.gather(bbox_pred, loc_indexes)

        return pred_cls_logits, pred_bbox_pred, tgt_labels, tgt_bboxes, bbox_inside_weights


@register
@serializable
class AnchorGeneratorSSD(object):
    def __init__(self,
                 steps=[8, 16, 32, 64, 100, 300],
                 aspect_ratios=[[2.], [2., 3.], [2., 3.], [2., 3.], [2.], [2.]],
                 min_ratio=15,
                 max_ratio=90,
                 base_size=300,
                 min_sizes=[30.0, 60.0, 111.0, 162.0, 213.0, 264.0],
                 max_sizes=[60.0, 111.0, 162.0, 213.0, 264.0, 315.0],
                 offset=0.5,
                 flip=True,
                 clip=False,
                 min_max_aspect_ratios_order=False):
        self.steps = steps
        self.aspect_ratios = aspect_ratios
        self.min_ratio = min_ratio
        self.max_ratio = max_ratio
        self.base_size = base_size
        self.min_sizes = min_sizes
        self.max_sizes = max_sizes
        self.offset = offset
        self.flip = flip
        self.clip = clip
        self.min_max_aspect_ratios_order = min_max_aspect_ratios_order

        if self.min_sizes == [] and self.max_sizes == []:
            num_layer = len(aspect_ratios)
            step = int(
                math.floor(((self.max_ratio - self.min_ratio)) / (num_layer - 2
                                                                  )))
            for ratio in six.moves.range(self.min_ratio, self.max_ratio + 1,
                                         step):
                self.min_sizes.append(self.base_size * ratio / 100.)
                self.max_sizes.append(self.base_size * (ratio + step) / 100.)
            self.min_sizes = [self.base_size * .10] + self.min_sizes
            self.max_sizes = [self.base_size * .20] + self.max_sizes

        self.num_priors = []
        for aspect_ratio, min_size, max_size in zip(
                aspect_ratios, self.min_sizes, self.max_sizes):
            self.num_priors.append((len(aspect_ratio) * 2 + 1) * len(
                _to_list(min_size)) + len(_to_list(max_size)))

    def __call__(self, inputs, image):
        boxes = []
        for input, min_size, max_size, aspect_ratio, step in zip(
                inputs, self.min_sizes, self.max_sizes, self.aspect_ratios,
                self.steps):
            box, _ = ops.prior_box(
                input=input,
                image=image,
                min_sizes=_to_list(min_size),
                max_sizes=_to_list(max_size),
                aspect_ratios=aspect_ratio,
                flip=self.flip,
                clip=self.clip,
                steps=[step, step],
                offset=self.offset,
                min_max_aspect_ratios_order=self.min_max_aspect_ratios_order)
            boxes.append(paddle.reshape(box, [-1, 4]))
        return boxes


@register
@serializable
class ProposalGenerator(object):
    __append_doc__ = True

    def __init__(self,
                 train_pre_nms_top_n=12000,
                 train_post_nms_top_n=2000,
                 infer_pre_nms_top_n=6000,
                 infer_post_nms_top_n=1000,
                 nms_thresh=.5,
                 min_size=.1,
                 eta=1.):
        super(ProposalGenerator, self).__init__()
        self.train_pre_nms_top_n = train_pre_nms_top_n
        self.train_post_nms_top_n = train_post_nms_top_n
        self.infer_pre_nms_top_n = infer_pre_nms_top_n
        self.infer_post_nms_top_n = infer_post_nms_top_n
        self.nms_thresh = nms_thresh
        self.min_size = min_size
        self.eta = eta

    def __call__(self,
                 scores,
                 bbox_deltas,
                 anchors,
                 variances,
                 im_shape,
                 is_train=False):
        pre_nms_top_n = self.train_pre_nms_top_n if is_train else self.infer_pre_nms_top_n
        post_nms_top_n = self.train_post_nms_top_n if is_train else self.infer_post_nms_top_n
        # TODO delete im_info
        if im_shape.shape[1] > 2:
            import paddle.fluid as fluid
            rpn_rois, rpn_rois_prob, rpn_rois_num = fluid.layers.generate_proposals(
                scores,
                bbox_deltas,
                im_shape,
                anchors,
                variances,
                pre_nms_top_n=pre_nms_top_n,
                post_nms_top_n=post_nms_top_n,
                nms_thresh=self.nms_thresh,
                min_size=self.min_size,
                eta=self.eta,
                return_rois_num=True)
        else:
            rpn_rois, rpn_rois_prob, rpn_rois_num = ops.generate_proposals(
                scores,
                bbox_deltas,
                im_shape,
                anchors,
                variances,
                pre_nms_top_n=pre_nms_top_n,
                post_nms_top_n=post_nms_top_n,
                nms_thresh=self.nms_thresh,
                min_size=self.min_size,
                eta=self.eta,
                return_rois_num=True)
        return rpn_rois, rpn_rois_prob, rpn_rois_num, post_nms_top_n


@register
@serializable
class ProposalTargetGenerator(object):
    __shared__ = ['num_classes']

    def __init__(self,
                 batch_size_per_im=512,
                 fg_fraction=.25,
                 fg_thresh=[.5, ],
                 bg_thresh_hi=[.5, ],
                 bg_thresh_lo=[0., ],
                 bbox_reg_weights=[0.1, 0.1, 0.2, 0.2],
                 num_classes=81,
                 use_random=True,
                 is_cls_agnostic=False):
        super(ProposalTargetGenerator, self).__init__()
        self.batch_size_per_im = batch_size_per_im
        self.fg_fraction = fg_fraction
        self.fg_thresh = fg_thresh
        self.bg_thresh_hi = bg_thresh_hi
        self.bg_thresh_lo = bg_thresh_lo
        self.bbox_reg_weights = bbox_reg_weights
        self.num_classes = num_classes
        self.use_random = use_random
        self.is_cls_agnostic = is_cls_agnostic

    def __call__(self,
                 rpn_rois,
                 rpn_rois_num,
                 gt_classes,
                 is_crowd,
                 gt_boxes,
                 im_info,
                 stage=0,
                 max_overlap=None):
        rpn_rois = rpn_rois.numpy()
        rpn_rois_num = rpn_rois_num.numpy()
        gt_classes = gt_classes.numpy()
        gt_boxes = gt_boxes.numpy()
        is_crowd = is_crowd.numpy()
        im_info = im_info.numpy()
        max_overlap = max_overlap if max_overlap is None else max_overlap.numpy(
        )
        reg_weights = [i / (stage + 1) for i in self.bbox_reg_weights]
        is_cascade = True if stage > 0 else False
        num_classes = 2 if is_cascade else self.num_classes
        outs = generate_proposal_target(
            rpn_rois, rpn_rois_num, gt_classes, is_crowd, gt_boxes, im_info,
            self.batch_size_per_im, self.fg_fraction, self.fg_thresh[stage],
            self.bg_thresh_hi[stage], self.bg_thresh_lo[stage], reg_weights,
            num_classes, self.use_random, self.is_cls_agnostic, is_cascade,
            max_overlap)
        outs = [to_tensor(v) for v in outs]
        for v in outs:
            v.stop_gradient = True
        return outs


@register
@serializable
class MaskTargetGenerator(object):
    __shared__ = ['num_classes', 'mask_resolution']

    def __init__(self, num_classes=81, mask_resolution=14):
        super(MaskTargetGenerator, self).__init__()
        self.num_classes = num_classes
        self.mask_resolution = mask_resolution

    def __call__(self, im_info, gt_classes, is_crowd, gt_segms, rois, rois_num,
                 labels_int32):
        im_info = im_info.numpy()
        gt_classes = gt_classes.numpy()
        is_crowd = is_crowd.numpy()
        gt_segms = gt_segms.numpy()
        rois = rois.numpy()
        rois_num = rois_num.numpy()
        labels_int32 = labels_int32.numpy()
        outs = generate_mask_target(im_info, gt_classes, is_crowd, gt_segms,
                                    rois, rois_num, labels_int32,
                                    self.num_classes, self.mask_resolution)

        outs = [to_tensor(v) for v in outs]
        for v in outs:
            v.stop_gradient = True
        return outs


@register
@serializable
class RCNNBox(object):
    __shared__ = ['num_classes', 'batch_size']

    def __init__(self,
                 num_classes=81,
                 batch_size=1,
                 prior_box_var=[0.1, 0.1, 0.2, 0.2],
                 code_type="decode_center_size",
                 box_normalized=False,
                 axis=1,
                 var_weight=1.):
        super(RCNNBox, self).__init__()
        self.num_classes = num_classes
        self.batch_size = batch_size
        self.prior_box_var = prior_box_var
        self.code_type = code_type
        self.box_normalized = box_normalized
        self.axis = axis
        self.var_weight = var_weight

    def __call__(self, bbox_head_out, rois, im_shape, scale_factor):
        bbox_pred, cls_prob = bbox_head_out
        roi, rois_num = rois
        origin_shape = im_shape / scale_factor
        scale_list = []
        origin_shape_list = []
        for idx in range(self.batch_size):
            scale = scale_factor[idx, :][0]
            rois_num_per_im = rois_num[idx]
            expand_scale = paddle.expand(scale, [rois_num_per_im, 1])
            scale_list.append(expand_scale)
            expand_im_shape = paddle.expand(origin_shape[idx, :],
                                            [rois_num_per_im, 2])
            origin_shape_list.append(expand_im_shape)

        scale = paddle.concat(scale_list)
        origin_shape = paddle.concat(origin_shape_list)

        bbox = roi / scale
        prior_box_var = [i / self.var_weight for i in self.prior_box_var]
        bbox = ops.box_coder(
            prior_box=bbox,
            prior_box_var=prior_box_var,
            target_box=bbox_pred,
            code_type=self.code_type,
            box_normalized=self.box_normalized,
            axis=self.axis)
        # TODO: Updata box_clip
        origin_h = paddle.unsqueeze(origin_shape[:, 0] - 1, axis=1)
        origin_w = paddle.unsqueeze(origin_shape[:, 1] - 1, axis=1)
        zeros = paddle.zeros(paddle.shape(origin_h), 'float32')
        x1 = paddle.maximum(paddle.minimum(bbox[:, :, 0], origin_w), zeros)
        y1 = paddle.maximum(paddle.minimum(bbox[:, :, 1], origin_h), zeros)
        x2 = paddle.maximum(paddle.minimum(bbox[:, :, 2], origin_w), zeros)
        y2 = paddle.maximum(paddle.minimum(bbox[:, :, 3], origin_h), zeros)
        bbox = paddle.stack([x1, y1, x2, y2], axis=-1)

        bboxes = (bbox, rois_num)
        return bboxes, cls_prob


@register
@serializable
class DecodeClipNms(object):
    __shared__ = ['num_classes']

    def __init__(
            self,
            num_classes=81,
            keep_top_k=100,
            score_threshold=0.05,
            nms_threshold=0.5, ):
        super(DecodeClipNms, self).__init__()
        self.num_classes = num_classes
        self.keep_top_k = keep_top_k
        self.score_threshold = score_threshold
        self.nms_threshold = nms_threshold

    def __call__(self, bboxes, bbox_prob, bbox_delta, im_info):
        bboxes_np = (i.numpy() for i in bboxes)
        # bbox, bbox_num
        outs = bbox_post_process(bboxes_np,
                                 bbox_prob.numpy(),
                                 bbox_delta.numpy(),
                                 im_info.numpy(), self.keep_top_k,
                                 self.score_threshold, self.nms_threshold,
                                 self.num_classes)
        outs = [to_tensor(v) for v in outs]
        for v in outs:
            v.stop_gradient = True
        return outs


@register
@serializable
class MultiClassNMS(object):
    def __init__(self,
                 score_threshold=.05,
                 nms_top_k=-1,
                 keep_top_k=100,
                 nms_threshold=.5,
                 normalized=False,
                 nms_eta=1.0,
                 background_label=0,
                 return_rois_num=True):
        super(MultiClassNMS, self).__init__()
        self.score_threshold = score_threshold
        self.nms_top_k = nms_top_k
        self.keep_top_k = keep_top_k
        self.nms_threshold = nms_threshold
        self.normalized = normalized
        self.nms_eta = nms_eta
        self.background_label = background_label
        self.return_rois_num = return_rois_num

    def __call__(self, bboxes, score):
        kwargs = self.__dict__.copy()
        if isinstance(bboxes, tuple):
            bboxes, bbox_num = bboxes
            kwargs.update({'rois_num': bbox_num})
        return ops.multiclass_nms(bboxes, score, **kwargs)


@register
@serializable
class MatrixNMS(object):
    __op__ = ops.matrix_nms
    __append_doc__ = True

    def __init__(self,
                 score_threshold=.05,
                 post_threshold=.05,
                 nms_top_k=-1,
                 keep_top_k=100,
                 use_gaussian=False,
                 gaussian_sigma=2.,
                 normalized=False,
                 background_label=0):
        super(MatrixNMS, self).__init__()
        self.score_threshold = score_threshold
        self.post_threshold = post_threshold
        self.nms_top_k = nms_top_k
        self.keep_top_k = keep_top_k
        self.normalized = normalized
        self.use_gaussian = use_gaussian
        self.gaussian_sigma = gaussian_sigma
        self.background_label = background_label


@register
@serializable
class YOLOBox(object):
    __shared__ = ['num_classes']

    def __init__(self,
                 num_classes=80,
                 conf_thresh=0.005,
                 downsample_ratio=32,
                 clip_bbox=True,
                 scale_x_y=1.):
        self.num_classes = num_classes
        self.conf_thresh = conf_thresh
        self.downsample_ratio = downsample_ratio
        self.clip_bbox = clip_bbox
        self.scale_x_y = scale_x_y

    def __call__(self,
                 yolo_head_out,
                 anchors,
                 im_shape,
                 scale_factor,
                 var_weight=None):
        boxes_list = []
        scores_list = []
        origin_shape = im_shape / scale_factor
        origin_shape = paddle.cast(origin_shape, 'int32')
        for i, head_out in enumerate(yolo_head_out):
            boxes, scores = ops.yolo_box(head_out, origin_shape, anchors[i],
                                         self.num_classes, self.conf_thresh,
                                         self.downsample_ratio // 2**i,
                                         self.clip_bbox, self.scale_x_y)
            boxes_list.append(boxes)
            scores_list.append(paddle.transpose(scores, perm=[0, 2, 1]))
        yolo_boxes = paddle.concat(boxes_list, axis=1)
        yolo_scores = paddle.concat(scores_list, axis=2)
        return yolo_boxes, yolo_scores


@register
@serializable
class SSDBox(object):
    def __init__(self, is_normalized=True):
        self.is_normalized = is_normalized
        self.norm_delta = float(not self.is_normalized)

    def __call__(self,
                 preds,
                 prior_boxes,
                 im_shape,
                 scale_factor,
                 var_weight=None):
        boxes, scores = preds['boxes'], preds['scores']
        outputs = []
        for box, score, prior_box in zip(boxes, scores, prior_boxes):
            pb_w = prior_box[:, 2] - prior_box[:, 0] + self.norm_delta
            pb_h = prior_box[:, 3] - prior_box[:, 1] + self.norm_delta
            pb_x = prior_box[:, 0] + pb_w * 0.5
            pb_y = prior_box[:, 1] + pb_h * 0.5
            out_x = pb_x + box[:, :, 0] * pb_w * 0.1
            out_y = pb_y + box[:, :, 1] * pb_h * 0.1
            out_w = paddle.exp(box[:, :, 2] * 0.2) * pb_w
            out_h = paddle.exp(box[:, :, 3] * 0.2) * pb_h

            if self.is_normalized:
                h = paddle.unsqueeze(
                    im_shape[:, 0] / scale_factor[:, 0], axis=-1)
                w = paddle.unsqueeze(
                    im_shape[:, 1] / scale_factor[:, 1], axis=-1)
                output = paddle.stack(
                    [(out_x - out_w / 2.) * w, (out_y - out_h / 2.) * h,
                     (out_x + out_w / 2.) * w, (out_y + out_h / 2.) * h],
                    axis=-1)
            else:
                output = paddle.stack(
                    [
                        out_x - out_w / 2., out_y - out_h / 2.,
                        out_x + out_w / 2. - 1., out_y + out_h / 2. - 1.
                    ],
                    axis=-1)
            outputs.append(output)
        boxes = paddle.concat(outputs, axis=1)

        scores = F.softmax(paddle.concat(scores, axis=1))
        scores = paddle.transpose(scores, [0, 2, 1])

        return boxes, scores


@register
@serializable
class AnchorGrid(object):
    """Generate anchor grid

    Args:
        image_size (int or list): input image size, may be a single integer or
            list of [h, w]. Default: 512
        min_level (int): min level of the feature pyramid. Default: 3
        max_level (int): max level of the feature pyramid. Default: 7
        anchor_base_scale: base anchor scale. Default: 4
        num_scales: number of anchor scales. Default: 3
        aspect_ratios: aspect ratios. default: [[1, 1], [1.4, 0.7], [0.7, 1.4]]
    """

    def __init__(self,
                 image_size=512,
                 min_level=3,
                 max_level=7,
                 anchor_base_scale=4,
                 num_scales=3,
                 aspect_ratios=[[1, 1], [1.4, 0.7], [0.7, 1.4]]):
        super(AnchorGrid, self).__init__()
        if isinstance(image_size, Integral):
            self.image_size = [image_size, image_size]
        else:
            self.image_size = image_size
        for dim in self.image_size:
            assert dim % 2 ** max_level == 0, \
                "image size should be multiple of the max level stride"
        self.min_level = min_level
        self.max_level = max_level
        self.anchor_base_scale = anchor_base_scale
        self.num_scales = num_scales
        self.aspect_ratios = aspect_ratios

    @property
    def base_cell(self):
        if not hasattr(self, '_base_cell'):
            self._base_cell = self.make_cell()
        return self._base_cell

    def make_cell(self):
        scales = [2**(i / self.num_scales) for i in range(self.num_scales)]
        scales = np.array(scales)
        ratios = np.array(self.aspect_ratios)
        ws = np.outer(scales, ratios[:, 0]).reshape(-1, 1)
        hs = np.outer(scales, ratios[:, 1]).reshape(-1, 1)
        anchors = np.hstack((-0.5 * ws, -0.5 * hs, 0.5 * ws, 0.5 * hs))
        return anchors

    def make_grid(self, stride):
        cell = self.base_cell * stride * self.anchor_base_scale
        x_steps = np.arange(stride // 2, self.image_size[1], stride)
        y_steps = np.arange(stride // 2, self.image_size[0], stride)
        offset_x, offset_y = np.meshgrid(x_steps, y_steps)
        offset_x = offset_x.flatten()
        offset_y = offset_y.flatten()
        offsets = np.stack((offset_x, offset_y, offset_x, offset_y), axis=-1)
        offsets = offsets[:, np.newaxis, :]
        return (cell + offsets).reshape(-1, 4)

    def generate(self):
        return [
            self.make_grid(2**l)
            for l in range(self.min_level, self.max_level + 1)
        ]

    def __call__(self):
        if not hasattr(self, '_anchor_vars'):
            anchor_vars = []
            helper = LayerHelper('anchor_grid')
            for idx, l in enumerate(range(self.min_level, self.max_level + 1)):
                stride = 2**l
                anchors = self.make_grid(stride)
                var = helper.create_parameter(
                    attr=ParamAttr(name='anchors_{}'.format(idx)),
                    shape=anchors.shape,
                    dtype='float32',
                    stop_gradient=True,
                    default_initializer=NumpyArrayInitializer(anchors))
                anchor_vars.append(var)
                var.persistable = True
            self._anchor_vars = anchor_vars

        return self._anchor_vars


@register
@serializable
class FCOSBox(object):
    __shared__ = ['num_classes', 'batch_size']

    def __init__(self, num_classes=80, batch_size=1):
        super(FCOSBox, self).__init__()
        self.num_classes = num_classes
        self.batch_size = batch_size

    def _merge_hw(self, inputs, ch_type="channel_first"):
        """
        Args:
            inputs (Variables): Feature map whose H and W will be merged into one dimension
            ch_type     (str): channel_first / channel_last
        Return:
            new_shape (Variables): The new shape after h and w merged into one dimension
        """
        shape_ = paddle.shape(inputs)
        bs, ch, hi, wi = shape_[0], shape_[1], shape_[2], shape_[3]
        img_size = hi * wi
        img_size.stop_gradient = True
        if ch_type == "channel_first":
            new_shape = paddle.concat([bs, ch, img_size])
        elif ch_type == "channel_last":
            new_shape = paddle.concat([bs, img_size, ch])
        else:
            raise KeyError("Wrong ch_type %s" % ch_type)
        new_shape.stop_gradient = True
        return new_shape

    def _postprocessing_by_level(self, locations, box_cls, box_reg, box_ctn,
                                 scale_factor):
        """
        Args:
            locations (Variables): anchor points for current layer, [H*W, 2]
            box_cls   (Variables): categories prediction, [N, C, H, W],  C is the number of classes 
            box_reg   (Variables): bounding box prediction, [N, 4, H, W]
            box_ctn   (Variables): centerness prediction, [N, 1, H, W]
            scale_factor   (Variables): [h_scale, w_scale] for input images
        Return:
            box_cls_ch_last  (Variables): score for each category, in [N, C, M]
                C is the number of classes and M is the number of anchor points
            box_reg_decoding (Variables): decoded bounding box, in [N, M, 4]
                last dimension is [x1, y1, x2, y2]
        """
        act_shape_cls = self._merge_hw(box_cls)
        box_cls_ch_last = paddle.reshape(x=box_cls, shape=act_shape_cls)
        box_cls_ch_last = F.sigmoid(box_cls_ch_last)

        act_shape_reg = self._merge_hw(box_reg)
        box_reg_ch_last = paddle.reshape(x=box_reg, shape=act_shape_reg)
        box_reg_ch_last = paddle.transpose(box_reg_ch_last, perm=[0, 2, 1])
        box_reg_decoding = paddle.stack(
            [
                locations[:, 0] - box_reg_ch_last[:, :, 0],
                locations[:, 1] - box_reg_ch_last[:, :, 1],
                locations[:, 0] + box_reg_ch_last[:, :, 2],
                locations[:, 1] + box_reg_ch_last[:, :, 3]
            ],
            axis=1)
        box_reg_decoding = paddle.transpose(box_reg_decoding, perm=[0, 2, 1])

        act_shape_ctn = self._merge_hw(box_ctn)
        box_ctn_ch_last = paddle.reshape(x=box_ctn, shape=act_shape_ctn)
        box_ctn_ch_last = F.sigmoid(box_ctn_ch_last)

        # recover the location to original image
        im_scale = paddle.concat([scale_factor, scale_factor], axis=1)
        box_reg_decoding = box_reg_decoding / im_scale
        box_cls_ch_last = box_cls_ch_last * box_ctn_ch_last
        return box_cls_ch_last, box_reg_decoding

    def __call__(self, locations, cls_logits, bboxes_reg, centerness,
                 scale_factor):
        pred_boxes_ = []
        pred_scores_ = []
        for pts, cls, box, ctn in zip(locations, cls_logits, bboxes_reg,
                                      centerness):
            pred_scores_lvl, pred_boxes_lvl = self._postprocessing_by_level(
                pts, cls, box, ctn, scale_factor)
            pred_boxes_.append(pred_boxes_lvl)
            pred_scores_.append(pred_scores_lvl)
        pred_boxes = paddle.concat(pred_boxes_, axis=1)
        pred_scores = paddle.concat(pred_scores_, axis=2)
        return pred_boxes, pred_scores


@register
<<<<<<< HEAD
class TTFBox(object):
    __shared__ = ['down_ratio']

    def __init__(self, max_per_img=100, score_thresh=0.01, down_ratio=4):
        super(TTFBox, self).__init__()
        self.max_per_img = max_per_img
        self.score_thresh = score_thresh
        self.down_ratio = down_ratio

    def _simple_nms(self, heat, kernel=3):
        pad = (kernel - 1) // 2
        hmax = F.max_pool2d(heat, kernel, stride=1, padding=pad)
        keep = paddle.cast(hmax == heat, 'float32')
        return heat * keep

    def _topk(self, scores):
        k = self.max_per_img
        shape_fm = paddle.shape(scores)
        shape_fm.stop_gradient = True
        cat, height, width = shape_fm[1], shape_fm[2], shape_fm[3]
        # batch size is 1
        scores_r = paddle.reshape(scores, [cat, -1])
        topk_scores, topk_inds = paddle.topk(scores_r, k)
        topk_scores, topk_inds = paddle.topk(scores_r, k)
        topk_ys = topk_inds // width
        topk_xs = topk_inds % width

        topk_score_r = paddle.reshape(topk_scores, [-1])
        topk_score, topk_ind = paddle.topk(topk_score_r, k)
        k_t = paddle.full(paddle.shape(topk_ind), k, dtype='int64')
        topk_clses = paddle.cast(paddle.floor_divide(topk_ind, k_t), 'float32')

        topk_inds = paddle.reshape(topk_inds, [-1])
        topk_ys = paddle.reshape(topk_ys, [-1, 1])
        topk_xs = paddle.reshape(topk_xs, [-1, 1])
        topk_inds = paddle.gather(topk_inds, topk_ind)
        topk_ys = paddle.gather(topk_ys, topk_ind)
        topk_xs = paddle.gather(topk_xs, topk_ind)

        return topk_score, topk_inds, topk_clses, topk_ys, topk_xs

    def __call__(self, hm, wh, im_shape, scale_factor):
        heatmap = F.sigmoid(hm)
        heat = self._simple_nms(heatmap)
        scores, inds, clses, ys, xs = self._topk(heat)
        ys = paddle.cast(ys, 'float32') * self.down_ratio
        xs = paddle.cast(xs, 'float32') * self.down_ratio
        scores = paddle.tensor.unsqueeze(scores, [1])
        clses = paddle.tensor.unsqueeze(clses, [1])

        wh_t = paddle.transpose(wh, [0, 2, 3, 1])
        wh = paddle.reshape(wh_t, [-1, paddle.shape(wh_t)[-1]])
        wh = paddle.gather(wh, inds)

        x1 = xs - wh[:, 0:1]
        y1 = ys - wh[:, 1:2]
        x2 = xs + wh[:, 2:3]
        y2 = ys + wh[:, 3:4]

        bboxes = paddle.concat([x1, y1, x2, y2], axis=1)

        scale_y = scale_factor[:, 0:1]
        scale_x = scale_factor[:, 1:2]
        scale_expand = paddle.concat(
            [scale_x, scale_y, scale_x, scale_y], axis=1)
        boxes_shape = paddle.shape(bboxes)
        boxes_shape.stop_gradient = True
        scale_expand = paddle.expand(scale_expand, shape=boxes_shape)
        bboxes = paddle.divide(bboxes, scale_expand)
        results = paddle.concat([clses, scores, bboxes], axis=1)
        # hack: append result with cls=-1 and score=1. to avoid all scores
        # are less than score_thresh which may cause error in gather.
        fill_r = paddle.to_tensor(np.array([[-1, 1, 0, 0, 0, 0]]))
        fill_r = paddle.cast(fill_r, results.dtype)
        results = paddle.concat([results, fill_r])
        scores = results[:, 1]
        valid_ind = paddle.nonzero(scores > self.score_thresh)
        results = paddle.gather(results, valid_ind)
        return results, paddle.shape(results)[0:1]


=======
@serializable
>>>>>>> 15a94b22
class MaskMatrixNMS(object):
    """
    Matrix NMS for multi-class masks.
    Args:
        update_threshold (float): Updated threshold of categroy score in second time.
        pre_nms_top_n (int): Number of total instance to be kept per image before NMS
        post_nms_top_n (int): Number of total instance to be kept per image after NMS.
        kernel (str):  'linear' or 'gaussian'.
        sigma (float): std in gaussian method.
    Input:
        seg_preds (Variable): shape (n, h, w), segmentation feature maps
        seg_masks (Variable): shape (n, h, w), segmentation feature maps
        cate_labels (Variable): shape (n), mask labels in descending order
        cate_scores (Variable): shape (n), mask scores in descending order
        sum_masks (Variable): a float tensor of the sum of seg_masks
    Returns:
        Variable: cate_scores, tensors of shape (n)
    """

    def __init__(self,
                 update_threshold=0.05,
                 pre_nms_top_n=500,
                 post_nms_top_n=100,
                 kernel='gaussian',
                 sigma=2.0):
        super(MaskMatrixNMS, self).__init__()
        self.update_threshold = update_threshold
        self.pre_nms_top_n = pre_nms_top_n
        self.post_nms_top_n = post_nms_top_n
        self.kernel = kernel
        self.sigma = sigma

    def _sort_score(self, scores, top_num):
        if paddle.shape(scores)[0] > top_num:
            return paddle.topk(scores, top_num)[1]
        else:
            return paddle.argsort(scores, descending=True)

    def __call__(self,
                 seg_preds,
                 seg_masks,
                 cate_labels,
                 cate_scores,
                 sum_masks=None):
        # sort and keep top nms_pre
        sort_inds = self._sort_score(cate_scores, self.pre_nms_top_n)
        seg_masks = paddle.gather(seg_masks, index=sort_inds)
        seg_preds = paddle.gather(seg_preds, index=sort_inds)
        sum_masks = paddle.gather(sum_masks, index=sort_inds)
        cate_scores = paddle.gather(cate_scores, index=sort_inds)
        cate_labels = paddle.gather(cate_labels, index=sort_inds)

        seg_masks = paddle.flatten(seg_masks, start_axis=1, stop_axis=-1)
        # inter.
        inter_matrix = paddle.mm(seg_masks, paddle.transpose(seg_masks, [1, 0]))
        n_samples = paddle.shape(cate_labels)
        # union.
        sum_masks_x = paddle.expand(sum_masks, shape=[n_samples, n_samples])
        # iou.
        iou_matrix = (inter_matrix / (
            sum_masks_x + paddle.transpose(sum_masks_x, [1, 0]) - inter_matrix))
        iou_matrix = paddle.triu(iou_matrix, diagonal=1)
        # label_specific matrix.
        cate_labels_x = paddle.expand(cate_labels, shape=[n_samples, n_samples])
        label_matrix = paddle.cast(
            (cate_labels_x == paddle.transpose(cate_labels_x, [1, 0])),
            'float32')
        label_matrix = paddle.triu(label_matrix, diagonal=1)

        # IoU compensation
        compensate_iou = paddle.max((iou_matrix * label_matrix), axis=0)
        compensate_iou = paddle.expand(
            compensate_iou, shape=[n_samples, n_samples])
        compensate_iou = paddle.transpose(compensate_iou, [1, 0])

        # IoU decay
        decay_iou = iou_matrix * label_matrix

        # matrix nms
        if self.kernel == 'gaussian':
            decay_matrix = paddle.exp(-1 * self.sigma * (decay_iou**2))
            compensate_matrix = paddle.exp(-1 * self.sigma *
                                           (compensate_iou**2))
            decay_coefficient = paddle.min(decay_matrix / compensate_matrix,
                                           axis=0)
        elif self.kernel == 'linear':
            decay_matrix = (1 - decay_iou) / (1 - compensate_iou)
            decay_coefficient = paddle.min(decay_matrix, axis=0)
        else:
            raise NotImplementedError

        # update the score.
        cate_scores = cate_scores * decay_coefficient
        y = paddle.zeros(shape=paddle.shape(cate_scores), dtype='float32')
        keep = paddle.where(cate_scores >= self.update_threshold, cate_scores,
                            y)
        keep = paddle.nonzero(keep)
        keep = paddle.squeeze(keep, axis=[1])
        # Prevent empty and increase fake data
        keep = paddle.concat(
            [keep, paddle.cast(paddle.shape(cate_scores)[0] - 1, 'int64')])

        seg_preds = paddle.gather(seg_preds, index=keep)
        cate_scores = paddle.gather(cate_scores, index=keep)
        cate_labels = paddle.gather(cate_labels, index=keep)

        # sort and keep top_k
        sort_inds = self._sort_score(cate_scores, self.post_nms_top_n)
        seg_preds = paddle.gather(seg_preds, index=sort_inds)
        cate_scores = paddle.gather(cate_scores, index=sort_inds)
        cate_labels = paddle.gather(cate_labels, index=sort_inds)
        return seg_preds, cate_scores, cate_labels<|MERGE_RESOLUTION|>--- conflicted
+++ resolved
@@ -901,7 +901,6 @@
 
 
 @register
-<<<<<<< HEAD
 class TTFBox(object):
     __shared__ = ['down_ratio']
 
@@ -983,9 +982,7 @@
         return results, paddle.shape(results)[0:1]
 
 
-=======
-@serializable
->>>>>>> 15a94b22
+@serializable
 class MaskMatrixNMS(object):
     """
     Matrix NMS for multi-class masks.
