--- conflicted
+++ resolved
@@ -73,12 +73,6 @@
                                including labels, scores and bboxes. The size of
                                bboxes are corresponding to the original image.
         """
-<<<<<<< HEAD
-        if bboxes.shape[0] == 0:
-            self.origin_shape_list = paddle.to_tensor([[0.0, 0.0]])
-            return paddle.to_tensor([[0, 0.0, 0.0, 0.0, 0.0, 0.0]])
-=======
->>>>>>> cfb115b9
 
         origin_shape = paddle.floor(im_shape / scale_factor + 0.5)
 
@@ -163,13 +157,8 @@
         origin_shape = paddle.cast(origin_shape, 'int32')
         # TODO: support bs > 1 and mask output dtype is bool
         pred_result = paddle.zeros(
-<<<<<<< HEAD
-            [num_mask, origin_shape[0][0], origin_shape[0][1]], dtype='bool')
-        if bboxes.sum() == 0:
-=======
             [num_mask, origin_shape[0][0], origin_shape[0][1]], dtype='int32')
         if bboxes.shape[0] == 0:
->>>>>>> cfb115b9
             return pred_result
 
         # TODO: optimize chunk paste
