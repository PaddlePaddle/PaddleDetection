--- conflicted
+++ resolved
@@ -54,11 +54,6 @@
                                including labels, scores and bboxes. The size of
                                bboxes are corresponding to the original image.
         """
-<<<<<<< HEAD
-=======
-        if bboxes.shape[0] == 0:
-            return paddle.zeros(shape=[1, 6])
->>>>>>> 817ff45a
 
         origin_shape = paddle.floor(im_shape / scale_factor + 0.5)
 
