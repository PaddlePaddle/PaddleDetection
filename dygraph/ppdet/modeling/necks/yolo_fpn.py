--- conflicted
+++ resolved
@@ -26,11 +26,13 @@
 
 
 class YoloDetBlock(nn.Layer):
-<<<<<<< HEAD
-    def __init__(self, ch_in, channel, norm_type, freeze_norm=False, name=''):
-=======
-    def __init__(self, ch_in, channel, norm_type, name, data_format='NCHW'):
->>>>>>> 626d2fa1
+    def __init__(self,
+                 ch_in,
+                 channel,
+                 norm_type,
+                 freeze_norm=False,
+                 name='',
+                 data_format='NCHW'):
         super(YoloDetBlock, self).__init__()
         self.ch_in = ch_in
         self.channel = channel
@@ -55,11 +57,8 @@
                     filter_size=filter_size,
                     padding=(filter_size - 1) // 2,
                     norm_type=norm_type,
-<<<<<<< HEAD
                     freeze_norm=freeze_norm,
-=======
                     data_format=data_format,
->>>>>>> 626d2fa1
                     name=name + post_name))
 
         self.tip = ConvBNLayer(
@@ -68,11 +67,8 @@
             filter_size=3,
             padding=1,
             norm_type=norm_type,
-<<<<<<< HEAD
             freeze_norm=freeze_norm,
-=======
             data_format=data_format,
->>>>>>> 626d2fa1
             name=name + '.tip')
 
     def forward(self, inputs):
@@ -231,11 +227,8 @@
     def __init__(self,
                  in_channels=[256, 512, 1024],
                  norm_type='bn',
-<<<<<<< HEAD
-                 freeze_norm=False):
-=======
+                 freeze_norm=False,
                  data_format='NCHW'):
->>>>>>> 626d2fa1
         super(YOLOv3FPN, self).__init__()
         assert len(in_channels) > 0, "in_channels length should > 0"
         self.in_channels = in_channels
@@ -256,11 +249,8 @@
                     in_channel,
                     channel=512 // (2**i),
                     norm_type=norm_type,
-<<<<<<< HEAD
                     freeze_norm=freeze_norm,
-=======
                     data_format=data_format,
->>>>>>> 626d2fa1
                     name=name))
             self.yolo_blocks.append(yolo_block)
             # tip layer output channel doubled
@@ -277,11 +267,8 @@
                         stride=1,
                         padding=0,
                         norm_type=norm_type,
-<<<<<<< HEAD
                         freeze_norm=freeze_norm,
-=======
                         data_format=data_format,
->>>>>>> 626d2fa1
                         name=name))
                 self.routes.append(route)
 
