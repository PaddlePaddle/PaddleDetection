# Copyright (c) 2020 PaddlePaddle Authors. All Rights Reserved.
#
# Licensed under the Apache License, Version 2.0 (the "License");
# you may not use this file except in compliance with the License.
# You may obtain a copy of the License at
#
#     http://www.apache.org/licenses/LICENSE-2.0
#
# Unless required by applicable law or agreed to in writing, software
# distributed under the License is distributed on an "AS IS" BASIS,
# WITHOUT WARRANTIES OR CONDITIONS OF ANY KIND, either express or implied.
# See the License for the specific language governing permissions and
# limitations under the License.

from . import rpn_head
from . import bbox_head
from . import mask_head
from . import yolo_head
from . import roi_extractor
from . import ssd_head
<<<<<<< HEAD
from . import fcos_head
=======
from . import solov2_head
>>>>>>> a633cd0e

from .rpn_head import *
from .bbox_head import *
from .mask_head import *
from .yolo_head import *
from .roi_extractor import *
from .ssd_head import *
<<<<<<< HEAD
from .fcos_head import *
=======
from .solov2_head import *
>>>>>>> a633cd0e
<|MERGE_RESOLUTION|>--- conflicted
+++ resolved
@@ -18,11 +18,8 @@
 from . import yolo_head
 from . import roi_extractor
 from . import ssd_head
-<<<<<<< HEAD
 from . import fcos_head
-=======
 from . import solov2_head
->>>>>>> a633cd0e
 
 from .rpn_head import *
 from .bbox_head import *
@@ -30,8 +27,5 @@
 from .yolo_head import *
 from .roi_extractor import *
 from .ssd_head import *
-<<<<<<< HEAD
 from .fcos_head import *
-=======
-from .solov2_head import *
->>>>>>> a633cd0e
+from .solov2_head import *