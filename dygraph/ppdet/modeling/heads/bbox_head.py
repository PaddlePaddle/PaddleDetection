# Copyright (c) 2020 PaddlePaddle Authors. All Rights Reserved. 
#   
# Licensed under the Apache License, Version 2.0 (the "License");   
# you may not use this file except in compliance with the License.  
# You may obtain a copy of the License at   
#   
#     http://www.apache.org/licenses/LICENSE-2.0    
#   
# Unless required by applicable law or agreed to in writing, software   
# distributed under the License is distributed on an "AS IS" BASIS, 
# WITHOUT WARRANTIES OR CONDITIONS OF ANY KIND, either express or implied.  
# See the License for the specific language governing permissions and   
# limitations under the License.

import paddle
import paddle.nn as nn
import paddle.nn.functional as F
from paddle.nn.initializer import Normal, XavierUniform
from paddle.regularizer import L2Decay

from ppdet.core.workspace import register, create
from ppdet.modeling import ops

from .roi_extractor import RoIAlign
from ..shape_spec import ShapeSpec
from ..bbox_utils import bbox2delta


@register
class TwoFCHead(nn.Layer):
    def __init__(self, in_dim=256, mlp_dim=1024, resolution=7):
        super(TwoFCHead, self).__init__()
        self.in_dim = in_dim
        self.mlp_dim = mlp_dim
        fan = in_dim * resolution * resolution
        lr_factor = 1.
        self.fc6 = nn.Linear(
            in_dim * resolution * resolution,
            mlp_dim,
            weight_attr=paddle.ParamAttr(
                learning_rate=lr_factor,
                initializer=XavierUniform(fan_out=fan)))

        self.fc7 = nn.Linear(
            mlp_dim,
            mlp_dim,
            weight_attr=paddle.ParamAttr(
                learning_rate=lr_factor, initializer=XavierUniform()))

    @classmethod
    def from_config(cls, cfg, input_shape):
        s = input_shape
        s = s[0] if isinstance(s, (list, tuple)) else s
        return {'in_dim': s.channels}

    @property
    def out_shape(self):
        return [ShapeSpec(channels=self.mlp_dim, )]

    def forward(self, rois_feat):
        rois_feat = paddle.flatten(rois_feat, start_axis=1, stop_axis=-1)
        fc6 = self.fc6(rois_feat)
        fc6 = F.relu(fc6)
        fc7 = self.fc7(fc6)
        fc7 = F.relu(fc7)
        return fc7


@register
class BBoxHead(nn.Layer):
<<<<<<< HEAD
    __shared__ = ['num_classes', 'roi_stages']
    __inject__ = ['bbox_feat', 'bbox_loss']
=======
    __shared__ = ['num_classes']
    __inject__ = ['bbox_assigner']
    """
    head (nn.Layer): Extract feature in bbox head
    in_channel (int): Input channel after RoI extractor
    """
>>>>>>> b83aab25

    def __init__(self,
                 head,
                 in_channel,
                 roi_extractor=RoIAlign().__dict__,
                 bbox_assigner='BboxAssigner',
                 with_pool=False,
<<<<<<< HEAD
                 score_stage=[0, 1, 2],
                 delta_stage=[2],
                 bbox_loss=None):
=======
                 num_classes=80,
                 bbox_weight=[10., 10., 5., 5.]):
>>>>>>> b83aab25
        super(BBoxHead, self).__init__()
        self.head = head
        self.roi_extractor = roi_extractor
        if isinstance(roi_extractor, dict):
            self.roi_extractor = RoIAlign(**roi_extractor)
        self.bbox_assigner = bbox_assigner

        self.with_pool = with_pool
<<<<<<< HEAD
        self.score_stage = score_stage
        self.delta_stage = delta_stage
        self.bbox_loss = bbox_loss

        for stage in range(roi_stages):
            score_name = 'bbox_score_{}'.format(stage)
            delta_name = 'bbox_delta_{}'.format(stage)
            lr_factor = 2**stage
            bbox_score = self.add_sublayer(
                score_name,
                nn.Linear(
                    in_feat,
                    1 * self.num_classes,
                    weight_attr=ParamAttr(
                        learning_rate=lr_factor,
                        initializer=Normal(
                            mean=0.0, std=0.01)),
                    bias_attr=ParamAttr(
                        learning_rate=2. * lr_factor, regularizer=L2Decay(0.))))

            bbox_delta = self.add_sublayer(
                delta_name,
                nn.Linear(
                    in_feat,
                    4 * self.delta_dim,
                    weight_attr=ParamAttr(
                        learning_rate=lr_factor,
                        initializer=Normal(
                            mean=0.0, std=0.001)),
                    bias_attr=ParamAttr(
                        learning_rate=2. * lr_factor, regularizer=L2Decay(0.))))
            self.bbox_score_list.append(bbox_score)
            self.bbox_delta_list.append(bbox_delta)

    def forward(self,
                body_feats=None,
                rois=None,
                spatial_scale=None,
                stage=0,
                roi_stage=-1):
        if rois is not None:
            rois_feat, bbox_feat = self.bbox_feat(body_feats, rois,
                                                  spatial_scale, stage)
            self.roi_feat_list[stage] = rois_feat
=======
        self.num_classes = num_classes
        self.bbox_weight = bbox_weight

        lr_factor = 1.
        self.bbox_score = nn.Linear(
            in_channel,
            self.num_classes + 1,
            weight_attr=paddle.ParamAttr(
                learning_rate=lr_factor, initializer=Normal(
                    mean=0.0, std=0.01)))

        self.bbox_delta = nn.Linear(
            in_channel,
            4 * self.num_classes,
            weight_attr=paddle.ParamAttr(
                learning_rate=lr_factor,
                initializer=Normal(
                    mean=0.0, std=0.001)))
        self.assigned_label = None
        self.assigned_rois = None

    @classmethod
    def from_config(cls, cfg, input_shape):
        roi_pooler = cfg['roi_extractor']
        assert isinstance(roi_pooler, dict)
        kwargs = RoIAlign.from_config(cfg, input_shape)
        roi_pooler.update(kwargs)
        kwargs = {'input_shape': input_shape}
        head = create(cfg['head'], **kwargs)
        return {
            'roi_extractor': roi_pooler,
            'head': head,
            'in_channel': head.out_shape[0].channels
        }

    def forward(self, body_feats=None, rois=None, rois_num=None, inputs=None):
        """
        body_feats (list[Tensor]):
        rois (Tensor):
        rois_num (Tensor):
        inputs (dict{Tensor}):
        """
        if self.training:
            rois, rois_num, _, targets = self.bbox_assigner(rois, rois_num,
                                                            inputs)
            self.assigned_rois = (rois, rois_num)
            self.assigned_targets = targets

        rois_feat = self.roi_extractor(body_feats, rois, rois_num)
        bbox_feat = self.head(rois_feat)
        #if self.with_pool:
        if len(bbox_feat.shape) > 2 and bbox_feat.shape[-1] > 1:
            feat = F.adaptive_avg_pool2d(bbox_feat, output_size=1)
            feat = paddle.squeeze(feat, axis=[2, 3])
>>>>>>> b83aab25
        else:
            feat = bbox_feat
        scores = self.bbox_score(feat)
        deltas = self.bbox_delta(feat)

        if self.training:
            loss = self.get_loss(scores, deltas, targets, rois)
            return loss, bbox_feat
        else:
            pred = self.get_prediction(scores, deltas)
            return pred, self.head

    def get_loss(self, scores, deltas, targets, rois):
        """
        scores (Tensor): scores from bbox head outputs
        deltas (Tensor): deltas from bbox head outputs
        targets (list[List[Tensor]]): bbox targets containing tgt_labels, tgt_bboxes and tgt_gt_inds
        rois (List[Tensor]): RoIs generated in each batch
        """
        # TODO: better pass args
        tgt_labels, tgt_bboxes, tgt_gt_inds = targets
        tgt_labels = paddle.concat(tgt_labels) if len(
            tgt_labels) > 1 else tgt_labels[0]
        tgt_labels = tgt_labels.cast('int64')
        tgt_labels.stop_gradient = True
        loss_bbox_cls = F.cross_entropy(
            input=scores, label=tgt_labels, reduction='mean')
        # bbox reg
<<<<<<< HEAD
        if not self.bbox_loss is None:
            loss_bbox_reg = self.bbox_loss(
                x=delta,
                y=target['bbox_targets'],
                inside_weight=target['bbox_inside_weights'],
                outside_weight=target['bbox_outside_weights'],
            )
        else:
            loss_bbox_reg = ops.smooth_l1(
                input=delta,
                label=target['bbox_targets'],
                inside_weight=target['bbox_inside_weights'],
                outside_weight=target['bbox_outside_weights'],
                sigma=1.0)
        loss_bbox_reg = paddle.mean(loss_bbox_reg)
        return loss_bbox_cls, loss_bbox_reg

    def get_loss(self, bbox_head_out, targets):
        loss_bbox = {}
=======

        cls_agnostic_bbox_reg = deltas.shape[1] == 4

        fg_inds = paddle.nonzero(
            paddle.logical_and(tgt_labels >= 0, tgt_labels <
                               self.num_classes)).flatten()

        if cls_agnostic_bbox_reg:
            reg_delta = paddle.gather(deltas, fg_inds)
        else:
            fg_gt_classes = paddle.gather(tgt_labels, fg_inds)

            reg_row_inds = paddle.arange(fg_gt_classes.shape[0]).unsqueeze(1)
            reg_row_inds = paddle.tile(reg_row_inds, [1, 4]).reshape([-1, 1])

            reg_col_inds = 4 * fg_gt_classes.unsqueeze(1) + paddle.arange(4)

            reg_col_inds = reg_col_inds.reshape([-1, 1])
            reg_inds = paddle.concat([reg_row_inds, reg_col_inds], axis=1)

            reg_delta = paddle.gather(deltas, fg_inds)
            reg_delta = paddle.gather_nd(reg_delta, reg_inds).reshape([-1, 4])
        rois = paddle.concat(rois) if len(rois) > 1 else rois[0]
        tgt_bboxes = paddle.concat(tgt_bboxes) if len(
            tgt_bboxes) > 1 else tgt_bboxes[0]

        reg_target = bbox2delta(rois, tgt_bboxes, self.bbox_weight)
        reg_target = paddle.gather(reg_target, fg_inds)
        reg_target.stop_gradient = True

        loss_bbox_reg = paddle.abs(reg_delta - reg_target).sum(
        ) / tgt_labels.shape[0]

>>>>>>> b83aab25
        cls_name = 'loss_bbox_cls'
        reg_name = 'loss_bbox_reg'
        loss_bbox = {}
        loss_bbox[cls_name] = loss_bbox_cls
        loss_bbox[reg_name] = loss_bbox_reg

        return loss_bbox

    def get_prediction(self, score, delta):
        bbox_prob = F.softmax(score)
        return delta, bbox_prob

    def get_head(self, ):
        return self.head

    def get_assigned_targets(self, ):
        return self.assigned_targets

    def get_assigned_rois(self, ):
        return self.assigned_rois<|MERGE_RESOLUTION|>--- conflicted
+++ resolved
@@ -68,17 +68,12 @@
 
 @register
 class BBoxHead(nn.Layer):
-<<<<<<< HEAD
-    __shared__ = ['num_classes', 'roi_stages']
-    __inject__ = ['bbox_feat', 'bbox_loss']
-=======
     __shared__ = ['num_classes']
     __inject__ = ['bbox_assigner']
     """
     head (nn.Layer): Extract feature in bbox head
     in_channel (int): Input channel after RoI extractor
     """
->>>>>>> b83aab25
 
     def __init__(self,
                  head,
@@ -86,14 +81,8 @@
                  roi_extractor=RoIAlign().__dict__,
                  bbox_assigner='BboxAssigner',
                  with_pool=False,
-<<<<<<< HEAD
-                 score_stage=[0, 1, 2],
-                 delta_stage=[2],
-                 bbox_loss=None):
-=======
                  num_classes=80,
                  bbox_weight=[10., 10., 5., 5.]):
->>>>>>> b83aab25
         super(BBoxHead, self).__init__()
         self.head = head
         self.roi_extractor = roi_extractor
@@ -102,52 +91,6 @@
         self.bbox_assigner = bbox_assigner
 
         self.with_pool = with_pool
-<<<<<<< HEAD
-        self.score_stage = score_stage
-        self.delta_stage = delta_stage
-        self.bbox_loss = bbox_loss
-
-        for stage in range(roi_stages):
-            score_name = 'bbox_score_{}'.format(stage)
-            delta_name = 'bbox_delta_{}'.format(stage)
-            lr_factor = 2**stage
-            bbox_score = self.add_sublayer(
-                score_name,
-                nn.Linear(
-                    in_feat,
-                    1 * self.num_classes,
-                    weight_attr=ParamAttr(
-                        learning_rate=lr_factor,
-                        initializer=Normal(
-                            mean=0.0, std=0.01)),
-                    bias_attr=ParamAttr(
-                        learning_rate=2. * lr_factor, regularizer=L2Decay(0.))))
-
-            bbox_delta = self.add_sublayer(
-                delta_name,
-                nn.Linear(
-                    in_feat,
-                    4 * self.delta_dim,
-                    weight_attr=ParamAttr(
-                        learning_rate=lr_factor,
-                        initializer=Normal(
-                            mean=0.0, std=0.001)),
-                    bias_attr=ParamAttr(
-                        learning_rate=2. * lr_factor, regularizer=L2Decay(0.))))
-            self.bbox_score_list.append(bbox_score)
-            self.bbox_delta_list.append(bbox_delta)
-
-    def forward(self,
-                body_feats=None,
-                rois=None,
-                spatial_scale=None,
-                stage=0,
-                roi_stage=-1):
-        if rois is not None:
-            rois_feat, bbox_feat = self.bbox_feat(body_feats, rois,
-                                                  spatial_scale, stage)
-            self.roi_feat_list[stage] = rois_feat
-=======
         self.num_classes = num_classes
         self.bbox_weight = bbox_weight
 
@@ -198,11 +141,9 @@
 
         rois_feat = self.roi_extractor(body_feats, rois, rois_num)
         bbox_feat = self.head(rois_feat)
-        #if self.with_pool:
         if len(bbox_feat.shape) > 2 and bbox_feat.shape[-1] > 1:
             feat = F.adaptive_avg_pool2d(bbox_feat, output_size=1)
             feat = paddle.squeeze(feat, axis=[2, 3])
->>>>>>> b83aab25
         else:
             feat = bbox_feat
         scores = self.bbox_score(feat)
@@ -231,27 +172,6 @@
         loss_bbox_cls = F.cross_entropy(
             input=scores, label=tgt_labels, reduction='mean')
         # bbox reg
-<<<<<<< HEAD
-        if not self.bbox_loss is None:
-            loss_bbox_reg = self.bbox_loss(
-                x=delta,
-                y=target['bbox_targets'],
-                inside_weight=target['bbox_inside_weights'],
-                outside_weight=target['bbox_outside_weights'],
-            )
-        else:
-            loss_bbox_reg = ops.smooth_l1(
-                input=delta,
-                label=target['bbox_targets'],
-                inside_weight=target['bbox_inside_weights'],
-                outside_weight=target['bbox_outside_weights'],
-                sigma=1.0)
-        loss_bbox_reg = paddle.mean(loss_bbox_reg)
-        return loss_bbox_cls, loss_bbox_reg
-
-    def get_loss(self, bbox_head_out, targets):
-        loss_bbox = {}
-=======
 
         cls_agnostic_bbox_reg = deltas.shape[1] == 4
 
@@ -285,7 +205,6 @@
         loss_bbox_reg = paddle.abs(reg_delta - reg_target).sum(
         ) / tgt_labels.shape[0]
 
->>>>>>> b83aab25
         cls_name = 'loss_bbox_cls'
         reg_name = 'loss_bbox_reg'
         loss_bbox = {}
