--- conflicted
+++ resolved
@@ -107,9 +107,6 @@
             deltas.append(rrd)
 
         anchors = self.anchor_generator(rpn_feats)
-<<<<<<< HEAD
-        rois, rois_num = self._gen_proposal(scores, deltas, anchors, inputs)
-=======
 
         # TODO: Fix batch_size > 1 when testing.
         if self.training:
@@ -120,7 +117,6 @@
         rois, rois_num = self._gen_proposal(scores, deltas, anchors, inputs,
                                             batch_size)
 
->>>>>>> cfb115b9
         if self.training:
             loss = self.get_loss(scores, deltas, anchors, inputs)
             return rois, rois_num, loss
