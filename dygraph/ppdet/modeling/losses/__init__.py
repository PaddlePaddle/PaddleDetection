--- conflicted
+++ resolved
@@ -16,18 +16,12 @@
 from . import iou_aware_loss
 from . import iou_loss
 from . import ssd_loss
-<<<<<<< HEAD
 from . import fcos_loss
-=======
 from . import solov2_loss
->>>>>>> a633cd0e
 
 from .yolo_loss import *
 from .iou_aware_loss import *
 from .iou_loss import *
 from .ssd_loss import *
-<<<<<<< HEAD
 from .fcos_loss import *
-=======
-from .solov2_loss import *
->>>>>>> a633cd0e
+from .solov2_loss import *