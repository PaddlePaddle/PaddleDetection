from . import vgg
from . import resnet
from . import darknet
<<<<<<< HEAD
from . import hrnet
=======
from . import mobilenet_v1
from . import mobilenet_v3
>>>>>>> 8dfbd86a

from .vgg import *
from .resnet import *
from .darknet import *
<<<<<<< HEAD
from .hrnet import *
=======
from .mobilenet_v1 import *
from .mobilenet_v3 import *
>>>>>>> 8dfbd86a
<|MERGE_RESOLUTION|>--- conflicted
+++ resolved
@@ -1,19 +1,13 @@
 from . import vgg
 from . import resnet
 from . import darknet
-<<<<<<< HEAD
-from . import hrnet
-=======
 from . import mobilenet_v1
 from . import mobilenet_v3
->>>>>>> 8dfbd86a
+from . import hrnet
 
 from .vgg import *
 from .resnet import *
 from .darknet import *
-<<<<<<< HEAD
-from .hrnet import *
-=======
 from .mobilenet_v1 import *
 from .mobilenet_v3 import *
->>>>>>> 8dfbd86a
+from .hrnet import *