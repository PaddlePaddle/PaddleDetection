# Copyright (c) 2020 PaddlePaddle Authors. All Rights Reserved.
#
# Licensed under the Apache License, Version 2.0 (the "License");
# you may not use this file except in compliance with the License.
# You may obtain a copy of the License at
#
#     http://www.apache.org/licenses/LICENSE-2.0
#
# Unless required by applicable law or agreed to in writing, software
# distributed under the License is distributed on an "AS IS" BASIS,
# WITHOUT WARRANTIES OR CONDITIONS OF ANY KIND, either express or implied.
# See the License for the specific language governing permissions and
# limitations under the License.

import paddle
import paddle.nn as nn
import paddle.nn.functional as F
from paddle import ParamAttr
from paddle.regularizer import L2Decay
from ppdet.core.workspace import register, serializable
from ppdet.modeling.ops import batch_norm
from ..shape_spec import ShapeSpec

__all__ = ['DarkNet', 'ConvBNLayer']


class ConvBNLayer(nn.Layer):
    def __init__(self,
                 ch_in,
                 ch_out,
                 filter_size=3,
                 stride=1,
                 groups=1,
                 padding=0,
                 norm_type='bn',
                 norm_decay=0.,
                 freeze_norm=False,
                 act="leaky",
                 name=None,
                 data_format='NCHW'):
        super(ConvBNLayer, self).__init__()

        self.conv = nn.Conv2D(
            in_channels=ch_in,
            out_channels=ch_out,
            kernel_size=filter_size,
            stride=stride,
            padding=padding,
            groups=groups,
            weight_attr=ParamAttr(name=name + '.conv.weights'),
            data_format=data_format,
            bias_attr=False)
        self.batch_norm = batch_norm(
            ch_out,
            norm_type=norm_type,
            norm_decay=norm_decay,
<<<<<<< HEAD
            freeze_norm=freeze_norm,
            name=name)
=======
            name=name,
            data_format=data_format)
>>>>>>> 626d2fa1
        self.act = act

    def forward(self, inputs):
        out = self.conv(inputs)
        out = self.batch_norm(out)
        if self.act == 'leaky':
            out = F.leaky_relu(out, 0.1)
        return out


class DownSample(nn.Layer):
    def __init__(self,
                 ch_in,
                 ch_out,
                 filter_size=3,
                 stride=2,
                 padding=1,
                 norm_type='bn',
                 norm_decay=0.,
<<<<<<< HEAD
                 freeze_norm=False,
                 name=None):
=======
                 name=None,
                 data_format='NCHW'):
>>>>>>> 626d2fa1

        super(DownSample, self).__init__()

        self.conv_bn_layer = ConvBNLayer(
            ch_in=ch_in,
            ch_out=ch_out,
            filter_size=filter_size,
            stride=stride,
            padding=padding,
            norm_type=norm_type,
            norm_decay=norm_decay,
<<<<<<< HEAD
            freeze_norm=freeze_norm,
=======
            data_format=data_format,
>>>>>>> 626d2fa1
            name=name)
        self.ch_out = ch_out

    def forward(self, inputs):
        out = self.conv_bn_layer(inputs)
        return out


class BasicBlock(nn.Layer):
    def __init__(self,
                 ch_in,
                 ch_out,
                 norm_type='bn',
                 norm_decay=0.,
<<<<<<< HEAD
                 freeze_norm=False,
                 name=None):
=======
                 name=None,
                 data_format='NCHW'):
>>>>>>> 626d2fa1
        super(BasicBlock, self).__init__()

        self.conv1 = ConvBNLayer(
            ch_in=ch_in,
            ch_out=ch_out,
            filter_size=1,
            stride=1,
            padding=0,
            norm_type=norm_type,
            norm_decay=norm_decay,
<<<<<<< HEAD
            freeze_norm=freeze_norm,
=======
            data_format=data_format,
>>>>>>> 626d2fa1
            name=name + '.0')
        self.conv2 = ConvBNLayer(
            ch_in=ch_out,
            ch_out=ch_out * 2,
            filter_size=3,
            stride=1,
            padding=1,
            norm_type=norm_type,
            norm_decay=norm_decay,
<<<<<<< HEAD
            freeze_norm=freeze_norm,
=======
            data_format=data_format,
>>>>>>> 626d2fa1
            name=name + '.1')

    def forward(self, inputs):
        conv1 = self.conv1(inputs)
        conv2 = self.conv2(conv1)
        out = paddle.add(x=inputs, y=conv2)
        return out


class Blocks(nn.Layer):
    def __init__(self,
                 ch_in,
                 ch_out,
                 count,
                 norm_type='bn',
                 norm_decay=0.,
<<<<<<< HEAD
                 freeze_norm=False,
                 name=None):
=======
                 name=None,
                 data_format='NCHW'):
>>>>>>> 626d2fa1
        super(Blocks, self).__init__()

        self.basicblock0 = BasicBlock(
            ch_in,
            ch_out,
            norm_type=norm_type,
            norm_decay=norm_decay,
<<<<<<< HEAD
            freeze_norm=freeze_norm,
=======
            data_format=data_format,
>>>>>>> 626d2fa1
            name=name + '.0')
        self.res_out_list = []
        for i in range(1, count):
            block_name = '{}.{}'.format(name, i)
            res_out = self.add_sublayer(
                block_name,
                BasicBlock(
                    ch_out * 2,
                    ch_out,
                    norm_type=norm_type,
                    norm_decay=norm_decay,
<<<<<<< HEAD
                    freeze_norm=freeze_norm,
=======
                    data_format=data_format,
>>>>>>> 626d2fa1
                    name=block_name))
            self.res_out_list.append(res_out)
        self.ch_out = ch_out

    def forward(self, inputs):
        y = self.basicblock0(inputs)
        for basic_block_i in self.res_out_list:
            y = basic_block_i(y)
        return y


DarkNet_cfg = {53: ([1, 2, 8, 8, 4])}


@register
@serializable
class DarkNet(nn.Layer):
    __shared__ = ['norm_type', 'data_format']

    def __init__(self,
                 depth=53,
                 freeze_at=-1,
                 return_idx=[2, 3, 4],
                 num_stages=5,
                 norm_type='bn',
                 norm_decay=0.,
<<<<<<< HEAD
                 freeze_norm=False):
=======
                 data_format='NCHW'):
>>>>>>> 626d2fa1
        super(DarkNet, self).__init__()
        self.depth = depth
        self.freeze_at = freeze_at
        self.return_idx = return_idx
        self.num_stages = num_stages
        self.stages = DarkNet_cfg[self.depth][0:num_stages]

        self.conv0 = ConvBNLayer(
            ch_in=3,
            ch_out=32,
            filter_size=3,
            stride=1,
            padding=1,
            norm_type=norm_type,
            norm_decay=norm_decay,
<<<<<<< HEAD
            freeze_norm=freeze_norm,
=======
            data_format=data_format,
>>>>>>> 626d2fa1
            name='yolo_input')

        self.downsample0 = DownSample(
            ch_in=32,
            ch_out=32 * 2,
            norm_type=norm_type,
            norm_decay=norm_decay,
<<<<<<< HEAD
            freeze_norm=freeze_norm,
=======
            data_format=data_format,
>>>>>>> 626d2fa1
            name='yolo_input.downsample')

        self._out_channels = []
        self.darknet_conv_block_list = []
        self.downsample_list = []
        ch_in = [64, 128, 256, 512, 1024]
        for i, stage in enumerate(self.stages):
            name = 'stage.{}'.format(i)
            conv_block = self.add_sublayer(
                name,
                Blocks(
                    int(ch_in[i]),
                    32 * (2**i),
                    stage,
                    norm_type=norm_type,
                    norm_decay=norm_decay,
<<<<<<< HEAD
                    freeze_norm=freeze_norm,
=======
                    data_format=data_format,
>>>>>>> 626d2fa1
                    name=name))
            self.darknet_conv_block_list.append(conv_block)
            if i in return_idx:
                self._out_channels.append(64 * (2**i))
        for i in range(num_stages - 1):
            down_name = 'stage.{}.downsample'.format(i)
            downsample = self.add_sublayer(
                down_name,
                DownSample(
                    ch_in=32 * (2**(i + 1)),
                    ch_out=32 * (2**(i + 2)),
                    norm_type=norm_type,
                    norm_decay=norm_decay,
<<<<<<< HEAD
                    freeze_norm=freeze_norm,
=======
                    data_format=data_format,
>>>>>>> 626d2fa1
                    name=down_name))
            self.downsample_list.append(downsample)

    def forward(self, inputs):
        x = inputs['image']

        out = self.conv0(x)
        out = self.downsample0(out)
        blocks = []
        for i, conv_block_i in enumerate(self.darknet_conv_block_list):
            out = conv_block_i(out)
            if i == self.freeze_at:
                out.stop_gradient = True
            if i in self.return_idx:
                blocks.append(out)
            if i < self.num_stages - 1:
                out = self.downsample_list[i](out)
        return blocks

    @property
    def out_shape(self):
        return [ShapeSpec(channels=c) for c in self._out_channels]<|MERGE_RESOLUTION|>--- conflicted
+++ resolved
@@ -54,13 +54,9 @@
             ch_out,
             norm_type=norm_type,
             norm_decay=norm_decay,
-<<<<<<< HEAD
-            freeze_norm=freeze_norm,
-            name=name)
-=======
+            freeze_norm=freeze_norm,
             name=name,
             data_format=data_format)
->>>>>>> 626d2fa1
         self.act = act
 
     def forward(self, inputs):
@@ -80,13 +76,9 @@
                  padding=1,
                  norm_type='bn',
                  norm_decay=0.,
-<<<<<<< HEAD
-                 freeze_norm=False,
-                 name=None):
-=======
-                 name=None,
-                 data_format='NCHW'):
->>>>>>> 626d2fa1
+                 freeze_norm=False,
+                 name=None,
+                 data_format='NCHW'):
 
         super(DownSample, self).__init__()
 
@@ -98,11 +90,8 @@
             padding=padding,
             norm_type=norm_type,
             norm_decay=norm_decay,
-<<<<<<< HEAD
-            freeze_norm=freeze_norm,
-=======
-            data_format=data_format,
->>>>>>> 626d2fa1
+            freeze_norm=freeze_norm,
+            data_format=data_format,
             name=name)
         self.ch_out = ch_out
 
@@ -117,13 +106,9 @@
                  ch_out,
                  norm_type='bn',
                  norm_decay=0.,
-<<<<<<< HEAD
-                 freeze_norm=False,
-                 name=None):
-=======
-                 name=None,
-                 data_format='NCHW'):
->>>>>>> 626d2fa1
+                 freeze_norm=False,
+                 name=None,
+                 data_format='NCHW'):
         super(BasicBlock, self).__init__()
 
         self.conv1 = ConvBNLayer(
@@ -134,11 +119,8 @@
             padding=0,
             norm_type=norm_type,
             norm_decay=norm_decay,
-<<<<<<< HEAD
-            freeze_norm=freeze_norm,
-=======
-            data_format=data_format,
->>>>>>> 626d2fa1
+            freeze_norm=freeze_norm,
+            data_format=data_format,
             name=name + '.0')
         self.conv2 = ConvBNLayer(
             ch_in=ch_out,
@@ -148,11 +130,8 @@
             padding=1,
             norm_type=norm_type,
             norm_decay=norm_decay,
-<<<<<<< HEAD
-            freeze_norm=freeze_norm,
-=======
-            data_format=data_format,
->>>>>>> 626d2fa1
+            freeze_norm=freeze_norm,
+            data_format=data_format,
             name=name + '.1')
 
     def forward(self, inputs):
@@ -169,13 +148,9 @@
                  count,
                  norm_type='bn',
                  norm_decay=0.,
-<<<<<<< HEAD
-                 freeze_norm=False,
-                 name=None):
-=======
-                 name=None,
-                 data_format='NCHW'):
->>>>>>> 626d2fa1
+                 freeze_norm=False,
+                 name=None,
+                 data_format='NCHW'):
         super(Blocks, self).__init__()
 
         self.basicblock0 = BasicBlock(
@@ -183,11 +158,8 @@
             ch_out,
             norm_type=norm_type,
             norm_decay=norm_decay,
-<<<<<<< HEAD
-            freeze_norm=freeze_norm,
-=======
-            data_format=data_format,
->>>>>>> 626d2fa1
+            freeze_norm=freeze_norm,
+            data_format=data_format,
             name=name + '.0')
         self.res_out_list = []
         for i in range(1, count):
@@ -199,11 +171,8 @@
                     ch_out,
                     norm_type=norm_type,
                     norm_decay=norm_decay,
-<<<<<<< HEAD
                     freeze_norm=freeze_norm,
-=======
                     data_format=data_format,
->>>>>>> 626d2fa1
                     name=block_name))
             self.res_out_list.append(res_out)
         self.ch_out = ch_out
@@ -230,11 +199,8 @@
                  num_stages=5,
                  norm_type='bn',
                  norm_decay=0.,
-<<<<<<< HEAD
-                 freeze_norm=False):
-=======
-                 data_format='NCHW'):
->>>>>>> 626d2fa1
+                 freeze_norm=False,
+                 data_format='NCHW'):
         super(DarkNet, self).__init__()
         self.depth = depth
         self.freeze_at = freeze_at
@@ -250,11 +216,8 @@
             padding=1,
             norm_type=norm_type,
             norm_decay=norm_decay,
-<<<<<<< HEAD
-            freeze_norm=freeze_norm,
-=======
-            data_format=data_format,
->>>>>>> 626d2fa1
+            freeze_norm=freeze_norm,
+            data_format=data_format,
             name='yolo_input')
 
         self.downsample0 = DownSample(
@@ -262,11 +225,8 @@
             ch_out=32 * 2,
             norm_type=norm_type,
             norm_decay=norm_decay,
-<<<<<<< HEAD
-            freeze_norm=freeze_norm,
-=======
-            data_format=data_format,
->>>>>>> 626d2fa1
+            freeze_norm=freeze_norm,
+            data_format=data_format,
             name='yolo_input.downsample')
 
         self._out_channels = []
@@ -283,11 +243,8 @@
                     stage,
                     norm_type=norm_type,
                     norm_decay=norm_decay,
-<<<<<<< HEAD
                     freeze_norm=freeze_norm,
-=======
                     data_format=data_format,
->>>>>>> 626d2fa1
                     name=name))
             self.darknet_conv_block_list.append(conv_block)
             if i in return_idx:
@@ -301,11 +258,8 @@
                     ch_out=32 * (2**(i + 2)),
                     norm_type=norm_type,
                     norm_decay=norm_decay,
-<<<<<<< HEAD
                     freeze_norm=freeze_norm,
-=======
                     data_format=data_format,
->>>>>>> 626d2fa1
                     name=down_name))
             self.downsample_list.append(downsample)
 
