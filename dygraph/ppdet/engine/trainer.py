# Copyright (c) 2020 PaddlePaddle Authors. All Rights Reserved.
#
# Licensed under the Apache License, Version 2.0 (the "License");
# you may not use this file except in compliance with the License.
# You may obtain a copy of the License at
#
#     http://www.apache.org/licenses/LICENSE-2.0
#
# Unless required by applicable law or agreed to in writing, software
# distributed under the License is distributed on an "AS IS" BASIS,
# WITHOUT WARRANTIES OR CONDITIONS OF ANY KIND, either express or implied.
# See the License for the specific language governing permissions and
# limitations under the License.

from __future__ import absolute_import
from __future__ import division
from __future__ import print_function

import os
import time
import random
import datetime
import numpy as np
from PIL import Image

import paddle
from paddle.distributed import ParallelEnv
from paddle.static import InputSpec

from ppdet.core.workspace import create
from ppdet.utils.checkpoint import load_weight, load_pretrain_weight
from ppdet.utils.visualizer import visualize_results
from ppdet.metrics import Metric, COCOMetric, VOCMetric, get_categories, get_infer_results
import ppdet.utils.stats as stats

from .callbacks import Callback, ComposeCallback, LogPrinter, Checkpointer
from .export_utils import _dump_infer_config

from ppdet.utils.logger import setup_logger
logger = setup_logger(__name__)

__all__ = ['Trainer']


class Trainer(object):
    def __init__(self, cfg, mode='train'):
        self.cfg = cfg
        assert mode.lower() in ['train', 'eval', 'test'], \
                "mode should be 'train', 'eval' or 'test'"
        self.mode = mode.lower()

        # build model
        self.model = create(cfg.architecture)

        # build data loader
        self.dataset = cfg['{}Dataset'.format(self.mode.capitalize())]
        if self.mode == 'train':
            self.loader = create('{}Reader'.format(self.mode.capitalize()))(
                self.dataset, cfg.worker_num)
        # EvalDataset build with BatchSampler to evaluate in single device
        # TODO: multi-device evaluate
        if self.mode == 'eval':
            self._eval_batch_sampler = paddle.io.BatchSampler(self.dataset, batch_size=self.cfg.EvalReader['batch_size'])
            self.loader = create('{}Reader'.format(self.mode.capitalize()))(self.dataset, cfg.worker_num, self._eval_batch_sampler)
        # TestDataset build after user set images, skip loader creation here

        # build optimizer in train mode
        self.optimizer = None
        if self.mode == 'train':
            steps_per_epoch = len(self.loader)
            self.lr = create('LearningRate')(steps_per_epoch)
            self.optimizer = create('OptimizerBuilder')(self.lr,
                                                        self.model.parameters())

        self._nranks = ParallelEnv().nranks
        self._local_rank = ParallelEnv().local_rank

        self.status = {}

        self.start_epoch = 0
        self.end_epoch = cfg.epoch

        self._weights_loaded = False

        # initial default callbacks
        self._init_callbacks()

        # initial default metrics
        self._init_metrics()
        self._reset_metrics()

    def _init_callbacks(self):
        if self.mode == 'train':
            self._callbacks = [LogPrinter(self), Checkpointer(self)]
            self._compose_callback = ComposeCallback(self._callbacks)
        elif self.mode == 'eval':
            self._callbacks = [LogPrinter(self)]
            self._compose_callback = ComposeCallback(self._callbacks)
        else:
            self._callbacks = []
            self._compose_callback = None

    def _init_metrics(self):
<<<<<<< HEAD
        if self.cfg.metric == 'COCO':
            mask_resolution = self.model.mask_post_process.mask_resolution if getattr(
                self.model, 'mask_post_process', None) else None
            self._metrics = [
                COCOMetric(
                    anno_file=self.dataset.get_anno(),
                    with_background=self.cfg.with_background,
                    mask_resolution=mask_resolution)
            ]
        elif self.cfg.metric == 'VOC':
            self._metrics = [
                VOCMetric(
                    anno_file=self.dataset.get_anno(),
                    with_background=self.cfg.with_background,
                    class_num=self.cfg.num_classes,
                    map_type=self.cfg.map_type)
            ]
=======
        if self.mode == 'eval':
            if self.cfg.metric == 'COCO':
                self._metrics = [COCOMetric(anno_file=self.dataset.get_anno())]
            elif self.cfg.metric == 'VOC':
                self._metrics = [
                    VOCMetric(
                        anno_file=self.dataset.get_anno(),
                        class_num=self.cfg.num_classes,
                        map_type=self.cfg.map_type)
                ]
            else:
                logger.warn("Metric not support for metric type {}".format(
                    self.cfg.metric))
                self._metrics = []
>>>>>>> 944eee5c
        else:
            logger.warn("Metric not support for metric type {}".format(
                self.cfg.metric))
            self._metrics = []

    def _reset_metrics(self):
        for metric in self._metrics:
            metric.reset()

    def register_callbacks(self, callbacks):
        callbacks = [h for h in list(callbacks) if h is not None]
        for c in callbacks:
            assert isinstance(c, Callback), \
                    "metrics shoule be instances of subclass of Metric"
        self._callbacks.extend(callbacks)
        self._compose_callback = ComposeCallback(self._callbacks)

    def register_metrics(self, metrics):
        metrics = [m for m in list(metrics) if m is not None]
        for m in metrics:
            assert isinstance(m, Metric), \
                    "metrics shoule be instances of subclass of Metric"
        self._metrics.extend(metrics)

    def load_weights(self, weights, weight_type='pretrain'):
        assert weight_type in ['pretrain', 'resume', 'finetune'], \
                "weight_type can only be 'pretrain', 'resume', 'finetune'"
        if weight_type == 'resume':
            self.start_epoch = load_weight(self.model, weights, self.optimizer)
            logger.debug("Resume weights of epoch {}".format(self.start_epoch))
        else:
            self.start_epoch = 0
            load_pretrain_weight(self.model, weights,
                                 self.cfg.get('load_static_weights', False),
                                 weight_type)
            logger.debug("Load {} weights {} to start training".format(
                weight_type, weights))
        self._weights_loaded = True

    def train(self, validate=False):
        assert self.mode == 'train', "Model not in 'train' mode"

        # if no given weights loaded, load backbone pretrain weights as default
        if not self._weights_loaded:
            self.load_weights(self.cfg.pretrain_weights)

        if self._nranks > 1:
            model = paddle.DataParallel(self.model)

        self.status.update({
            'epoch_id': self.start_epoch,
            'step_id': 0,
            'steps_per_epoch': len(self.loader)
        })

        self.status['batch_time'] = stats.SmoothedValue(
            self.cfg.log_iter, fmt='{avg:.4f}')
        self.status['data_time'] = stats.SmoothedValue(
            self.cfg.log_iter, fmt='{avg:.4f}')
        self.status['training_staus'] = stats.TrainingStats(self.cfg.log_iter)

        for epoch_id in range(self.start_epoch, self.cfg.epoch):
            self.status['mode'] = 'train'
            self.status['epoch_id'] = epoch_id
            self._compose_callback.on_epoch_begin(self.status)
            self.loader.dataset.set_epoch(epoch_id)
            model.train()
            iter_tic = time.time()
            for step_id, data in enumerate(self.loader):
                self.status['data_time'].update(time.time() - iter_tic)
                self.status['step_id'] = step_id
                self._compose_callback.on_step_begin(self.status)

                # model forward
                outputs = model(data)
                loss = outputs['loss']

                # model backward
                loss.backward()
                self.optimizer.step()
                curr_lr = self.optimizer.get_lr()
                self.lr.step()
                self.optimizer.clear_grad()
                self.status['learning_rate'] = curr_lr

                if self._nranks < 2 or self._local_rank == 0:
                    self.status['training_staus'].update(outputs)

                self.status['batch_time'].update(time.time() - iter_tic)
                self._compose_callback.on_step_end(self.status)
                iter_tic = time.time()

            self._compose_callback.on_epoch_end(self.status)

            if validate and (self._nranks < 2 or self._local_rank == 0) \
                    and (epoch_id % self.cfg.snapshot_epoch == 0 \
                             or epoch_id == self.end_epoch - 1):
                if not hasattr(self, '_eval_loader'):
                    # build evaluation dataset and loader
                    self._eval_dataset = self.cfg.EvalDataset
                    self._eval_batch_sampler = \
                        paddle.io.BatchSampler(
                            self._eval_dataset,
                            batch_size=self.cfg.EvalReader['batch_size'])
                    self._eval_loader = create('EvalReader')(
                        self._eval_dataset, self.cfg.worker_num,
                        batch_sampler=self._eval_batch_sampler)
                with paddle.no_grad():
                    self._eval_with_loader(self._eval_loader)

    def _eval_with_loader(self, loader):
        sample_num = 0
        tic = time.time()
        self._compose_callback.on_epoch_begin(self.status)
        self.status['mode'] = 'eval'
        self.model.eval()
        for step_id, data in enumerate(loader):
            self.status['step_id'] = step_id
            self._compose_callback.on_step_begin(self.status)
            # forward
            outs = self.model(data)

            # update metrics
            for metric in self._metrics:
                metric.update(data, outs)

            sample_num += data['im_id'].numpy().shape[0]
            self._compose_callback.on_step_end(self.status)

        self.status['sample_num'] = sample_num
        self.status['cost_time'] = time.time() - tic
        self._compose_callback.on_epoch_end(self.status)

        # accumulate metric to log out
        for metric in self._metrics:
            metric.accumulate()
            metric.log()
        # reset metric states for metric may performed multiple times
        self._reset_metrics()

    def evaluate(self):
        self._eval_with_loader(self.loader)

    def predict(self, images, draw_threshold=0.5, output_dir='output'):
        self.dataset.set_images(images)
        loader = create('TestReader')(self.dataset, 0)

        imid2path = self.dataset.get_imid2path()

        anno_file = self.dataset.get_anno()
        clsid2catid, catid2name = get_categories(self.cfg.metric, anno_file)

        # Run Infer 
        self.status['mode'] = 'test'
        self.model.eval()
        for step_id, data in enumerate(loader):
            self.status['step_id'] = step_id
            # forward
            outs = self.model(data)
            for key in ['im_shape', 'scale_factor', 'im_id']:
                outs[key] = data[key]
            for key, value in outs.items():
                outs[key] = value.numpy()

            batch_res = get_infer_results(outs, clsid2catid)
            bbox_num = outs['bbox_num']
            start = 0
            for i, im_id in enumerate(outs['im_id']):
                image_path = imid2path[int(im_id)]
                image = Image.open(image_path).convert('RGB')
                end = start + bbox_num[i]

                bbox_res = batch_res['bbox'][start:end] \
                        if 'bbox' in batch_res else None
                mask_res = batch_res['mask'][start:end] \
                        if 'mask' in batch_res else None
                segm_res = batch_res['segm'][start:end] \
                        if 'segm' in batch_res else None
                image = visualize_results(image, bbox_res, mask_res, segm_res,
                                          int(outs['im_id']), catid2name,
                                          draw_threshold)

                # save image with detection
                save_name = self._get_save_image_name(output_dir, image_path)
                logger.info("Detection bbox results save in {}".format(
                    save_name))
                image.save(save_name, quality=95)
                start = end

    def _get_save_image_name(self, output_dir, image_path):
        """
        Get save image name from source image path.
        """
        if not os.path.exists(output_dir):
            os.makedirs(output_dir)
        image_name = os.path.split(image_path)[-1]
        name, ext = os.path.splitext(image_name)
        return os.path.join(output_dir, "{}".format(name)) + ext

    def export(self, output_dir='output_inference'):
        self.model.eval()
        model_name = os.path.splitext(os.path.split(self.cfg.filename)[-1])[0]
        save_dir = os.path.join(output_dir, model_name)
        if not os.path.exists(save_dir):
            os.makedirs(save_dir)
        image_shape = None
        if 'inputs_def' in self.cfg['TestReader']:
            inputs_def = self.cfg['TestReader']['inputs_def']
            image_shape = inputs_def.get('image_shape', None)
        if image_shape is None:
            image_shape = [3, None, None]

        self.model.eval()

        # Save infer cfg
        _dump_infer_config(self.cfg,
                           os.path.join(save_dir, 'infer_cfg.yml'), image_shape,
                           self.model)

        input_spec = [{
            "image": InputSpec(
                shape=[None] + image_shape, name='image'),
            "im_shape": InputSpec(
                shape=[None, 2], name='im_shape'),
            "scale_factor": InputSpec(
                shape=[None, 2], name='scale_factor')
        }]

        # dy2st and save model
        static_model = paddle.jit.to_static(self.model, input_spec=input_spec)
        # NOTE: dy2st do not pruned program, but jit.save will prune program
        # input spec, prune input spec here and save with pruned input spec
        pruned_input_spec = self._prune_input_spec(
            input_spec, static_model.forward.main_program,
            static_model.forward.outputs)
        paddle.jit.save(
            static_model,
            os.path.join(save_dir, 'model'),
            input_spec=pruned_input_spec)
        logger.info("Export model and saved in {}".format(save_dir))

    def _prune_input_spec(self, input_spec, program, targets):
        # try to prune static program to figure out pruned input spec
        # so we perform following operations in static mode
        paddle.enable_static()
        pruned_input_spec = [{}]
        program = program.clone()
        program = program._prune(targets=targets)
        global_block = program.global_block()
        for name, spec in input_spec[0].items():
            try:
                v = global_block.var(name)
                pruned_input_spec[0][name] = spec
            except Exception:
                pass
        paddle.disable_static()
        return pruned_input_spec<|MERGE_RESOLUTION|>--- conflicted
+++ resolved
@@ -101,7 +101,6 @@
             self._compose_callback = None
 
     def _init_metrics(self):
-<<<<<<< HEAD
         if self.cfg.metric == 'COCO':
             mask_resolution = self.model.mask_post_process.mask_resolution if getattr(
                 self.model, 'mask_post_process', None) else None
@@ -119,22 +118,6 @@
                     class_num=self.cfg.num_classes,
                     map_type=self.cfg.map_type)
             ]
-=======
-        if self.mode == 'eval':
-            if self.cfg.metric == 'COCO':
-                self._metrics = [COCOMetric(anno_file=self.dataset.get_anno())]
-            elif self.cfg.metric == 'VOC':
-                self._metrics = [
-                    VOCMetric(
-                        anno_file=self.dataset.get_anno(),
-                        class_num=self.cfg.num_classes,
-                        map_type=self.cfg.map_type)
-                ]
-            else:
-                logger.warn("Metric not support for metric type {}".format(
-                    self.cfg.metric))
-                self._metrics = []
->>>>>>> 944eee5c
         else:
             logger.warn("Metric not support for metric type {}".format(
                 self.cfg.metric))
