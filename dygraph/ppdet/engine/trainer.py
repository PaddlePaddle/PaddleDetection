--- conflicted
+++ resolved
@@ -93,25 +93,6 @@
             self._compose_callback = None
 
     def _init_metrics(self):
-<<<<<<< HEAD
-        if self.cfg.metric == 'COCO':
-            mask_resolution = self.model.mask_post_process.mask_resolution if hasattr(
-                self.model, 'mask_post_process') else None
-            self._metrics = [
-                COCOMetric(
-                    anno_file=self.dataset.get_anno(),
-                    with_background=self.cfg.with_background,
-                    mask_resolution=mask_resolution)
-            ]
-        elif self.cfg.metric == 'VOC':
-            self._metrics = [
-                VOCMetric(
-                    anno_file=self.dataset.get_anno(),
-                    with_background=self.cfg.with_background,
-                    class_num=self.cfg.num_classes,
-                    map_type=self.cfg.map_type)
-            ]
-=======
         if self.mode == 'eval':
             if self.cfg.metric == 'COCO':
                 mask_resolution = self.model.mask_post_process.mask_resolution if getattr(
@@ -134,11 +115,6 @@
                 logger.warn("Metric not support for metric type {}".format(
                     self.cfg.metric))
                 self._metrics = []
->>>>>>> 9a2651fe
-        else:
-            logger.warn("Metric not support for metric type {}".format(
-                self.cfg.metric))
-            self._metrics = []
 
     def _reset_metrics(self):
         for metric in self._metrics:
@@ -227,10 +203,7 @@
                 self.status['batch_time'].update(time.time() - iter_tic)
                 self._compose_callback.on_step_end(self.status)
                 iter_tic = time.time()
-<<<<<<< HEAD
-
-=======
->>>>>>> 9a2651fe
+
             self._compose_callback.on_epoch_end(self.status)
 
             if validate and (epoch_id % self.cfg.snapshot_epoch == 0 \
@@ -316,13 +289,9 @@
         clsid2catid, catid2name = get_categories(self.cfg.metric, anno_file,
                                                  with_background)
 
-<<<<<<< HEAD
         # Run Infer 
         self.status['mode'] = 'test'
         self.model.eval()
-=======
-        # Run Infer
->>>>>>> 9a2651fe
         for step_id, data in enumerate(loader):
             self.status['step_id'] = step_id
             # forward
