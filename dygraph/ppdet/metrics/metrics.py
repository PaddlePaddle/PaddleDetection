# Copyright (c) 2020 PaddlePaddle Authors. All Rights Reserved. 
#   
# Licensed under the Apache License, Version 2.0 (the "License");   
# you may not use this file except in compliance with the License.  
# You may obtain a copy of the License at   
#   
#     http://www.apache.org/licenses/LICENSE-2.0    
#   
# Unless required by applicable law or agreed to in writing, software   
# distributed under the License is distributed on an "AS IS" BASIS, 
# WITHOUT WARRANTIES OR CONDITIONS OF ANY KIND, either express or implied.  
# See the License for the specific language governing permissions and   
# limitations under the License.

from __future__ import absolute_import
from __future__ import division
from __future__ import print_function

import os
import sys
import json
import paddle
import numpy as np
from sklearn import metrics
from scipy import interpolate
import paddle.nn.functional as F

from .category import get_categories
from .map_utils import prune_zero_padding, DetectionMAP, ap_per_class, bbox_iou_expand
from .mot_eval_utils import MOTEvaluator
from .coco_utils import get_infer_results, cocoapi_eval
<<<<<<< HEAD
import motmetrics as mm
=======
from .widerface_utils import face_eval_run
>>>>>>> 626d2fa1

from ppdet.utils.logger import setup_logger
logger = setup_logger(__name__)

__all__ = [
<<<<<<< HEAD
    'Metric', 'COCOMetric', 'VOCMetric', 'get_infer_results', 'JDEDetMetric',
    'JDEReIDMetric', 'MOTMetric'
=======
    'Metric', 'COCOMetric', 'VOCMetric', 'WiderFaceMetric', 'get_infer_results'
>>>>>>> 626d2fa1
]


class Metric(paddle.metric.Metric):
    def name(self):
        return self.__class__.__name__

    def reset(self):
        pass

    def accumulate(self):
        pass

    # paddle.metric.Metric defined :metch:`update`, :meth:`accumulate`
    # :metch:`reset`, in ppdet, we also need following 2 methods:

    # abstract method for logging metric results
    def log(self):
        pass

    # abstract method for getting metric results
    def get_results(self):
        pass


class COCOMetric(Metric):
    def __init__(self, anno_file, **kwargs):
        assert os.path.isfile(anno_file), \
                "anno_file {} not a file".format(anno_file)
        self.anno_file = anno_file
        self.clsid2catid, self.catid2name = get_categories('COCO', anno_file)
        self.classwise = kwargs.get('classwise', False)
        # TODO: bias should be unified
        self.bias = kwargs.get('bias', 0)
        self.reset()

    def reset(self):
        # only bbox and mask evaluation support currently
        self.results = {'bbox': [], 'mask': [], 'segm': []}
        self.eval_results = {}

    def update(self, inputs, outputs):
        outs = {}
        # outputs Tensor -> numpy.ndarray
        for k, v in outputs.items():
            outs[k] = v.numpy() if isinstance(v, paddle.Tensor) else v

        im_id = inputs['im_id']
        outs['im_id'] = im_id.numpy() if isinstance(im_id,
                                                    paddle.Tensor) else im_id

        infer_results = get_infer_results(
            outs, self.clsid2catid, bias=self.bias)
        self.results['bbox'] += infer_results[
            'bbox'] if 'bbox' in infer_results else []
        self.results['mask'] += infer_results[
            'mask'] if 'mask' in infer_results else []
        self.results['segm'] += infer_results[
            'segm'] if 'segm' in infer_results else []

    def accumulate(self):
        if len(self.results['bbox']) > 0:
            with open("bbox.json", 'w') as f:
                json.dump(self.results['bbox'], f)
                logger.info('The bbox result is saved to bbox.json.')

            bbox_stats = cocoapi_eval(
                'bbox.json',
                'bbox',
                anno_file=self.anno_file,
                classwise=self.classwise)
            self.eval_results['bbox'] = bbox_stats
            sys.stdout.flush()

        if len(self.results['mask']) > 0:
            with open("mask.json", 'w') as f:
                json.dump(self.results['mask'], f)
                logger.info('The mask result is saved to mask.json.')

            seg_stats = cocoapi_eval(
                'mask.json',
                'segm',
                anno_file=self.anno_file,
                classwise=self.classwise)
            self.eval_results['mask'] = seg_stats
            sys.stdout.flush()

        if len(self.results['segm']) > 0:
            with open("segm.json", 'w') as f:
                json.dump(self.results['segm'], f)
                logger.info('The segm result is saved to segm.json.')

            seg_stats = cocoapi_eval(
                'segm.json',
                'segm',
                anno_file=self.anno_file,
                classwise=self.classwise)
            self.eval_results['mask'] = seg_stats
            sys.stdout.flush()

    def log(self):
        pass

    def get_results(self):
        return self.eval_results


class VOCMetric(Metric):
    def __init__(self,
                 label_list,
                 class_num=20,
                 overlap_thresh=0.5,
                 map_type='11point',
                 is_bbox_normalized=False,
                 evaluate_difficult=False,
                 classwise=False):
        assert os.path.isfile(label_list), \
                "label_list {} not a file".format(label_list)
        self.clsid2catid, self.catid2name = get_categories('VOC', label_list)

        self.overlap_thresh = overlap_thresh
        self.map_type = map_type
        self.evaluate_difficult = evaluate_difficult
        self.detection_map = DetectionMAP(
            class_num=class_num,
            overlap_thresh=overlap_thresh,
            map_type=map_type,
            is_bbox_normalized=is_bbox_normalized,
            evaluate_difficult=evaluate_difficult,
            catid2name=self.catid2name,
            classwise=classwise)

        self.reset()

    def reset(self):
        self.detection_map.reset()

    def update(self, inputs, outputs):
        bboxes = outputs['bbox'][:, 2:].numpy()
        scores = outputs['bbox'][:, 1].numpy()
        labels = outputs['bbox'][:, 0].numpy()
        bbox_lengths = outputs['bbox_num'].numpy()

        if bboxes.shape == (1, 1) or bboxes is None:
            return
        gt_boxes = inputs['gt_bbox'].numpy()
        gt_labels = inputs['gt_class'].numpy()
        difficults = inputs['difficult'].numpy() if not self.evaluate_difficult \
                            else None

        scale_factor = inputs['scale_factor'].numpy(
        ) if 'scale_factor' in inputs else np.ones(
            (gt_boxes.shape[0], 2)).astype('float32')

        bbox_idx = 0
        for i in range(gt_boxes.shape[0]):
            gt_box = gt_boxes[i]
            h, w = scale_factor[i]
            gt_box = gt_box / np.array([w, h, w, h])
            gt_label = gt_labels[i]
            difficult = None if difficults is None \
                            else difficults[i]
            bbox_num = bbox_lengths[i]
            bbox = bboxes[bbox_idx:bbox_idx + bbox_num]
            score = scores[bbox_idx:bbox_idx + bbox_num]
            label = labels[bbox_idx:bbox_idx + bbox_num]
            gt_box, gt_label, difficult = prune_zero_padding(gt_box, gt_label,
                                                             difficult)
            self.detection_map.update(bbox, score, label, gt_box, gt_label,
                                      difficult)
            bbox_idx += bbox_num

    def accumulate(self):
        logger.info("Accumulating evaluatation results...")
        self.detection_map.accumulate()

    def log(self):
        map_stat = 100. * self.detection_map.get_map()
        logger.info("mAP({:.2f}, {}) = {:.2f}%".format(self.overlap_thresh,
                                                       self.map_type, map_stat))

    def get_results(self):
<<<<<<< HEAD
        self.detection_map.get_map()


class JDEDetMetric(Metric):
    def __init__(self, overlap_thresh=0.5):
        self.overlap_thresh = overlap_thresh
        self.reset()

    def reset(self):
        self.AP_accum = np.zeros(1)
        self.AP_accum_count = np.zeros(1)

    def update(self, inputs, outputs):
        bboxes = outputs['bbox'][:, 2:].numpy()
        scores = outputs['bbox'][:, 1].numpy()
        labels = outputs['bbox'][:, 0].numpy()
        bbox_lengths = outputs['bbox_num'].numpy()
        if bboxes.shape[0] == 1 and bboxes.sum() == 0.0:
            return

        gt_boxes = inputs['gt_bbox'].numpy()[0]
        gt_labels = inputs['gt_class'].numpy()[0]
        if gt_labels.shape[0] == 0:
            return

        correct = []
        detected = []
        for i in range(bboxes.shape[0]):
            obj_pred = 0
            pred_bbox = bboxes[i].reshape(1, 4)
            # Compute iou with target boxes
            iou = bbox_iou_expand(pred_bbox, gt_boxes, x1y1x2y2=True)[0]
            # Extract index of largest overlap
            best_i = np.argmax(iou)
            # If overlap exceeds threshold and classification is correct mark as correct
            if iou[best_i] > self.overlap_thresh and obj_pred == gt_labels[
                    best_i] and best_i not in detected:
                correct.append(1)
                detected.append(best_i)
            else:
                correct.append(0)

        # Compute Average Precision (AP) per class
        target_cls = list(gt_labels.T[0])
        AP, AP_class, R, P = ap_per_class(
            tp=correct,
            conf=scores,
            pred_cls=np.zeros_like(scores),
            target_cls=target_cls)
        self.AP_accum_count += np.bincount(AP_class, minlength=1)
        self.AP_accum += np.bincount(AP_class, minlength=1, weights=AP)

    def accumulate(self):
        logger.info("Accumulating evaluatation results...")
        self.map_stat = self.AP_accum[0] / (self.AP_accum_count[0] + 1E-16)

    def log(self):
        map_stat = 100. * self.map_stat
        logger.info("mAP({:.2f}) = {:.2f}%".format(self.overlap_thresh,
                                                   map_stat))

    def get_results(self):
        return self.map_stat


class JDEReIDMetric(Metric):
    def __init__(self, far_levels=[1e-6, 1e-5, 1e-4, 1e-3, 1e-2, 1e-1]):
        self.far_levels = far_levels
        self.metrics = metrics
        self.reset()

    def reset(self):
        self.embedding = []
        self.id_labels = []
        self.eval_results = {}

    def update(self, inputs, outputs):
        for out in outputs:
            feat, label = out[:-1].clone().detach(), int(out[-1])  # [512], [1]
            if label != -1:
                self.embedding.append(feat)
                self.id_labels.append(label)

    def accumulate(self):
        logger.info("Computing pairwise similairity...")
        assert len(self.embedding) == len(self.id_labels)
        if len(self.embedding) < 1:
            return None
        embedding = paddle.stack(self.embedding, axis=0)
        emb = F.normalize(embedding, axis=1).numpy()
        pdist = np.matmul(emb, emb.T)

        id_labels = np.array(self.id_labels, dtype='int32').reshape(-1, 1)
        n = len(id_labels)
        id_lbl = np.tile(id_labels, n).T
        gt = id_lbl == id_lbl.T

        up_triangle = np.where(np.triu(pdist) - np.eye(n) * pdist != 0)
        pdist = pdist[up_triangle]
        gt = gt[up_triangle]

        far, tar, threshold = self.metrics.roc_curve(gt, pdist)
        interp = interpolate.interp1d(far, tar)
        tar_at_far = [interp(x) for x in self.far_levels]

        for f, fa in enumerate(self.far_levels):
            self.eval_results['TPR@FAR={:.7f}'.format(fa)] = ' {:.4f}'.format(
                tar_at_far[f])

    def log(self):
        for k, v in self.eval_results.items():
            logger.info('{}: {}'.format(k, v))

    def get_results(self):
        return self.eval_results


class MOTMetric(Metric):
    def __init__(self, ):
        self.MOTEvaluator = MOTEvaluator
        self.reset()

    def reset(self):
        self.accs = []
        self.seqs = []

    def update(self, data_root, seq, data_type, result_root, result_filename):
        evaluator = self.MOTEvaluator(data_root, seq, data_type)
        self.accs.append(evaluator.eval_file(result_filename))
        self.seqs.append(seq)

    def accumulate(self):
        metrics = mm.metrics.motchallenge_metrics
        mh = mm.metrics.create()
        summary = self.MOTEvaluator.get_summary(self.accs, self.seqs, metrics)
        self.strsummary = mm.io.render_summary(
            summary,
            formatters=mh.formatters,
            namemap=mm.io.motchallenge_metric_names)
        # self.MOTEvaluator.save_summary(summary, os.path.join(result_root, 'summary.xlsx'))

    def log(self):
        print(self.strsummary)

    def get_results(self):
        return self.strsummary
=======
        return {'bbox': [self.detection_map.get_map()]}


class WiderFaceMetric(Metric):
    def __init__(self, image_dir, anno_file, multi_scale=True):
        self.image_dir = image_dir
        self.anno_file = anno_file
        self.multi_scale = multi_scale
        self.clsid2catid, self.catid2name = get_categories('widerface')

    def update(self, model):

        face_eval_run(
            model,
            self.image_dir,
            self.anno_file,
            pred_dir='output/pred',
            eval_mode='widerface',
            multi_scale=self.multi_scale)
>>>>>>> 626d2fa1
<|MERGE_RESOLUTION|>--- conflicted
+++ resolved
@@ -29,22 +29,21 @@
 from .map_utils import prune_zero_padding, DetectionMAP, ap_per_class, bbox_iou_expand
 from .mot_eval_utils import MOTEvaluator
 from .coco_utils import get_infer_results, cocoapi_eval
-<<<<<<< HEAD
 import motmetrics as mm
-=======
 from .widerface_utils import face_eval_run
->>>>>>> 626d2fa1
 
 from ppdet.utils.logger import setup_logger
 logger = setup_logger(__name__)
 
 __all__ = [
-<<<<<<< HEAD
-    'Metric', 'COCOMetric', 'VOCMetric', 'get_infer_results', 'JDEDetMetric',
-    'JDEReIDMetric', 'MOTMetric'
-=======
-    'Metric', 'COCOMetric', 'VOCMetric', 'WiderFaceMetric', 'get_infer_results'
->>>>>>> 626d2fa1
+    'Metric',
+    'COCOMetric',
+    'VOCMetric',
+    'WiderFaceMetric',
+    'get_infer_results',
+    'JDEDetMetric',
+    'JDEReIDMetric',
+    'MOTMetric',
 ]
 
 
@@ -227,8 +226,7 @@
                                                        self.map_type, map_stat))
 
     def get_results(self):
-<<<<<<< HEAD
-        self.detection_map.get_map()
+        return {'bbox': [self.detection_map.get_map()]}
 
 
 class JDEDetMetric(Metric):
@@ -306,7 +304,7 @@
 
     def update(self, inputs, outputs):
         for out in outputs:
-            feat, label = out[:-1].clone().detach(), int(out[-1])  # [512], [1]
+            feat, label = out[:-1].clone().detach(), int(out[-1])
             if label != -1:
                 self.embedding.append(feat)
                 self.id_labels.append(label)
@@ -374,8 +372,6 @@
 
     def get_results(self):
         return self.strsummary
-=======
-        return {'bbox': [self.detection_map.get_map()]}
 
 
 class WiderFaceMetric(Metric):
@@ -393,5 +389,4 @@
             self.anno_file,
             pred_dir='output/pred',
             eval_mode='widerface',
-            multi_scale=self.multi_scale)
->>>>>>> 626d2fa1
+            multi_scale=self.multi_scale)