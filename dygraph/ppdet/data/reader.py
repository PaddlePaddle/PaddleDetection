# Copyright (c) 2020 PaddlePaddle Authors. All Rights Reserved.
#
# Licensed under the Apache License, Version 2.0 (the "License");
# you may not use this file except in compliance with the License.
# You may obtain a copy of the License at
#
#     http://www.apache.org/licenses/LICENSE-2.0
#
# Unless required by applicable law or agreed to in writing, software
# distributed under the License is distributed on an "AS IS" BASIS,
# WITHOUT WARRANTIES OR CONDITIONS OF ANY KIND, either express or implied.
# See the License for the specific language governing permissions and
# limitations under the License.

import os
import copy
import traceback
import six
import sys
import multiprocessing as mp
if sys.version_info >= (3, 0):
    import queue as Queue
else:
    import Queue
import numpy as np

import paddle
from paddle.io import DataLoader
from paddle.io import DistributedBatchSampler

from ppdet.core.workspace import register, serializable, create
from . import transform
from .shm_utils import _get_shared_memory_size_in_M

from ppdet.utils.logger import setup_logger
logger = setup_logger('reader')

MAIN_PID = os.getpid()


class Compose(object):
    def __init__(self, transforms, num_classes=80):
        self.transforms = transforms
        self.transforms_cls = []
        for t in self.transforms:
            for k, v in t.items():
                op_cls = getattr(transform, k)
                f = op_cls(**v)
                if hasattr(f, 'num_classes'):
                    f.num_classes = num_classes

                self.transforms_cls.append(f)

    def __call__(self, data):
        for f in self.transforms_cls:
            try:
                data = f(data)
            except Exception as e:
                stack_info = traceback.format_exc()
                logger.warn("fail to map op [{}] with error: {} and stack:\n{}".
                            format(f, e, str(stack_info)))
                raise e

        return data


class BatchCompose(Compose):
    def __init__(self, transforms, num_classes=80, collate_batch=True):
        super(BatchCompose, self).__init__(transforms, num_classes)
        self.output_fields = mp.Manager().list([])
        self.lock = mp.Lock()
        self.collate_batch = collate_batch

    def __call__(self, data):
        for f in self.transforms_cls:
            try:
                data = f(data)
            except Exception as e:
                stack_info = traceback.format_exc()
                logger.warn("fail to map op [{}] with error: {} and stack:\n{}".
                            format(f, e, str(stack_info)))
                raise e

        # accessing ListProxy in main process (no worker subprocess)
        # may incur errors in some enviroments, ListProxy back to
        # list if no worker process start, while this `__call__`
        # will be called in main process
        global MAIN_PID
        if os.getpid() == MAIN_PID and \
            isinstance(self.output_fields, mp.managers.ListProxy):
            self.output_fields = []

        # parse output fields by first sample
        # **this shoule be fixed if paddle.io.DataLoader support**
        # For paddle.io.DataLoader not support dict currently,
        # we need to parse the key from the first sample,
        # BatchCompose.__call__ will be called in each worker
        # process, so lock is need here.
        if len(self.output_fields) == 0:
            self.lock.acquire()
            if len(self.output_fields) == 0:
                for k, v in data[0].items():
                    # FIXME(dkp): for more elegent coding
                    if k not in ['flipped', 'h', 'w']:
                        self.output_fields.append(k)
            self.lock.release()

        batch_data = []
        if self.collate_batch:
            data = [[data[i][k] for k in self.output_fields]
                    for i in range(len(data))]
            data = list(zip(*data))
            batch_data = [np.stack(d, axis=0) for d in data]
        else:
            for k in self.output_fields:
                tmp_data = []
                for i in range(len(data)):
                    tmp_data.append(data[i][k])
                if not 'gt_' in k and not 'is_crowd' in k:
                    tmp_data = np.stack(tmp_data, axis=0)
                batch_data.append(tmp_data)

        return batch_data


class BaseDataLoader(object):
    """
    Base DataLoader implementation for detection models

    Args:
        sample_transforms (list): a list of transforms to perform
                                  on each sample
        batch_transforms (list): a list of transforms to perform
                                 on batch
        batch_size (int): batch size for batch collating, default 1.
        shuffle (bool): whether to shuffle samples
        drop_last (bool): whether to drop the last incomplete,
                          default False
        drop_empty (bool): whether to drop samples with no ground
                           truth labels, default True
        num_classes (int): class number of dataset, default 80
        use_shared_memory (bool): whether to use shared memory to
                accelerate data loading, enable this only if you
                are sure that the shared memory size of your OS
                is larger than memory cost of input datas of model.
                Note that shared memory will be automatically
                disabled if the shared memory of OS is less than
                1G, which is not enough for detection models.
                Default False.
    """

    def __init__(self,
                 sample_transforms=[],
                 batch_transforms=[],
                 batch_size=1,
                 shuffle=False,
                 drop_last=False,
                 drop_empty=True,
                 num_classes=80,
<<<<<<< HEAD
                 collate_batch=True,
=======
                 use_shared_memory=False,
>>>>>>> 47d7e276
                 **kwargs):
        # sample transform
        self._sample_transforms = Compose(
            sample_transforms, num_classes=num_classes)

        # batch transfrom 
        self._batch_transforms = BatchCompose(batch_transforms, num_classes,
                                              collate_batch)
        self.batch_size = batch_size
        self.shuffle = shuffle
        self.drop_last = drop_last
        self.use_shared_memory = use_shared_memory
        self.kwargs = kwargs

    def __call__(self,
                 dataset,
                 worker_num,
                 batch_sampler=None,
                 return_list=False):
        self.dataset = dataset
        self.dataset.parse_dataset()
        # get data
        self.dataset.set_transform(self._sample_transforms)
        # set kwargs
        self.dataset.set_kwargs(**self.kwargs)
        # batch sampler
        if batch_sampler is None:
            self._batch_sampler = DistributedBatchSampler(
                self.dataset,
                batch_size=self.batch_size,
                shuffle=self.shuffle,
                drop_last=self.drop_last)
        else:
            self._batch_sampler = batch_sampler

        use_shared_memory = self.use_shared_memory
        # check whether shared memory size is bigger than 1G(1024M)
        if use_shared_memory:
            shm_size = _get_shared_memory_size_in_M()
            if shm_size is not None and shm_size < 1024.:
                logger.warn("Shared memory size is less than 1G, "
                            "disable shared_memory in DataLoader")
                use_shared_memory = False

        self.dataloader = DataLoader(
            dataset=self.dataset,
            batch_sampler=self._batch_sampler,
            collate_fn=self._batch_transforms,
            num_workers=worker_num,
            return_list=return_list,
            use_shared_memory=use_shared_memory)
        self.loader = iter(self.dataloader)

        return self

    def __len__(self):
        return len(self._batch_sampler)

    def __iter__(self):
        return self

    def __next__(self):
        # pack {filed_name: field_data} here
        # looking forward to support dictionary
        # data structure in paddle.io.DataLoader
        try:
            data = next(self.loader)
            return {
                k: v
                for k, v in zip(self._batch_transforms.output_fields, data)
            }
        except StopIteration:
            self.loader = iter(self.dataloader)
            six.reraise(*sys.exc_info())

    def next(self):
        # python2 compatibility
        return self.__next__()


@register
class TrainReader(BaseDataLoader):
    __shared__ = ['num_classes']

    def __init__(self,
                 sample_transforms=[],
                 batch_transforms=[],
                 batch_size=1,
                 shuffle=True,
                 drop_last=True,
                 drop_empty=True,
                 num_classes=80,
                 collate_batch=True,
                 **kwargs):
<<<<<<< HEAD
        super(TrainReader, self).__init__(inputs_def, sample_transforms,
                                          batch_transforms, batch_size, shuffle,
                                          drop_last, drop_empty, num_classes,
                                          collate_batch, **kwargs)
=======
        super(TrainReader, self).__init__(sample_transforms, batch_transforms,
                                          batch_size, shuffle, drop_last,
                                          drop_empty, num_classes, **kwargs)
>>>>>>> 47d7e276


@register
class EvalReader(BaseDataLoader):
    __shared__ = ['num_classes']

    def __init__(self,
                 sample_transforms=[],
                 batch_transforms=[],
                 batch_size=1,
                 shuffle=False,
                 drop_last=True,
                 drop_empty=True,
                 num_classes=80,
                 **kwargs):
        super(EvalReader, self).__init__(sample_transforms, batch_transforms,
                                         batch_size, shuffle, drop_last,
                                         drop_empty, num_classes, **kwargs)


@register
class TestReader(BaseDataLoader):
    __shared__ = ['num_classes']

    def __init__(self,
                 sample_transforms=[],
                 batch_transforms=[],
                 batch_size=1,
                 shuffle=False,
                 drop_last=False,
                 drop_empty=True,
                 num_classes=80,
                 **kwargs):
        super(TestReader, self).__init__(sample_transforms, batch_transforms,
                                         batch_size, shuffle, drop_last,
                                         drop_empty, num_classes, **kwargs)<|MERGE_RESOLUTION|>--- conflicted
+++ resolved
@@ -157,11 +157,8 @@
                  drop_last=False,
                  drop_empty=True,
                  num_classes=80,
-<<<<<<< HEAD
                  collate_batch=True,
-=======
                  use_shared_memory=False,
->>>>>>> 47d7e276
                  **kwargs):
         # sample transform
         self._sample_transforms = Compose(
@@ -256,16 +253,10 @@
                  num_classes=80,
                  collate_batch=True,
                  **kwargs):
-<<<<<<< HEAD
-        super(TrainReader, self).__init__(inputs_def, sample_transforms,
-                                          batch_transforms, batch_size, shuffle,
-                                          drop_last, drop_empty, num_classes,
-                                          collate_batch, **kwargs)
-=======
         super(TrainReader, self).__init__(sample_transforms, batch_transforms,
                                           batch_size, shuffle, drop_last,
-                                          drop_empty, num_classes, **kwargs)
->>>>>>> 47d7e276
+                                          drop_empty, num_classes,
+                                          collate_batch, **kwargs)
 
 
 @register
