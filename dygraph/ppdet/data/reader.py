# Copyright (c) 2020 PaddlePaddle Authors. All Rights Reserved.
#
# Licensed under the Apache License, Version 2.0 (the "License");
# you may not use this file except in compliance with the License.
# You may obtain a copy of the License at
#
#     http://www.apache.org/licenses/LICENSE-2.0
#
# Unless required by applicable law or agreed to in writing, software
# distributed under the License is distributed on an "AS IS" BASIS,
# WITHOUT WARRANTIES OR CONDITIONS OF ANY KIND, either express or implied.
# See the License for the specific language governing permissions and
# limitations under the License.

import os
import copy
import traceback
import six
import sys
import multiprocessing as mp
if sys.version_info >= (3, 0):
    import queue as Queue
else:
    import Queue
import numpy as np

from paddle.io import DataLoader
from paddle.io import DistributedBatchSampler

from ppdet.core.workspace import register, serializable, create
from . import transform
from .shm_utils import _get_shared_memory_size_in_M

from ppdet.utils.logger import setup_logger
logger = setup_logger('reader')

MAIN_PID = os.getpid()


class Compose(object):
    def __init__(self, transforms, num_classes=80):
        self.transforms = transforms
        self.transforms_cls = []
        for t in self.transforms:
            for k, v in t.items():
                op_cls = getattr(transform, k)
                f = op_cls(**v)
                if hasattr(f, 'num_classes'):
                    f.num_classes = num_classes

                self.transforms_cls.append(f)

    def __call__(self, data):
        for f in self.transforms_cls:
            try:
                data = f(data)
            except Exception as e:
                stack_info = traceback.format_exc()
                logger.warn("fail to map op [{}] with error: {} and stack:\n{}".
                            format(f, e, str(stack_info)))
                raise e

        return data


class BatchCompose(Compose):
    def __init__(self, transforms, num_classes=80):
        super(BatchCompose, self).__init__(transforms, num_classes)
        self.output_fields = mp.Manager().list([])
        self.lock = mp.Lock()

    def __call__(self, data):
        for f in self.transforms_cls:
            try:
                data = f(data)
            except Exception as e:
                stack_info = traceback.format_exc()
                logger.warn("fail to map op [{}] with error: {} and stack:\n{}".
                            format(f, e, str(stack_info)))
                raise e

        # accessing ListProxy in main process (no worker subprocess)
        # may incur errors in some enviroments, ListProxy back to
        # list if no worker process start, while this `__call__`
        # will be called in main process
        global MAIN_PID
        if os.getpid() == MAIN_PID and \
            isinstance(self.output_fields, mp.managers.ListProxy):
            self.output_fields = []

        # parse output fields by first sample
        # **this shoule be fixed if paddle.io.DataLoader support**
        # For paddle.io.DataLoader not support dict currently,
        # we need to parse the key from the first sample,
        # BatchCompose.__call__ will be called in each worker
        # process, so lock is need here.
        if len(self.output_fields) == 0:
            self.lock.acquire()
            if len(self.output_fields) == 0:
                for k, v in data[0].items():
                    # FIXME(dkp): for more elegent coding
                    if k not in ['flipped', 'h', 'w']:
                        self.output_fields.append(k)
            self.lock.release()

        data = [[data[i][k] for k in self.output_fields]
                for i in range(len(data))]
        data = list(zip(*data))

        batch_data = [np.stack(d, axis=0) for d in data]
        return batch_data


class BaseDataLoader(object):
    """
    Base DataLoader implementation for detection models

    Args:
        sample_transforms (list): a list of transforms to perform
                                  on each sample
        batch_transforms (list): a list of transforms to perform
                                 on batch
        batch_size (int): batch size for batch collating, default 1.
        shuffle (bool): whether to shuffle samples
        drop_last (bool): whether to drop the last incomplete,
                          default False
        drop_empty (bool): whether to drop samples with no ground
                           truth labels, default True
        num_classes (int): class number of dataset, default 80
        use_shared_memory (bool): whether to use shared memory to
                accelerate data loading, enable this only if you
                are sure that the shared memory size of your OS
                is larger than memory cost of input datas of model.
                Note that shared memory will be automatically
                disabled if the shared memory of OS is less than
                1G, which is not enough for detection models.
                Default False.
    """

    def __init__(self,
                 sample_transforms=[],
                 batch_transforms=[],
                 batch_size=1,
                 shuffle=False,
                 drop_last=False,
                 drop_empty=True,
                 num_classes=80,
                 use_shared_memory=False,
                 **kwargs):
        # sample transform
        self._sample_transforms = Compose(
            sample_transforms, num_classes=num_classes)

        # batch transfrom 
        self._batch_transforms = BatchCompose(batch_transforms, num_classes)

        self.batch_size = batch_size
        self.shuffle = shuffle
        self.drop_last = drop_last
        self.use_shared_memory = use_shared_memory
        self.kwargs = kwargs

    def __call__(self,
                 dataset,
                 worker_num,
                 batch_sampler=None,
                 return_list=False):
        self.dataset = dataset
        self.dataset.parse_dataset()
        # get data
        self.dataset.set_transform(self._sample_transforms)
        # set kwargs
        self.dataset.set_kwargs(**self.kwargs)
        # batch sampler
        if batch_sampler is None:
            self._batch_sampler = DistributedBatchSampler(
                self.dataset,
                batch_size=self.batch_size,
                shuffle=self.shuffle,
                drop_last=self.drop_last)
        else:
            self._batch_sampler = batch_sampler

        use_shared_memory = self.use_shared_memory
        # check whether shared memory size is bigger than 1G(1024M)
        if use_shared_memory:
            shm_size = _get_shared_memory_size_in_M()
            if shm_size is not None and shm_size < 1024.:
                logger.warn("Shared memory size is less than 1G, "
                            "disable shared_memory in DataLoader")
                use_shared_memory = False

        self.dataloader = DataLoader(
            dataset=self.dataset,
            batch_sampler=self._batch_sampler,
            collate_fn=self._batch_transforms,
            num_workers=worker_num,
            return_list=return_list,
            use_shared_memory=use_shared_memory)
        self.loader = iter(self.dataloader)

        return self

    def __len__(self):
        return len(self._batch_sampler)

    def __iter__(self):
        return self

    def __next__(self):
        # pack {filed_name: field_data} here
        # looking forward to support dictionary
        # data structure in paddle.io.DataLoader
        try:
            data = next(self.loader)
            return {
                k: v
                for k, v in zip(self._batch_transforms.output_fields, data)
            }
        except StopIteration:
            self.loader = iter(self.dataloader)
            six.reraise(*sys.exc_info())

    def next(self):
        # python2 compatibility
        return self.__next__()


@register
class TrainReader(BaseDataLoader):
    __shared__ = ['num_classes']

    def __init__(self,
                 sample_transforms=[],
                 batch_transforms=[],
                 batch_size=1,
                 shuffle=True,
                 drop_last=True,
                 drop_empty=True,
                 num_classes=80,
                 **kwargs):
        super(TrainReader, self).__init__(sample_transforms, batch_transforms,
                                          batch_size, shuffle, drop_last,
                                          drop_empty, num_classes, **kwargs)


@register
class EvalReader(BaseDataLoader):
    __shared__ = ['num_classes']

    def __init__(self,
                 sample_transforms=[],
                 batch_transforms=[],
                 batch_size=1,
                 shuffle=False,
                 drop_last=True,
                 drop_empty=True,
                 num_classes=80,
                 **kwargs):
        super(EvalReader, self).__init__(sample_transforms, batch_transforms,
                                         batch_size, shuffle, drop_last,
                                         drop_empty, num_classes, **kwargs)


@register
class TestReader(BaseDataLoader):
    __shared__ = ['num_classes']

    def __init__(self,
                 sample_transforms=[],
                 batch_transforms=[],
                 batch_size=1,
                 shuffle=False,
                 drop_last=False,
                 drop_empty=True,
                 num_classes=80,
                 **kwargs):
<<<<<<< HEAD
        super(TestReader, self).__init__(
            inputs_def, sample_transforms, batch_transforms, batch_size,
            shuffle, drop_last, drop_empty, num_classes, **kwargs)


@register
class EvalMOTReader(BaseDataLoader):
    def __init__(self,
                 inputs_def=None,
                 sample_transforms=[],
                 batch_transforms=[],
                 batch_size=1,
                 shuffle=False,
                 drop_last=False,
                 drop_empty=True,
                 num_classes=80,
                 **kwargs):
        super(EvalMOTReader, self).__init__(
            inputs_def, sample_transforms, batch_transforms, batch_size,
            shuffle, drop_last, drop_empty, num_classes, **kwargs)


@register
class TestMOTReader(BaseDataLoader):
    def __init__(self,
                 inputs_def=None,
                 sample_transforms=[],
                 batch_transforms=[],
                 batch_size=1,
                 shuffle=False,
                 drop_last=False,
                 drop_empty=True,
                 num_classes=80,
                 **kwargs):
        super(TestMOTReader, self).__init__(
            inputs_def, sample_transforms, batch_transforms, batch_size,
            shuffle, drop_last, drop_empty, num_classes, **kwargs)
=======
        super(TestReader, self).__init__(sample_transforms, batch_transforms,
                                         batch_size, shuffle, drop_last,
                                         drop_empty, num_classes, **kwargs)
>>>>>>> 626d2fa1
<|MERGE_RESOLUTION|>--- conflicted
+++ resolved
@@ -275,46 +275,42 @@
                  drop_empty=True,
                  num_classes=80,
                  **kwargs):
-<<<<<<< HEAD
-        super(TestReader, self).__init__(
-            inputs_def, sample_transforms, batch_transforms, batch_size,
-            shuffle, drop_last, drop_empty, num_classes, **kwargs)
-
-
-@register
-class EvalMOTReader(BaseDataLoader):
-    def __init__(self,
-                 inputs_def=None,
-                 sample_transforms=[],
-                 batch_transforms=[],
-                 batch_size=1,
-                 shuffle=False,
-                 drop_last=False,
-                 drop_empty=True,
-                 num_classes=80,
-                 **kwargs):
-        super(EvalMOTReader, self).__init__(
-            inputs_def, sample_transforms, batch_transforms, batch_size,
-            shuffle, drop_last, drop_empty, num_classes, **kwargs)
-
-
-@register
-class TestMOTReader(BaseDataLoader):
-    def __init__(self,
-                 inputs_def=None,
-                 sample_transforms=[],
-                 batch_transforms=[],
-                 batch_size=1,
-                 shuffle=False,
-                 drop_last=False,
-                 drop_empty=True,
-                 num_classes=80,
-                 **kwargs):
-        super(TestMOTReader, self).__init__(
-            inputs_def, sample_transforms, batch_transforms, batch_size,
-            shuffle, drop_last, drop_empty, num_classes, **kwargs)
-=======
         super(TestReader, self).__init__(sample_transforms, batch_transforms,
                                          batch_size, shuffle, drop_last,
                                          drop_empty, num_classes, **kwargs)
->>>>>>> 626d2fa1
+
+
+@register
+class EvalMOTReader(BaseDataLoader):
+    __shared__ = ['num_classes']
+
+    def __init__(self,
+                 sample_transforms=[],
+                 batch_transforms=[],
+                 batch_size=1,
+                 shuffle=False,
+                 drop_last=False,
+                 drop_empty=True,
+                 num_classes=1,
+                 **kwargs):
+        super(EvalMOTReader, self).__init__(sample_transforms, batch_transforms,
+                                            batch_size, shuffle, drop_last,
+                                            drop_empty, num_classes, **kwargs)
+
+
+@register
+class TestMOTReader(BaseDataLoader):
+    __shared__ = ['num_classes']
+
+    def __init__(self,
+                 sample_transforms=[],
+                 batch_transforms=[],
+                 batch_size=1,
+                 shuffle=False,
+                 drop_last=False,
+                 drop_empty=True,
+                 num_classes=1,
+                 **kwargs):
+        super(TestMOTReader, self).__init__(sample_transforms, batch_transforms,
+                                            batch_size, shuffle, drop_last,
+                                            drop_empty, num_classes, **kwargs)