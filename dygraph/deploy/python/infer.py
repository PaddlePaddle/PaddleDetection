--- conflicted
+++ resolved
@@ -33,11 +33,8 @@
     'YOLO',
     'RCNN',
     'SSD',
-<<<<<<< HEAD
     'FCOS',
-=======
     'SOLOv2',
->>>>>>> a633cd0e
 }
 
 
