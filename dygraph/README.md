# PaddleDetection

动态图版本的PaddleDetection, 此版本为试用版本，还在持续优化设计、性能、新增模型、文档等。


支持的模型:

- Faster-RCNN (FPN)
- Mask-RCNN (FPN)
- Cascade RCNN
- YOLOv3
- SSD
<<<<<<< HEAD
- FCOS
=======
- SOLOv2
>>>>>>> a633cd0e

扩展特性：

- [x] **Synchronized Batch Norm**
- [x] **Group Norm**
- [x] **Modulated Deformable Convolution**
- [x] **Deformable PSRoI Pooling**

## 文档教程

### 教程

- [安装说明](docs/tutorials/INSTALL_cn.md)
- [训练/评估/预测流程](docs/tutorials/GETTING_STARTED_cn.md)
- [常见问题汇总](docs/FAQ.md)
- [推理部署](deploy)
    - [模型导出教程](docs/advanced_tutorials/deploy/EXPORT_MODEL.md)
    - [Python端推理部署](deploy/python)
    - [C++端推理部署](deploy/cpp)
    - [推理Benchmark](docs/advanced_tutorials/deploy/BENCHMARK_INFER_cn.md)

## 模型库
- [模型库](docs/MODEL_ZOO_cn.md)<|MERGE_RESOLUTION|>--- conflicted
+++ resolved
@@ -10,11 +10,8 @@
 - Cascade RCNN
 - YOLOv3
 - SSD
-<<<<<<< HEAD
 - FCOS
-=======
 - SOLOv2
->>>>>>> a633cd0e
 
 扩展特性：
 
