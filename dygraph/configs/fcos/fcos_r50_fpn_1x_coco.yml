_BASE_: [
<<<<<<< HEAD
  '../_base_/datasets/coco_detection.yml',
  '../_base_/runtime.yml',
=======
  '../datasets/coco_detection.yml',
  '../runtime.yml',
>>>>>>> 124a8a68
  '_base_/fcos_r50_fpn.yml',
  '_base_/optimizer_1x.yml',
  '_base_/fcos_reader.yml',
]

weights: output/fcos_r50_fpn_1x_coco/model_final<|MERGE_RESOLUTION|>--- conflicted
+++ resolved
@@ -1,11 +1,6 @@
 _BASE_: [
-<<<<<<< HEAD
-  '../_base_/datasets/coco_detection.yml',
-  '../_base_/runtime.yml',
-=======
   '../datasets/coco_detection.yml',
   '../runtime.yml',
->>>>>>> 124a8a68
   '_base_/fcos_r50_fpn.yml',
   '_base_/optimizer_1x.yml',
   '_base_/fcos_reader.yml',
