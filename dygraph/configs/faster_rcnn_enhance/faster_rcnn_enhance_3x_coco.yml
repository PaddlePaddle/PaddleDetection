--- conflicted
+++ resolved
@@ -1,9 +1,5 @@
 _BASE_: [
-<<<<<<< HEAD
-  '../datasets/coco_mini.yml',
-=======
   '../datasets/coco_detection.yml',
->>>>>>> d54c0b1d
   '../runtime.yml',
   '_base_/optimizer_3x.yml',
   '_base_/faster_rcnn_enhance.yml',
