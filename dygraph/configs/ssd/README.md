--- conflicted
+++ resolved
@@ -6,13 +6,8 @@
 
 | 骨架网络        | 网络类型       | 每张GPU图片个数 | 学习率策略 |推理时间(fps) | Box AP |                           下载                          | 配置文件 |
 | :-------------- | :------------- | :-----: | :-----: | :------------: | :-----: | :-----------------------------------------------------: | :-----: |
-<<<<<<< HEAD
 | VGG             | SSD            |    8    |   240e    |     ----     |  78.2  | [下载链接](https://paddlemodels.bj.bcebos.com/object_detection/dygraph/ssd_vgg16_300_240e_voc.pdparams) | [配置文件](https://github.com/PaddlePaddle/PaddleDetection/tree/master/dygraph/configs/ssd/ssd_vgg16_300_240e_voc.yml) |
-| MobileNet v1    | SSD            |    32    |   120e    |     ----     |  73.1  | [下载链接](https://paddlemodels.bj.bcebos.com/object_detection/dygraph/ssd_mobilenet_v1_300_120e_voc.pdparams) | [配置文件](https://github.com/PaddlePaddle/PaddleDetection/tree/master/dygraph/configs/ssd/ssd_mobilenet_v1_300_120e_voc.yml) |
-=======
-| VGG             | SSD            |    8    |   240e    |     ----     |  78.2  | [下载链接](https://paddlemodels.bj.bcebos.com/object_detection/dygraph/ssd_vgg16_300_240e_voc.pdparams) | [配置文件](https://github.com/PaddlePaddle/PaddleDetection/tree/master/dygraph/configs/ssd_vgg16_300_240e_voc.yml) |
-| MobileNet v1    | SSD            |    32    |   120e    |     ----     |  73.3  | [下载链接](https://paddlemodels.bj.bcebos.com/object_detection/dygraph/ssd_mobilenet_v1_300_120e_voc.pdparams) | [配置文件](https://github.com/PaddlePaddle/PaddleDetection/tree/master/dygraph/configs/ssd_mobilenet_v1_300_120e_voc.yml) |
->>>>>>> 5d7f09ed
+| MobileNet v1    | SSD            |    32    |   120e    |     ----     |  73.3  | [下载链接](https://paddlemodels.bj.bcebos.com/object_detection/dygraph/ssd_mobilenet_v1_300_120e_voc.pdparams) | [配置文件](https://github.com/PaddlePaddle/PaddleDetection/tree/master/dygraph/configs/ssd/ssd_mobilenet_v1_300_120e_voc.yml) |
 
 **注意：** SSD-VGG使用4GPU在总batch size为32下训练240个epoch。SSD-MobileNetv1使用2GPU在总batch size为64下训练120周期。
 
