English | [简体中文](README.md)

# PP-PicoDet

![](../../docs/images/picedet_demo.jpeg)

## News

- Released a new series of PP-PicoDet models: **(2022.03.20)**
  - (1) It was used TAL/ETA Head and optimized PAN, which greatly improved the accuracy;
  - (2) Moreover optimized CPU prediction speed, and the training speed is greatly improved;
  - (3) The export model includes post-processing, and the prediction directly outputs the result, without secondary development, and the migration cost is lower.

### Legacy Model

- Please refer to: [PicoDet 2021.10](./legacy_model/)

## Introduction

We developed a series of lightweight models, named `PP-PicoDet`. Because of the excellent performance, our models are very suitable for deployment on mobile or CPU. For more details, please refer to our [report on arXiv](https://arxiv.org/abs/2111.00902).

- 🌟 Higher mAP: the **first** object detectors that surpass mAP(0.5:0.95) **30+** within 1M parameters when the input size is 416.
- 🚀 Faster latency: 150FPS on mobile ARM CPU.
- 😊 Deploy friendly: support PaddleLite/MNN/NCNN/OpenVINO and provide C++/Python/Android implementation.
- 😍 Advanced algorithm: use the most advanced algorithms and offer innovation, such as ESNet, CSP-PAN, SimOTA with VFL, etc.


<div align="center">
  <img src="../../docs/images/picodet_map.png" width='600'/>
</div>

## Benchmark

| Model     | Input size | mAP<sup>val<br>0.5:0.95 | mAP<sup>val<br>0.5 | Params<br><sup>(M) | FLOPS<br><sup>(G) | Latency<sup><small>[CPU](#latency)</small><sup><br><sup>(ms) | Latency<sup><small>[Lite](#latency)</small><sup><br><sup>(ms) |  Weight  | Config | Inference Model |
| :-------- | :--------: | :---------------------: | :----------------: | :----------------: | :---------------: | :-----------------------------: | :-----------------------------: | :----------------------------------------: | :--------------------------------------- | :--------------------------------------- |
| PicoDet-XS |  320*320   |          23.5           |        36.1       |        0.70        |       0.67        |              3.9ms              |            7.81ms             | [model](https://paddledet.bj.bcebos.com/models/picodet_xs_320_coco_lcnet.pdparams) &#124; [log](https://paddledet.bj.bcebos.com/logs/train_picodet_xs_320_coco_lcnet.log) | [config](https://github.com/PaddlePaddle/PaddleDetection/tree/release/2.6/configs/picodet/picodet_xs_320_coco_lcnet.yml) | [w/ postprocess](https://paddledet.bj.bcebos.com/deploy/Inference/picodet_xs_320_coco_lcnet.tar) &#124; [w/o postprocess](https://paddledet.bj.bcebos.com/deploy/Inference/picodet_xs_320_coco_lcnet_non_postprocess.tar) |
| PicoDet-XS |  416*416   |          26.2           |        39.3        |        0.70        |       1.13        |              6.1ms             |            12.38ms             | [model](https://paddledet.bj.bcebos.com/models/picodet_xs_416_coco_lcnet.pdparams) &#124; [log](https://paddledet.bj.bcebos.com/logs/train_picodet_xs_416_coco_lcnet.log) | [config](https://github.com/PaddlePaddle/PaddleDetection/tree/release/2.6/configs/picodet/picodet_xs_416_coco_lcnet.yml) | [w/ postprocess](https://paddledet.bj.bcebos.com/deploy/Inference/picodet_xs_416_coco_lcnet.tar) &#124; [w/o postprocess](https://paddledet.bj.bcebos.com/deploy/Inference/picodet_xs_416_coco_lcnet_non_postprocess.tar) |
| PicoDet-S |  320*320   |          29.1           |        43.4        |        1.18       |       0.97       |             4.8ms              |            9.56ms             | [model](https://paddledet.bj.bcebos.com/models/picodet_s_320_coco_lcnet.pdparams) &#124; [log](https://paddledet.bj.bcebos.com/logs/train_picodet_s_320_coco_lcnet.log) | [config](https://github.com/PaddlePaddle/PaddleDetection/tree/release/2.6/configs/picodet/picodet_s_320_coco_lcnet.yml) | [w/ postprocess](https://paddledet.bj.bcebos.com/deploy/Inference/picodet_s_320_coco_lcnet.tar) &#124; [w/o postprocess](https://paddledet.bj.bcebos.com/deploy/Inference/picodet_s_320_coco_lcnet_non_postprocess.tar) |
| PicoDet-S |  416*416   |          32.5           |        47.6        |        1.18        |       1.65       |              6.6ms              |            15.20ms             | [model](https://paddledet.bj.bcebos.com/models/picodet_s_416_coco_lcnet.pdparams) &#124; [log](https://paddledet.bj.bcebos.com/logs/train_picodet_s_416_coco_lcnet.log) | [config](https://github.com/PaddlePaddle/PaddleDetection/tree/release/2.6/configs/picodet/picodet_s_416_coco_lcnet.yml) | [w/ postprocess](https://paddledet.bj.bcebos.com/deploy/Inference/picodet_s_416_coco_lcnet.tar) &#124; [w/o postprocess](https://paddledet.bj.bcebos.com/deploy/Inference/picodet_s_416_coco_lcnet_non_postprocess.tar) |
| PicoDet-M |  320*320   |          34.4           |        50.0        |        3.46        |       2.57       |             8.2ms              |            17.68ms             | [model](https://paddledet.bj.bcebos.com/models/picodet_m_320_coco_lcnet.pdparams) &#124; [log](https://paddledet.bj.bcebos.com/logs/train_picodet_m_320_coco_lcnet.log) | [config](https://github.com/PaddlePaddle/PaddleDetection/tree/release/2.6/configs/picodet/picodet_m_320_coco_lcnet.yml) | [w/ postprocess](https://paddledet.bj.bcebos.com/deploy/Inference/picodet_m_320_coco_lcnet.tar) &#124; [w/o postprocess](https://paddledet.bj.bcebos.com/deploy/Inference/picodet_m_320_coco_lcnet_non_postprocess.tar) |
| PicoDet-M |  416*416   |          37.5           |        53.4       |        3.46        |       4.34        |              12.7ms              |            28.39ms            | [model](https://paddledet.bj.bcebos.com/models/picodet_m_416_coco_lcnet.pdparams) &#124; [log](https://paddledet.bj.bcebos.com/logs/train_picodet_m_416_coco_lcnet.log) | [config](https://github.com/PaddlePaddle/PaddleDetection/tree/release/2.6/configs/picodet/picodet_m_416_coco_lcnet.yml) | [w/ postprocess](https://paddledet.bj.bcebos.com/deploy/Inference/picodet_m_416_coco_lcnet.tar) &#124; [w/o postprocess](https://paddledet.bj.bcebos.com/deploy/Inference/picodet_m_416_coco_lcnet_non_postprocess.tar) |
| PicoDet-L |  320*320   |          36.1           |        52.0        |        5.80       |       4.20        |              11.5ms             |            25.21ms           | [model](https://paddledet.bj.bcebos.com/models/picodet_l_320_coco_lcnet.pdparams) &#124; [log](https://paddledet.bj.bcebos.com/logs/train_picodet_l_320_coco_lcnet.log) | [config](https://github.com/PaddlePaddle/PaddleDetection/tree/release/2.6/configs/picodet/picodet_l_320_coco_lcnet.yml) | [w/ postprocess](https://paddledet.bj.bcebos.com/deploy/Inference/picodet_l_320_coco_lcnet.tar) &#124; [w/o postprocess](https://paddledet.bj.bcebos.com/deploy/Inference/picodet_l_320_coco_lcnet_non_postprocess.tar) |
| PicoDet-L |  416*416   |          39.4           |        55.7        |        5.80        |       7.10       |              20.7ms              |            42.23ms            | [model](https://paddledet.bj.bcebos.com/models/picodet_l_416_coco_lcnet.pdparams) &#124; [log](https://paddledet.bj.bcebos.com/logs/train_picodet_l_416_coco_lcnet.log) | [config](https://github.com/PaddlePaddle/PaddleDetection/tree/release/2.6/configs/picodet/picodet_l_416_coco_lcnet.yml) | [w/ postprocess](https://paddledet.bj.bcebos.com/deploy/Inference/picodet_l_416_coco_lcnet.tar) &#124; [w/o postprocess](https://paddledet.bj.bcebos.com/deploy/Inference/picodet_l_416_coco_lcnet_non_postprocess.tar) |
| PicoDet-L |  640*640   |          42.6           |        59.2        |        5.80        |       16.81        |              62.5ms              |            108.1ms          | [model](https://paddledet.bj.bcebos.com/models/picodet_l_640_coco_lcnet.pdparams) &#124; [log](https://paddledet.bj.bcebos.com/logs/train_picodet_l_640_coco_lcnet.log) | [config](https://github.com/PaddlePaddle/PaddleDetection/tree/release/2.6/configs/picodet/picodet_l_640_coco_lcnet.yml) | [w/ postprocess](https://paddledet.bj.bcebos.com/deploy/Inference/picodet_l_640_coco_lcnet.tar) &#124; [w/o postprocess](https://paddledet.bj.bcebos.com/deploy/Inference/picodet_l_640_coco_lcnet_non_postprocess.tar) |

<details open>
<summary><b>Table Notes:</b></summary>

- <a name="latency">Latency:</a> All our models test on `Intel core i7 10750H` CPU with MKLDNN by 12 threads and `Qualcomm Snapdragon 865(4xA77+4xA55)` with 4 threads by arm8 and with FP16. In the above table, test CPU latency on Paddle-Inference and testing Mobile latency with `Lite`->[Paddle-Lite](https://github.com/PaddlePaddle/Paddle-Lite).
- PicoDet is trained on COCO train2017 dataset and evaluated on COCO val2017. And PicoDet used 4 GPUs for training and all checkpoints are trained with default settings and hyperparameters.
- Benchmark test: When testing the speed benchmark, the post-processing is not included in the exported model, you need to set `-o export.benchmark=True` or manually modify [runtime.yml](https://github.com/PaddlePaddle/PaddleDetection/blob/release/2.6/configs/runtime.yml#L12).

</details>

#### Benchmark of Other Models

| Model     | Input size | mAP<sup>val<br>0.5:0.95 | mAP<sup>val<br>0.5 | Params<br><sup>(M) | FLOPS<br><sup>(G) | Latency<sup><small>[NCNN](#latency)</small><sup><br><sup>(ms) |
| :-------- | :--------: | :---------------------: | :----------------: | :----------------: | :---------------: | :-----------------------------: |
| YOLOv3-Tiny |  416*416   |          16.6           |        33.1      |        8.86        |       5.62        |             25.42               |
| YOLOv4-Tiny |  416*416   |          21.7           |        40.2        |        6.06           |       6.96           |             23.69               |
| PP-YOLO-Tiny |  320*320       |          20.6         |        -              |   1.08             |    0.58             |    6.75                           |  
| PP-YOLO-Tiny |  416*416   |          22.7          |    -               |    1.08               |    1.02             |    10.48                          |  
| Nanodet-M |  320*320      |          20.6            |    -               |    0.95               |    0.72             |    8.71                           |  
| Nanodet-M |  416*416   |          23.5             |    -               |    0.95               |    1.2              |  13.35                          |
| Nanodet-M 1.5x |  416*416   |          26.8        |    -                  | 2.08               |    2.42             |    15.83                          |
| YOLOX-Nano     |  416*416   |          25.8          |    -               |    0.91               |    1.08             |    19.23                          |
| YOLOX-Tiny     |  416*416   |          32.8          |    -               |    5.06               |    6.45             |    32.77                          |
| YOLOv5n |  640*640       |          28.4             |    46.0            |    1.9                |    4.5              |    40.35                          |
| YOLOv5s |  640*640       |          37.2             |    56.0            |    7.2                |    16.5             |    78.05                          |

- Testing Mobile latency with code: [MobileDetBenchmark](https://github.com/JiweiMaster/MobileDetBenchmark).

## Quick Start

<details open>
<summary>Requirements:</summary>

- PaddlePaddle >= 2.2.2

</details>

<details>
<summary>Installation</summary>

- [Installation guide](https://github.com/PaddlePaddle/PaddleDetection/blob/release/2.6/docs/tutorials/INSTALL.md)
- [Prepare dataset](https://github.com/PaddlePaddle/PaddleDetection/blob/release/2.6/docs/tutorials/data/PrepareDataSet_en.md)

</details>

<details>
<summary>Training and Evaluation</summary>

- Training model on single-GPU:

```shell
# training on single-GPU
export CUDA_VISIBLE_DEVICES=0
python tools/train.py -c configs/picodet/picodet_s_320_coco_lcnet.yml --eval
```
If the GPU is out of memory during training, reduce the batch_size in TrainReader, and reduce the base_lr in LearningRate proportionally. At the same time, the configs we published are all trained with 4 GPUs. If the number of GPUs is changed to 1, the base_lr needs to be reduced by a factor of 4.

- Training model on multi-GPU:


```shell
# training on multi-GPU
export CUDA_VISIBLE_DEVICES=0,1,2,3,4,5,6,7
python -m paddle.distributed.launch --gpus 0,1,2,3,4,5,6,7 tools/train.py -c configs/picodet/picodet_s_320_coco_lcnet.yml --eval
```

- Evaluation:

```shell
python tools/eval.py -c configs/picodet/picodet_s_320_coco_lcnet.yml \
              -o weights=https://paddledet.bj.bcebos.com/models/picodet_s_320_coco_lcnet.pdparams
```

- Infer:

```shell
python tools/infer.py -c configs/picodet/picodet_s_320_coco_lcnet.yml \
              -o weights=https://paddledet.bj.bcebos.com/models/picodet_s_320_coco_lcnet.pdparams
```

Detail also can refer to [Quick start guide](https://github.com/PaddlePaddle/PaddleDetection/blob/release/2.6/docs/tutorials/GETTING_STARTED.md).

</details>


## Deployment

### Export and Convert Model

<details open>
<summary>1. Export model</summary>

```shell
cd PaddleDetection
python tools/export_model.py -c configs/picodet/picodet_s_320_coco_lcnet.yml \
              -o weights=https://paddledet.bj.bcebos.com/models/picodet_s_320_coco_lcnet.pdparams \
              --output_dir=output_inference
```

<<<<<<< HEAD
- If no post processing is required, please specify: `-o export.post_process=False` (if -o has already appeared, delete -o here) or manually modify corresponding fields in [runtime.yml](https://github.com/PaddlePaddle/PaddleDetection/blob/develop/configs/runtime.yml).
- If no NMS is required, please specify: `-o export.nms=True` or manually modify corresponding fields in [runtime.yml](https://github.com/PaddlePaddle/PaddleDetection/blob/develop/configs/runtime.yml). Many scenes exported to ONNX only support single input and fixed shape output, so if exporting to ONNX, it is recommended not to export NMS.
=======
- If no post processing is required, please specify: `-o export.benchmark=True` (if -o has already appeared, delete -o here) or manually modify corresponding fields in [runtime.yml](https://github.com/PaddlePaddle/PaddleDetection/blob/release/2.6/configs/runtime.yml).
- If no NMS is required, please specify: `-o export.nms=True` or manually modify corresponding fields in [runtime.yml](https://github.com/PaddlePaddle/PaddleDetection/blob/release/2.6/configs/runtime.yml). Many scenes exported to ONNX only support single input and fixed shape output, so if exporting to ONNX, it is recommended not to export NMS.
>>>>>>> c595ffa8


</details>

<details>
<summary>2. Convert to PaddleLite (click to expand)</summary>

- Install Paddlelite>=2.10:

```shell
pip install paddlelite
```

- Convert model:

```shell
# FP32
paddle_lite_opt --model_dir=output_inference/picodet_s_320_coco_lcnet --valid_targets=arm --optimize_out=picodet_s_320_coco_fp32
# FP16
paddle_lite_opt --model_dir=output_inference/picodet_s_320_coco_lcnet --valid_targets=arm --optimize_out=picodet_s_320_coco_fp16 --enable_fp16=true
```

</details>

<details>
<summary>3. Convert to ONNX (click to expand)</summary>

- Install [Paddle2ONNX](https://github.com/PaddlePaddle/Paddle2ONNX) >= 0.7 and ONNX > 1.10.1, for details, please refer to [Tutorials of Export ONNX Model](../../deploy/EXPORT_ONNX_MODEL.md)

```shell
pip install onnx
pip install paddle2onnx==0.9.2
```

- Convert model:

```shell
paddle2onnx --model_dir output_inference/picodet_s_320_coco_lcnet/ \
            --model_filename model.pdmodel  \
            --params_filename model.pdiparams \
            --opset_version 11 \
            --save_file picodet_s_320_coco.onnx
```

- Simplify ONNX model: use onnx-simplifier to simplify onnx model.

  - Install onnxsim >= 0.4.1:
  ```shell
  pip install onnxsim
  ```
  - simplify onnx model:
  ```shell
  onnxsim picodet_s_320_coco.onnx picodet_s_processed.onnx
  ```

</details>

- Deploy models

| Model     | Input size | ONNX(w/o postprocess)  | Paddle Lite(fp32) | Paddle Lite(fp16) |
| :-------- | :--------: | :---------------------: | :----------------: | :----------------: |
| PicoDet-XS |  320*320   | [( w/ postprocess)](https://paddledet.bj.bcebos.com/deploy/third_engine/picodet_xs_320_lcnet_postprocessed.onnx) &#124; [( w/o postprocess)](https://paddledet.bj.bcebos.com/deploy/third_engine/picodet_xs_320_coco_lcnet.onnx) | [model](https://paddledet.bj.bcebos.com/deploy/paddlelite/picodet_xs_320_coco_lcnet.tar) | [model](https://paddledet.bj.bcebos.com/deploy/paddlelite/picodet_xs_320_coco_lcnet_fp16.tar) |
| PicoDet-XS |  416*416   | [( w/ postprocess)](https://paddledet.bj.bcebos.com/deploy/third_engine/picodet_xs_416_lcnet_postprocessed.onnx) &#124; [( w/o postprocess)](https://paddledet.bj.bcebos.com/deploy/third_engine/picodet_xs_416_coco_lcnet.onnx) | [model](https://paddledet.bj.bcebos.com/deploy/paddlelite/picodet_xs_416_coco_lcnet.tar) | [model](https://paddledet.bj.bcebos.com/deploy/paddlelite/picodet_xs_416_coco_lcnet_fp16.tar) |
| PicoDet-S |  320*320   | [( w/ postprocess)](https://paddledet.bj.bcebos.com/deploy/third_engine/picodet_s_320_lcnet_postprocessed.onnx) &#124; [( w/o postprocess)](https://paddledet.bj.bcebos.com/deploy/third_engine/picodet_s_320_coco_lcnet.onnx) | [model](https://paddledet.bj.bcebos.com/deploy/paddlelite/picodet_s_320_coco_lcnet.tar) | [model](https://paddledet.bj.bcebos.com/deploy/paddlelite/picodet_s_320_coco_lcnet_fp16.tar) |
| PicoDet-S |  416*416   |  [( w/ postprocess)](https://paddledet.bj.bcebos.com/deploy/third_engine/picodet_s_416_lcnet_postprocessed.onnx) &#124; [( w/o postprocess)](https://paddledet.bj.bcebos.com/deploy/third_engine/picodet_s_416_coco_lcnet.onnx) | [model](https://paddledet.bj.bcebos.com/deploy/paddlelite/picodet_s_416_coco_lcnet.tar) | [model](https://paddledet.bj.bcebos.com/deploy/paddlelite/picodet_s_416_coco_lcnet_fp16.tar) |
| PicoDet-M |  320*320   | [( w/ postprocess)](https://paddledet.bj.bcebos.com/deploy/third_engine/picodet_m_320_lcnet_postprocessed.onnx) &#124; [( w/o postprocess)](https://paddledet.bj.bcebos.com/deploy/third_engine/picodet_m_320_coco_lcnet.onnx) | [model](https://paddledet.bj.bcebos.com/deploy/paddlelite/picodet_m_320_coco_lcnet.tar) | [model](https://paddledet.bj.bcebos.com/deploy/paddlelite/picodet_m_320_coco_lcnet_fp16.tar) |
| PicoDet-M |  416*416   | [( w/ postprocess)](https://paddledet.bj.bcebos.com/deploy/third_engine/picodet_m_416_lcnet_postprocessed.onnx) &#124; [( w/o postprocess)](https://paddledet.bj.bcebos.com/deploy/third_engine/picodet_m_416_coco_lcnet.onnx) | [model](https://paddledet.bj.bcebos.com/deploy/paddlelite/picodet_m_416_coco_lcnet.tar) | [model](https://paddledet.bj.bcebos.com/deploy/paddlelite/picodet_m_416_coco_lcnet_fp16.tar) |
| PicoDet-L |  320*320   | [( w/ postprocess)](https://paddledet.bj.bcebos.com/deploy/third_engine/picodet_l_320_lcnet_postprocessed.onnx) &#124; [( w/o postprocess)](https://paddledet.bj.bcebos.com/deploy/third_engine/picodet_l_320_coco_lcnet.onnx) | [model](https://paddledet.bj.bcebos.com/deploy/paddlelite/picodet_l_320_coco_lcnet.tar) | [model](https://paddledet.bj.bcebos.com/deploy/paddlelite/picodet_l_320_coco_lcnet_fp16.tar) |
| PicoDet-L |  416*416   | [( w/ postprocess)](https://paddledet.bj.bcebos.com/deploy/third_engine/picodet_l_416_lcnet_postprocessed.onnx) &#124; [( w/o postprocess)](https://paddledet.bj.bcebos.com/deploy/third_engine/picodet_l_416_coco_lcnet.onnx) | [model](https://paddledet.bj.bcebos.com/deploy/paddlelite/picodet_l_416_coco_lcnet.tar) | [model](https://paddledet.bj.bcebos.com/deploy/paddlelite/picodet_l_416_coco_lcnet_fp16.tar) |
| PicoDet-L |  640*640   | [( w/ postprocess)](https://paddledet.bj.bcebos.com/deploy/third_engine/picodet_l_640_lcnet_postprocessed.onnx) &#124; [( w/o postprocess)](https://paddledet.bj.bcebos.com/deploy/third_engine/picodet_l_640_coco_lcnet.onnx)  [model](https://paddledet.bj.bcebos.com/deploy/paddlelite/picodet_l_640_coco_lcnet.tar) | [model](https://paddledet.bj.bcebos.com/deploy/paddlelite/picodet_l_640_coco_lcnet_fp16.tar) |


### Deploy

| Infer Engine     | Python | C++  | Predict With Postprocess |
| :-------- | :--------: | :---------------------: | :----------------: |
| OpenVINO | [Python](../../deploy/third_engine/demo_openvino/python) | [C++](../../deploy/third_engine/demo_openvino)（postprocess coming soon） |  ✔︎ |
| Paddle Lite |  -    |  [C++](../../deploy/lite) | ✔︎ |
| Android Demo |  -  |  [Paddle Lite](https://github.com/PaddlePaddle/Paddle-Lite-Demo/tree/develop/object_detection/android/app/cxx/picodet_detection_demo) | ✔︎ |
| PaddleInference | [Python](../../deploy/python) |  [C++](../../deploy/cpp) | ✔︎ |
| ONNXRuntime  | [Python](../../deploy/third_engine/demo_onnxruntime) | Coming soon | ✔︎ |
| NCNN |  Coming soon  | [C++](../../deploy/third_engine/demo_ncnn) | ✘ |
| MNN  | Coming soon | [C++](../../deploy/third_engine/demo_mnn) |  ✘ |


Android demo visualization:
<div align="center">
  <img src="../../docs/images/picodet_android_demo1.jpg" height="500px" ><img src="../../docs/images/picodet_android_demo2.jpg" height="500px" ><img src="../../docs/images/picodet_android_demo3.jpg" height="500px" ><img src="../../docs/images/picodet_android_demo4.jpg" height="500px" >
</div>


## Quantization

<details open>
<summary>Requirements:</summary>

- PaddlePaddle >= 2.2.2
- PaddleSlim >= 2.2.2

**Install:**

```shell
pip install paddleslim==2.2.2
```

</details>

<details open>
<summary>Quant aware</summary>

Configure the quant config and start training:

```shell
python tools/train.py -c configs/picodet/picodet_s_416_coco_lcnet.yml \
          --slim_config configs/slim/quant/picodet_s_416_lcnet_quant.yml --eval
```

- More detail can refer to [slim document](https://github.com/PaddlePaddle/PaddleDetection/tree/release/2.6/configs/slim)

</details>

- Quant Aware Model ZOO：

| Quant Model     | Input size | mAP<sup>val<br>0.5:0.95  | Configs | Weight | Inference Model | Paddle Lite(INT8) |
| :-------- | :--------: | :--------------------: | :-------: | :----------------: | :----------------: | :----------------: |
| PicoDet-S |  416*416   |  31.5  | [config](./picodet_s_416_coco_lcnet.yml) &#124; [slim config](../slim/quant/picodet_s_416_lcnet_quant.yml)  | [model](https://paddledet.bj.bcebos.com/models/picodet_s_416_coco_lcnet_quant.pdparams)  | [w/ postprocess](https://paddledet.bj.bcebos.com/deploy/Inference/picodet_s_416_coco_lcnet_quant.tar) &#124; [w/o postprocess](https://paddledet.bj.bcebos.com/deploy/Inference/picodet_s_416_coco_lcnet_quant_non_postprocess.tar) |  [w/ postprocess](https://paddledet.bj.bcebos.com/deploy/paddlelite/picodet_s_416_coco_lcnet_quant.nb) &#124; [w/o postprocess](https://paddledet.bj.bcebos.com/deploy/paddlelite/picodet_s_416_coco_lcnet_quant_non_postprocess.nb) |

## Unstructured Pruning

<details open>
<summary>Tutorial:</summary>

Please refer this [documentation](https://github.com/PaddlePaddle/PaddleDetection/tree/release/2.6/configs/picodet/legacy_model/pruner/README.md) for details such as requirements, training and deployment.

</details>

## Application

- **Pedestrian detection:** model zoo of `PicoDet-S-Pedestrian` please refer to [PP-TinyPose](https://github.com/PaddlePaddle/PaddleDetection/tree/release/2.6/configs/keypoint/tiny_pose#%E8%A1%8C%E4%BA%BA%E6%A3%80%E6%B5%8B%E6%A8%A1%E5%9E%8B)

- **Mainbody detection:** model zoo of `PicoDet-L-Mainbody` please refer to [mainbody detection](./legacy_model/application/mainbody_detection/README.md)

## FAQ

<details>
<summary>Out of memory error.</summary>

Please reduce the `batch_size` of `TrainReader` in config.

</details>

<details>
<summary>How to transfer learning.</summary>

Please reset `pretrain_weights` in config, which trained on coco. Such as:
```yaml
pretrain_weights: https://paddledet.bj.bcebos.com/models/picodet_l_640_coco_lcnet.pdparams
```

</details>

<details>
<summary>The transpose operator is time-consuming on some hardware.</summary>

Please use `PicoDet-LCNet` model, which has fewer `transpose` operators.

</details>


<details>
<summary>How to count model parameters.</summary>

You can insert below code at [here](https://github.com/PaddlePaddle/PaddleDetection/blob/release/2.6/ppdet/engine/trainer.py#L141) to count learnable parameters.

```python
params = sum([
    p.numel() for n, p in self.model. named_parameters()
    if all([x not in n for x in ['_mean', '_variance']])
]) # exclude BatchNorm running status
print('params: ', params)
```

</details>

## Cite PP-PicoDet
If you use PicoDet in your research, please cite our work by using the following BibTeX entry:
```
@misc{yu2021pppicodet,
      title={PP-PicoDet: A Better Real-Time Object Detector on Mobile Devices},
      author={Guanghua Yu and Qinyao Chang and Wenyu Lv and Chang Xu and Cheng Cui and Wei Ji and Qingqing Dang and Kaipeng Deng and Guanzhong Wang and Yuning Du and Baohua Lai and Qiwen Liu and Xiaoguang Hu and Dianhai Yu and Yanjun Ma},
      year={2021},
      eprint={2111.00902},
      archivePrefix={arXiv},
      primaryClass={cs.CV}
}

```<|MERGE_RESOLUTION|>--- conflicted
+++ resolved
@@ -141,13 +141,8 @@
               --output_dir=output_inference
 ```
 
-<<<<<<< HEAD
 - If no post processing is required, please specify: `-o export.post_process=False` (if -o has already appeared, delete -o here) or manually modify corresponding fields in [runtime.yml](https://github.com/PaddlePaddle/PaddleDetection/blob/develop/configs/runtime.yml).
 - If no NMS is required, please specify: `-o export.nms=True` or manually modify corresponding fields in [runtime.yml](https://github.com/PaddlePaddle/PaddleDetection/blob/develop/configs/runtime.yml). Many scenes exported to ONNX only support single input and fixed shape output, so if exporting to ONNX, it is recommended not to export NMS.
-=======
-- If no post processing is required, please specify: `-o export.benchmark=True` (if -o has already appeared, delete -o here) or manually modify corresponding fields in [runtime.yml](https://github.com/PaddlePaddle/PaddleDetection/blob/release/2.6/configs/runtime.yml).
-- If no NMS is required, please specify: `-o export.nms=True` or manually modify corresponding fields in [runtime.yml](https://github.com/PaddlePaddle/PaddleDetection/blob/release/2.6/configs/runtime.yml). Many scenes exported to ONNX only support single input and fixed shape output, so if exporting to ONNX, it is recommended not to export NMS.
->>>>>>> c595ffa8
 
 
 </details>
