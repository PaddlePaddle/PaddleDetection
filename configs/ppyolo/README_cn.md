--- conflicted
+++ resolved
@@ -77,7 +77,6 @@
 - PP-YOLO_MobileNetV3 模型训练过程中使用4GPU，每GPU batch size为32进行训练，如训练GPU数和batch size不使用上述配置，须参考[FAQ](../../docs/FAQ.md)调整学习率和迭代次数。
 - PP-YOLO_MobileNetV3 模型推理速度测试环境配置为麒麟990芯片单线程。
 
-<<<<<<< HEAD
 ### PP-YOLO 轻量级裁剪模型
 
 |            模型              |  GPU 个数  | 每GPU图片个数 |   裁剪率    |         Teacher模型       |  模型体积  |   输入尺寸  | Box AP<sup>val</sup> | Kirin 990 1xCore (FPS) | 模型下载 | 预测模型下载 | 配置文件 |
@@ -87,7 +86,7 @@
 - PP-YOLO 轻量级裁剪模型采用[蒸馏通道剪裁模型](../../slim/extentions/distill_pruned_model/README.md) 的方式训练得到，基于 PP-YOLO_MobileNetV3_small 模型对Head部分做卷积通道剪裁后使用 PP-YOLO_MobileNetV3_large 模型进行蒸馏训练
 - 卷积通道检测对Head部分剪裁掉75%的通道数，及剪裁参数为`--pruned_params="yolo_block.0.2.conv.weights,yolo_block.0.tip.conv.weights,yolo_block.1.2.conv.weights,yolo_block.1.tip.conv.weights" --pruned_ratios="0.75,0.75,0.75,0.75"`
 - PP-YOLO 轻量级裁剪模型的训练、评估、预测及模型导出方法见[蒸馏通道剪裁模型](../../slim/extentions/distill_pruned_model/README.md)
-=======
+
 ### Pascal VOC数据集上的PP-YOLO
 
 PP-YOLO在Pascal VOC数据集上训练模型如下:
@@ -97,7 +96,6 @@
 | PP-YOLO            |    8    |       12      | ResNet50vd |     608     |          84.9          | [model](https://paddlemodels.bj.bcebos.com/object_detection/ppyolo_voc.pdparams) | [config](https://github.com/PaddlePaddle/PaddleDetection/tree/master/configs/ppyolo/ppyolo_voc.yml)                   |
 | PP-YOLO            |    8    |       12      | ResNet50vd |     416     |          84.3          | [model](https://paddlemodels.bj.bcebos.com/object_detection/ppyolo_voc.pdparams) | [config](https://github.com/PaddlePaddle/PaddleDetection/tree/master/configs/ppyolo/ppyolo_voc.yml)                   |
 | PP-YOLO            |    8    |       12      | ResNet50vd |     320     |          82.2          | [model](https://paddlemodels.bj.bcebos.com/object_detection/ppyolo_voc.pdparams) | [config](https://github.com/PaddlePaddle/PaddleDetection/tree/master/configs/ppyolo/ppyolo_voc.yml)                   |
->>>>>>> f5d94f43
 
 ## 使用说明
 
