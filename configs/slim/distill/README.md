# Distillation(蒸馏)

## 内容
- [YOLOv3模型蒸馏](#YOLOv3模型蒸馏)
- [FGD模型蒸馏](#FGD模型蒸馏)
- [CWD模型蒸馏](#CWD模型蒸馏)
- [LD模型蒸馏](#LD模型蒸馏)
- [PPYOLOE模型蒸馏](#PPYOLOE模型蒸馏)
- [引用](#引用)

## YOLOv3模型蒸馏

以YOLOv3-MobileNetV1为例，使用YOLOv3-ResNet34作为蒸馏训练的teacher网络, 对YOLOv3-MobileNetV1结构的student网络进行蒸馏。
COCO数据集作为目标检测任务的训练目标难度更大，意味着teacher网络会预测出更多的背景bbox，如果直接用teacher的预测输出作为student学习的`soft label`会有严重的类别不均衡问题。解决这个问题需要引入新的方法，详细背景请参考论文:[Object detection at 200 Frames Per Second](https://arxiv.org/abs/1805.06361)。
<<<<<<< HEAD
为了确定蒸馏的对象，我们首先需要找到student和teacher网络得到的`x,y,w,h,cls,objness`等Tensor，用teacher得到的结果指导student训练。具体实现可参考[代码](https://github.com/PaddlePaddle/PaddleDetection/tree/release/2.5/ppdet/slim/distill.py)
=======
为了确定蒸馏的对象，我们首先需要找到student和teacher网络得到的`x,y,w,h,cls,objectness`等Tensor，用teacher得到的结果指导student训练。具体实现可参考[代码](../../../ppdet/slim/distill_loss.py)

| 模型               |    方案     | 输入尺寸 | epochs |   Box mAP    |       配置文件    |     下载链接    |
| :---------------: | :---------: | :----: | :----: |:-----------: | :--------------: | :------------: |
| YOLOv3-ResNet34    | teacher     | 608   |  270e  |     36.2     | [config](../../yolov3/yolov3_r34_270e_coco.yml) | [download](https://paddledet.bj.bcebos.com/models/yolov3_r34_270e_coco.pdparams) |
| YOLOv3-MobileNetV1 | student     | 608   |  270e  |     29.4     | [config](../../yolov3/yolov3_mobilenet_v1_270e_coco.yml) | [download](https://paddledet.bj.bcebos.com/models/yolov3_mobilenet_v1_270e_coco.pdparams) |
| YOLOv3-MobileNetV1 | distill     | 608   |  270e  |  31.0(+1.6)  | [config](../../yolov3/yolov3_mobilenet_v1_270e_coco.yml),[slim_config](./yolov3_mobilenet_v1_coco_distill.yml) | [download](https://paddledet.bj.bcebos.com/models/slim/yolov3_mobilenet_v1_coco_distill.pdparams) |

<details>
<summary> 快速开始 </summary>

```shell
# 单卡训练(不推荐)
python tools/train.py -c configs/yolov3/yolov3_mobilenet_v1_270e_coco.yml --slim_config configs/slim/distill/yolov3_mobilenet_v1_coco_distill.yml
# 多卡训练
python -m paddle.distributed.launch --log_dir=logs/ --gpus 0,1,2,3,4,5,6,7 tools/train.py -c configs/yolov3/yolov3_mobilenet_v1_270e_coco.yml --slim_config configs/slim/distill/yolov3_mobilenet_v1_coco_distill.yml
# 评估
python tools/eval.py -c configs/yolov3/yolov3_mobilenet_v1_270e_coco.yml -o weights=https://paddledet.bj.bcebos.com/models/slim/yolov3_mobilenet_v1_coco_distill.pdparams
# 预测
python tools/infer.py -c configs/yolov3/yolov3_mobilenet_v1_270e_coco.yml -o weights=https://paddledet.bj.bcebos.com/models/slim/yolov3_mobilenet_v1_coco_distill.pdparams --infer_img=demo/000000014439_640x640.jpg
```

- `-c`: 指定模型配置文件，也是student配置文件。
- `--slim_config`: 指定压缩策略配置文件，也是teacher配置文件。

</details>
>>>>>>> 2685fb56


## FGD模型蒸馏

FGD全称为[Focal and Global Knowledge Distillation for Detectors](https://arxiv.org/abs/2111.11837v1)，是目标检测任务的一种蒸馏方法，FGD蒸馏分为两个部分`Focal`和`Global`。`Focal`蒸馏分离图像的前景和背景，让学生模型分别关注教师模型的前景和背景部分特征的关键像素；`Global`蒸馏部分重建不同像素之间的关系并将其从教师转移到学生，以补偿`Focal`蒸馏中丢失的全局信息。试验结果表明，FGD蒸馏算法在基于anchor和anchor free的方法上能有效提升模型精度。
在PaddleDetection中，我们实现了FGD算法，并基于RetinaNet算法进行验证，实验结果如下：

| 模型               |    方案     | 输入尺寸 | epochs |    Box mAP    |       配置文件    |     下载链接    |
| ----------------- | ----------- | ------ | :----: | :-----------: | :--------------: | :------------: |
| RetinaNet-ResNet101| teacher    | 1333x800 |  2x  |     40.6     | [config](../../retinanet/retinanet_r101_fpn_2x_coco.yml) | [download](https://paddledet.bj.bcebos.com/models/retinanet_r101_fpn_2x_coco.pdparams) |
| RetinaNet-ResNet50 | student    | 1333x800 |  2x  |      39.1     | [config](../../retinanet/retinanet_r50_fpn_2x_coco.yml) | [download](https://paddledet.bj.bcebos.com/models/retinanet_r50_fpn_2x_coco.pdparams) |
| RetinaNet-ResNet50 | FGD        | 1333x800 |  2x  |   40.8(+1.7)  | [config](../../retinanet/retinanet_r50_fpn_2x_coco.yml),[slim_config](./retinanet_resnet101_coco_distill.yml) | [download](https://paddledet.bj.bcebos.com/models/retinanet_r101_distill_r50_2x_coco.pdparams) |

<details>
<summary> 快速开始 </summary>

```shell
# 单卡训练(不推荐)
python tools/train.py -c configs/retinanet/retinanet_r50_fpn_2x_coco.yml --slim_config configs/slim/distill/retinanet_resnet101_coco_distill.yml
# 多卡训练
python -m paddle.distributed.launch --log_dir=logs/ --gpus 0,1,2,3,4,5,6,7 tools/train.py -c configs/retinanet/retinanet_r50_fpn_2x_coco.yml --slim_config configs/slim/distill/retinanet_resnet101_coco_distill.yml
# 评估
python tools/eval.py -c configs/retinanet/retinanet_r50_fpn_2x_coco.yml -o weights=https://paddledet.bj.bcebos.com/models/retinanet_r101_distill_r50_2x_coco.pdparams
# 预测
python tools/infer.py -c configs/retinanet/retinanet_r50_fpn_2x_coco.yml -o weights=https://paddledet.bj.bcebos.com/models/retinanet_r101_distill_r50_2x_coco.pdparams --infer_img=demo/000000014439_640x640.jpg
```

- `-c`: 指定模型配置文件，也是student配置文件。
- `--slim_config`: 指定压缩策略配置文件，也是teacher配置文件。

</details>


## CWD模型蒸馏

CWD全称为[Channel-wise Knowledge Distillation for Dense Prediction*](https://arxiv.org/pdf/2011.13256.pdf)，通过最小化教师网络与学生网络的通道概率图之间的 Kullback-Leibler (KL) 散度，使得在蒸馏过程更加关注每个通道的最显著的区域，进而提升文本检测与图像分割任务的精度。在PaddleDetection中，我们实现了CWD算法，并基于GFL和RetinaNet模型进行验证，实验结果如下：

| 模型               |    方案     | 输入尺寸 | epochs |    Box mAP    |       配置文件    |     下载链接    |
| ----------------- | ----------- | ------ | :----: | :-----------: | :--------------: | :------------: |
| RetinaNet-ResNet101| teacher    | 1333x800 |  2x  |     40.6     | [config](../../retinanet/retinanet_r101_fpn_2x_coco.yml) | [download](https://paddledet.bj.bcebos.com/models/retinanet_r101_fpn_2x_coco.pdparams) |
| RetinaNet-ResNet50 | student    | 1333x800 |  2x  |     39.1     | [config](../../retinanet/retinanet_r50_fpn_2x_coco.yml) | [download](https://paddledet.bj.bcebos.com/models/retinanet_r50_fpn_2x_coco.pdparams)  |
| RetinaNet-ResNet50 | CWD        | 1333x800 |  2x  |   40.5(+1.4) | [config](../../retinanet/retinanet_r50_fpn_2x_coco.yml),[slim_config](./retinanet_resnet101_coco_distill_cwd.yml) | [download](https://paddledet.bj.bcebos.com/models/retinanet_r50_fpn_2x_coco_cwd.pdparams) |
| GFL_ResNet101-vd| teacher    | 1333x800 |  2x  |     46.8     | [config](../../gfl/gfl_r101vd_fpn_mstrain_2x_coco.yml) | [download](https://paddledet.bj.bcebos.com/models/gfl_r101vd_fpn_mstrain_2x_coco.pdparams) |
| GFL_ResNet50    | student    | 1333x800 |  1x  |     41.0     | [config](../../gfl/gfl_r50_fpn_1x_coco.yml) | [download](https://paddledet.bj.bcebos.com/models/gfl_r50_fpn_1x_coco.pdparams) |
| GFL_ResNet50    | CWD         | 1333x800 |  2x  |   44.0(+3.0) | [config](../../gfl/gfl_r50_fpn_1x_coco.yml),[slim_config](./gfl_r101vd_fpn_coco_distill_cwd.yml) | [download](https://bj.bcebos.com/v1/paddledet/models/gfl_r50_fpn_2x_coco_cwd.pdparams) |

<details>
<summary> 快速开始 </summary>

```shell
# 单卡训练(不推荐)
python tools/train.py -c configs/retinanet/retinanet_r50_fpn_2x_coco.yml --slim_config configs/slim/distill/retinanet_resnet101_coco_distill_cwd.yml
# 多卡训练
python -m paddle.distributed.launch --log_dir=logs/ --gpus 0,1,2,3,4,5,6,7 tools/train.py -c configs/retinanet/retinanet_r50_fpn_2x_coco.yml --slim_config configs/slim/distill/retinanet_resnet101_coco_distill_cwd.yml
# 评估
python tools/eval.py -c configs/retinanet/retinanet_r50_fpn_2x_coco.yml -o weights=https://paddledet.bj.bcebos.com/models/retinanet_r50_fpn_2x_coco_cwd.pdparams
# 预测
python tools/infer.py -c configs/retinanet/retinanet_r50_fpn_2x_coco.yml -o weights=https://paddledet.bj.bcebos.com/models/retinanet_r50_fpn_2x_coco_cwd.pdparams --infer_img=demo/000000014439_640x640.jpg

# 单卡训练(不推荐)
python tools/train.py -c configs/gfl/gfl_r50_fpn_1x_coco.yml --slim_config configs/slim/distill/gfl_r101vd_fpn_coco_distill_cwd.yml
# 多卡训练
python -m paddle.distributed.launch --log_dir=logs/ --gpus 0,1,2,3,4,5,6,7 tools/train.py -c configs/gfl/gfl_r50_fpn_1x_coco.yml --slim_config configs/slim/distill/gfl_r101vd_fpn_coco_distill_cwd.yml
# 评估
python tools/eval.py -c configs/gfl/gfl_r50_fpn_1x_coco.yml -o weights=https://paddledet.bj.bcebos.com/models/gfl_r50_fpn_2x_coco_cwd.pdparams
# 预测
python tools/infer.py -c configs/gfl/gfl_r50_fpn_1x_coco.yml -o weights=https://paddledet.bj.bcebos.com/models/gfl_r50_fpn_2x_coco_cwd.pdparams --infer_img=demo/000000014439_640x640.jpg
```

- `-c`: 指定模型配置文件，也是student配置文件。
- `--slim_config`: 指定压缩策略配置文件，也是teacher配置文件。

</details>


## LD模型蒸馏

LD全称为[Localization Distillation for Dense Object Detection](https://arxiv.org/abs/2102.12252)，将回归框表示为概率分布，把分类任务的KD用在定位任务上，并且使用因地制宜、分而治之的策略，在不同的区域分别学习分类知识与定位知识。在PaddleDetection中，我们实现了LD算法，并基于GFL模型进行验证，实验结果如下：

| 模型               |    方案     | 输入尺寸 | epochs |    Box mAP    |       配置文件    |     下载链接    |
| ----------------- | ----------- | ------ | :----: | :-----------: | :--------------: | :------------: |
| GFL_ResNet101-vd| teacher    | 1333x800 |  2x  |     46.8     | [config](../../gfl/gfl_r101vd_fpn_mstrain_2x_coco.yml) | [download](https://paddledet.bj.bcebos.com/models/gfl_r101vd_fpn_mstrain_2x_coco.pdparams) |
| GFL_ResNet18-vd | student    | 1333x800 |  1x  |     36.6     | [config](../../gfl/gfl_r18vd_1x_coco.yml) | [download](https://paddledet.bj.bcebos.com/models/gfl_r18vd_1x_coco.pdparams) |
| GFL_ResNet18-vd | LD         | 1333x800 |  1x  |   38.2(+1.6) | [config](../../gfl/gfl_slim_ld_r18vd_1x_coco.yml),[slim_config](./gfl_ld_distill.yml) | [download](https://bj.bcebos.com/v1/paddledet/models/gfl_slim_ld_r18vd_1x_coco.pdparams) |

<details>
<summary> 快速开始 </summary>

```shell
# 单卡训练(不推荐)
python tools/train.py -c configs/gfl/gfl_slim_ld_r18vd_1x_coco.yml --slim_config configs/slim/distill/gfl_ld_distill.yml
# 多卡训练
python -m paddle.distributed.launch --log_dir=logs/ --gpus 0,1,2,3,4,5,6,7 tools/train.py -c configs/gfl/gfl_slim_ld_r18vd_1x_coco.yml --slim_config configs/slim/distill/gfl_ld_distill.yml
# 评估
python tools/eval.py -c configs/gfl/gfl_slim_ld_r18vd_1x_coco.yml -o weights=https://paddledet.bj.bcebos.com/models/gfl_slim_ld_r18vd_1x_coco.pdparams
# 预测
python tools/infer.py -c configs/gfl/gfl_slim_ld_r18vd_1x_coco.yml -o weights=https://paddledet.bj.bcebos.com/models/gfl_slim_ld_r18vd_1x_coco.pdparams --infer_img=demo/000000014439_640x640.jpg
```

- `-c`: 指定模型配置文件，也是student配置文件。
- `--slim_config`: 指定压缩策略配置文件，也是teacher配置文件。

</details>


## PPYOLOE模型蒸馏

PaddleDetection提供了对PPYOLOE+ 进行模型蒸馏的方案，结合了logits蒸馏和feature蒸馏。

| 模型               |    方案     | 输入尺寸 | epochs |    Box mAP    |       配置文件    |     下载链接    |
| ----------------- | ----------- | ------ | :----: | :-----------: | :--------------: | :------------: |
|   PP-YOLOE+_x     |  teacher   |  640     | 80e   |      54.7     | [config](../../ppyoloe/ppyoloe_plus_crn_x_80e_coco.yml) | [model](https://bj.bcebos.com/v1/paddledet/models/ppyoloe_plus_crn_x_80e_coco.pdparams) |
|   PP-YOLOE+_l     |  student   |  640     | 80e   |      52.9     | [config](../../ppyoloe/ppyoloe_plus_crn_l_80e_coco.yml) | [model](https://bj.bcebos.com/v1/paddledet/models/ppyoloe_plus_crn_l_80e_coco.pdparams) |
|   PP-YOLOE+_l     |  distill   |  640     | 80e   |   **54.0(+1.1)**  | [config](../../ppyoloe/distill/ppyoloe_plus_crn_l_80e_coco_distill.yml),[slim_config](./ppyoloe_plus_distill_x_distill_l.yml)  | [model](https://bj.bcebos.com/v1/paddledet/models/ppyoloe_plus_crn_l_80e_coco_distill.pdparams) |
|   PP-YOLOE+_l     |  teacher   |  640     | 80e   |      52.9     | [config](../../ppyoloe/ppyoloe_plus_crn_l_80e_coco.yml) | [model](https://bj.bcebos.com/v1/paddledet/models/ppyoloe_plus_crn_l_80e_coco.pdparams) |
|   PP-YOLOE+_m     |  student   |  640     | 80e   |      49.8     | [config](../../ppyoloe/ppyoloe_plus_crn_m_80e_coco.yml) | [model](https://bj.bcebos.com/v1/paddledet/models/ppyoloe_plus_crn_m_80e_coco.pdparams) |
|   PP-YOLOE+_m     |  distill   |  640     | 80e   |    **51.0(+1.2)**    | [config](../../ppyoloe/distill/ppyoloe_plus_crn_m_80e_coco_distill.yml),[slim_config](./ppyoloe_plus_distill_l_distill_m.yml)  | [model](https://bj.bcebos.com/v1/paddledet/models/ppyoloe_plus_crn_m_80e_coco_distill.pdparams) |

<details>
<summary> 快速开始 </summary>

```shell
# 单卡训练(不推荐)
python tools/train.py -c configs/ppyoloe/distill/ppyoloe_plus_crn_l_80e_coco_distill.yml --slim_config configs/slim/distill/ppyoloe_plus_distill_x_distill_l.yml
# 多卡训练
python -m paddle.distributed.launch --log_dir=logs/ --gpus 0,1,2,3,4,5,6,7 tools/train.py -c configs/ppyoloe/distill/ppyoloe_plus_crn_l_80e_coco_distill.yml --slim_config configs/slim/distill/ppyoloe_plus_distill_x_distill_l.yml
# 评估
python tools/eval.py -c configs/ppyoloe/distill/ppyoloe_plus_crn_l_80e_coco_distill.yml -o weights=https://paddledet.bj.bcebos.com/models/ppyoloe_plus_crn_l_80e_coco_distill.pdparams
# 预测
python tools/infer.py -c configs/ppyoloe/distill/ppyoloe_plus_crn_l_80e_coco_distill.yml -o weights=https://paddledet.bj.bcebos.com/models/ppyoloe_plus_crn_l_80e_coco_distill.pdparams --infer_img=demo/000000014439_640x640.jpg
```

- `-c`: 指定模型配置文件，也是student配置文件。
- `--slim_config`: 指定压缩策略配置文件，也是teacher配置文件。

</details>


## 引用
```
@article{mehta2018object,
      title={Object detection at 200 Frames Per Second},
      author={Rakesh Mehta and Cemalettin Ozturk},
      year={2018},
      eprint={1805.06361},
      archivePrefix={arXiv},
      primaryClass={cs.CV}
}

@inproceedings{yang2022focal,
  title={Focal and global knowledge distillation for detectors},
  author={Yang, Zhendong and Li, Zhe and Jiang, Xiaohu and Gong, Yuan and Yuan, Zehuan and Zhao, Danpei and Yuan, Chun},
  booktitle={Proceedings of the IEEE/CVF Conference on Computer Vision and Pattern Recognition},
  pages={4643--4652},
  year={2022}
}

@Inproceedings{zheng2022LD,
  title={Localization Distillation for Dense Object Detection},
  author= {Zheng, Zhaohui and Ye, Rongguang and Wang, Ping and Ren, Dongwei and Zuo, Wangmeng and Hou, Qibin and Cheng, Mingming},
  booktitle={CVPR},
  year={2022}
}

@inproceedings{shu2021channel,
  title={Channel-wise knowledge distillation for dense prediction},
  author={Shu, Changyong and Liu, Yifan and Gao, Jianfei and Yan, Zheng and Shen, Chunhua},
  booktitle={Proceedings of the IEEE/CVF International Conference on Computer Vision},
  pages={5311--5320},
  year={2021}
}
```<|MERGE_RESOLUTION|>--- conflicted
+++ resolved
@@ -12,9 +12,6 @@
 
 以YOLOv3-MobileNetV1为例，使用YOLOv3-ResNet34作为蒸馏训练的teacher网络, 对YOLOv3-MobileNetV1结构的student网络进行蒸馏。
 COCO数据集作为目标检测任务的训练目标难度更大，意味着teacher网络会预测出更多的背景bbox，如果直接用teacher的预测输出作为student学习的`soft label`会有严重的类别不均衡问题。解决这个问题需要引入新的方法，详细背景请参考论文:[Object detection at 200 Frames Per Second](https://arxiv.org/abs/1805.06361)。
-<<<<<<< HEAD
-为了确定蒸馏的对象，我们首先需要找到student和teacher网络得到的`x,y,w,h,cls,objness`等Tensor，用teacher得到的结果指导student训练。具体实现可参考[代码](https://github.com/PaddlePaddle/PaddleDetection/tree/release/2.5/ppdet/slim/distill.py)
-=======
 为了确定蒸馏的对象，我们首先需要找到student和teacher网络得到的`x,y,w,h,cls,objectness`等Tensor，用teacher得到的结果指导student训练。具体实现可参考[代码](../../../ppdet/slim/distill_loss.py)
 
 | 模型               |    方案     | 输入尺寸 | epochs |   Box mAP    |       配置文件    |     下载链接    |
@@ -41,7 +38,6 @@
 - `--slim_config`: 指定压缩策略配置文件，也是teacher配置文件。
 
 </details>
->>>>>>> 2685fb56
 
 
 ## FGD模型蒸馏
