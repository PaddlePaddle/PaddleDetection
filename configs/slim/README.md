# 模型压缩

在PaddleDetection中, 提供了基于[PaddleSlim](https://github.com/PaddlePaddle/PaddleSlim)进行模型压缩的完整教程和benchmark。目前支持的方法：

- [剪裁](prune)
- [量化](quant)
- [蒸馏](distill)
- [联合策略](extensions)

推荐您使用剪裁和蒸馏联合训练，或者使用剪裁和量化，进行检测模型压缩。 下面以YOLOv3为例，进行剪裁、蒸馏和量化实验。

## 实验环境

- Python 3.7+
- PaddlePaddle >= 2.0.1
- PaddleSlim >= 2.0.0
- CUDA 9.0+
- cuDNN >=7.5


#### 安装PaddleSlim
- 方法一：直接安装：
```
pip install paddleslim -i https://pypi.tuna.tsinghua.edu.cn/simple
```
- 方法二：编译安装：
```
git clone https://github.com/PaddlePaddle/PaddleSlim.git
cd PaddleSlim
python setup.py install
```

## 快速开始

### 训练

```shell
python tools/train.py -c configs/{MODEL.yml} --slim_config configs/slim/{SLIM_CONFIG.yml}
```

- `-c`: 指定模型配置文件。
- `--slim_config`: 指定压缩策略配置文件。


### 评估

```shell
python tools/eval.py -c configs/{MODEL.yml} --slim_config configs/slim/{SLIM_CONFIG.yml} -o weights=output/{SLIM_CONFIG}/model_final
```

- `-c`: 指定模型配置文件。
- `--slim_config`: 指定压缩策略配置文件。
- `-o weights`: 指定压缩算法训好的模型路径。

### 测试

```shell
python tools/infer.py -c configs/{MODEL.yml} --slim_config configs/slim/{SLIM_CONFIG.yml} \
    -o weights=output/{SLIM_CONFIG}/model_final
    --infer_img={IMAGE_PATH}
```

- `-c`: 指定模型配置文件。
- `--slim_config`: 指定压缩策略配置文件。
- `-o weights`: 指定压缩算法训好的模型路径。
- `--infer_img`: 指定测试图像路径。


### 动转静导出模型

```shell
python tools/export_model.py -c configs/{MODEL.yml} --slim_config configs/slim/{SLIM_CONFIG.yml} -o weights=output/{SLIM_CONFIG}/model_final
```

- `-c`: 指定模型配置文件。
- `--slim_config`: 指定压缩策略配置文件。
- `-o weights`: 指定压缩算法训好的模型路径。


## Benchmark

### 剪裁

#### Pascal VOC上benchmark

| 模型         |  压缩策略 |     GFLOPs     |  模型体积(MB)   | 输入尺寸 | 预测时延（SD855）|   Box AP   |                           下载                          | 模型配置文件 | 压缩算法配置文件  |
| :----------------| :-------: | :------------: | :-------------: | :------: | :--------: | :------: | :-----------------------------------------------------: |:-------------: | :------: |
| YOLOv3-MobileNetV1      |  baseline | 24.13          |  93          |   608    | 289.9ms | 75.1       | [下载链接](https://paddledet.bj.bcebos.com/models/yolov3_mobilenet_v1_270e_voc.pdparams) | [配置文件](https://github.com/PaddlePaddle/PaddleDetection/tree/develop/configs/yolov3/yolov3_mobilenet_v1_270e_voc.yml)  |  -  |
<<<<<<< HEAD
| YOLOv3-MobileNetV1      |  剪裁-l1_norm(sensity) | 15.78(-34.49%) |  66(-29%) |   608   | - | 78.4(+3.3) | [下载链接](https://paddledet.bj.bcebos.com/models/slim/yolov3_mobilenet_v1_voc_prune_l1_norm.pdparams) | [配置文件](https://github.com/PaddlePaddle/PaddleDetection/tree/develop/configs/yolov3/yolov3_mobilenet_v1_270e_voc.yml)  |  [slim配置文件](https://github.com/PaddlePaddle/PaddleDetection/tree/develop/slim/prune/yolov3_prune_l1_norm.yml)  |
=======
| YOLOv3-MobileNetV1      |  剪裁-l1_norm(sensity) | 15.78(-34.49%) |  66(-29%) |   608   | - | 77.6(+2.5) | [下载链接](https://paddledet.bj.bcebos.com/models/slim/yolov3_mobilenet_v1_voc_prune_l1_norm.pdparams) | [配置文件](https://github.com/PaddlePaddle/PaddleDetection/tree/develop/configs/yolov3/yolov3_mobilenet_v1_270e_voc.yml)  |  [slim配置文件](https://github.com/PaddlePaddle/PaddleDetection/tree/develop/configs/slim/prune/yolov3_prune_l1_norm.yml)  |
>>>>>>> 5b20aa32

- 目前剪裁支持YOLO系列、SSD、TTFNet、BlazeFace，其余模型正在开发支持中。
- SD855预测时延为使用PaddleLite部署，使用arm8架构并使用4线程(4 Threads)推理时延。

### 量化

#### COCO上benchmark

| 模型               | 压缩策略     | 输入尺寸 |   Box AP    |                             下载                             |                         模型配置文件                         |                       压缩算法配置文件                       |
| ------------------ | ------------ | -------- | :---------: | :----------------------------------------------------------: | :----------------------------------------------------------: | :----------------------------------------------------------: |
| YOLOv3-MobileNetV1 | baseline     | 608      |    28.8     | [下载链接](https://paddledet.bj.bcebos.com/models/yolov3_mobilenet_v1_270e_coco.pdparams) | [配置文件](https://github.com/PaddlePaddle/PaddleDetection/tree/develop/configs/yolov3/yolov3_mobilenet_v1_270e_coco.yml) |                            -                               |
| YOLOv3-MobileNetV1 | 普通在线量化 | 608      | 30.5 (+1.7) | [下载链接](https://paddledet.bj.bcebos.com/models/slim/yolov3_mobilenet_v1_coco_qat.pdparams) | [配置文件](https://github.com/PaddlePaddle/PaddleDetection/tree/develop/configs/yolov3/yolov3_mobilenet_v1_270e_coco.yml) | [slim配置文件](https://github.com/PaddlePaddle/PaddleDetection/tree/develop/configs/slim/quant/yolov3_mobilenet_v1_qat.yml) |
| YOLOv3-MobileNetV3 | baseline     | 608      |    31.4     | [下载链接](https://paddledet.bj.bcebos.com/models/yolov3_mobilenet_v3_large_270e_coco.pdparams) | [配置文件](https://github.com/PaddlePaddle/PaddleDetection/tree/develop/configs/yolov3/yolov3_mobilenet_v3_large_270e_coco.yml) |                              -                               |
| YOLOv3-MobileNetV3 | PACT在线量化 | 608      | 29.1 (-2.3) | [下载链接](https://paddledet.bj.bcebos.com/models/slim/yolov3_mobilenet_v3_coco_qat.pdparams) | [配置文件](https://github.com/PaddlePaddle/PaddleDetection/tree/develop/configs/yolov3/yolov3_mobilenet_v3_large_270e_coco.yml) | [slim配置文件](https://github.com/PaddlePaddle/PaddleDetection/tree/develop/configs/slim/quant/yolov3_mobilenet_v3_qat.yml) |
| YOLOv3-DarkNet53 | baseline     | 608      |    39.0     | [下载链接](https://paddledet.bj.bcebos.com/models/yolov3_darknet53_270e_coco.pdparams) | [配置文件](https://github.com/PaddlePaddle/PaddleDetection/tree/develop/configs/yolov3/yolov3_darknet53_270e_coco.yml) |                           -                               |
| YOLOv3-DarkNet53 | 普通在线量化 | 608      | 38.8 (-0.2) | [下载链接](https://paddledet.bj.bcebos.com/models/slim/yolov3_darknet_coco_qat.pdparams) | [配置文件](https://github.com/PaddlePaddle/PaddleDetection/tree/develop/configs/yolov3/yolov3_darknet53_270e_coco.yml) | [slim配置文件](https://github.com/PaddlePaddle/PaddleDetection/tree/develop/configs/slim/quant/yolov3_darknet_qat.yml) |
| SSD-MobileNet_v1    |  baseline   |   300   |  73.8  | [下载链接](https://paddledet.bj.bcebos.com/models/ssd_mobilenet_v1_300_120e_voc.pdparams) | [配置文件](https://github.com/PaddlePaddle/PaddleDetection/tree/develop/configs/ssd/ssd_mobilenet_v1_300_120e_voc.yml) |     -    |
| SSD-MobileNet_v1    |  普通在线量化   |   300   |  72.9(-0.9)  | [下载链接](https://paddledet.bj.bcebos.com/models/slim/ssd_mobilenet_v1_300_voc_qat.pdparams) | [配置文件](https://github.com/PaddlePaddle/PaddleDetection/tree/develop/configs/ssd/ssd_mobilenet_v1_300_120e_voc.yml) | [slim配置文件](https://github.com/PaddlePaddle/PaddleDetection/tree/develop/configs/slim/quant/ssd_mobilenet_v1_qat.yml) |
| Mask-ResNet50-FPN     |    baseline      |    (800, 1333)   |  39.2/35.6    | [下载链接](https://paddledet.bj.bcebos.com/models/mask_rcnn_r50_fpn_1x_coco.pdparams) | [配置文件](https://github.com/PaddlePaddle/PaddleDetection/tree/develop/configs/mask_rcnn/mask_rcnn_r50_fpn_1x_coco.yml) |  -  |
| Mask-ResNet50-FPN     |    普通在线量化      |    (800, 1333)   |  39.7(+0.5)/35.9(+0.3)    | [下载链接](https://paddledet.bj.bcebos.com/models/slim/mask_rcnn_r50_fpn_1x_qat.pdparams) | [配置文件](https://github.com/PaddlePaddle/PaddleDetection/tree/develop/configs/mask_rcnn/mask_rcnn_r50_fpn_1x_coco.yml) |  [slim配置文件](https://github.com/PaddlePaddle/PaddleDetection/tree/develop/configs/slim/quant/mask_rcnn_r50_fpn_1x_qat.yml)  |


### 蒸馏

#### COCO上benchmark

| 模型               | 压缩策略     | 输入尺寸 |   Box AP    |                             下载                             |                         模型配置文件                         |                       压缩算法配置文件                       |
| ------------------ | ------------ | -------- | :---------: | :----------------------------------------------------------: | :----------------------------------------------------------: | :----------------------------------------------------------: |
| YOLOv3-MobileNetV1 | baseline     | 608      |    29.4     | [下载链接](https://paddledet.bj.bcebos.com/models/yolov3_mobilenet_v1_270e_coco.pdparams) | [配置文件](https://github.com/PaddlePaddle/PaddleDetection/tree/develop/configs/yolov3/yolov3_mobilenet_v1_270e_coco.yml) |                              -                               |
| YOLOv3-MobileNetV1 | 蒸馏 | 608      | 31.0(+1.6) | [下载链接](https://paddledet.bj.bcebos.com/models/slim/yolov3_mobilenet_v1_coco_distill.pdparams) | [配置文件](https://github.com/PaddlePaddle/PaddleDetection/tree/develop/configs/yolov3/yolov3_mobilenet_v1_270e_coco.yml) | [slim配置文件](https://github.com/PaddlePaddle/PaddleDetection/tree/develop/configs/slim/distill/yolov3_mobilenet_v1_coco_distill.yml) |

- 具体蒸馏方法请参考[蒸馏策略文档](distill/README.md)

### 蒸馏剪裁联合策略

#### COCO上benchmark

| 模型               | 压缩策略     | 输入尺寸 | GFLOPs | 模型体积(MB) |  Box AP    |                             下载                             |                         模型配置文件                         |                       压缩算法配置文件                       |
| ------------------ | ------------ | -------- | :---------: |:---------: | :---------: |:----------------------------------------------------------: | :----------------------------------------------------------: | :----------------------------------------------------------: |
| YOLOv3-MobileNetV1 | baseline     | 608      | 24.65 | 94.6 |  29.4     | [下载链接](https://paddledet.bj.bcebos.com/models/yolov3_mobilenet_v1_270e_coco.pdparams) | [配置文件](https://github.com/PaddlePaddle/PaddleDetection/tree/develop/configs/yolov3/yolov3_mobilenet_v1_270e_coco.yml) |                              -                               |
| YOLOv3-MobileNetV1 | 蒸馏+剪裁 | 608      | 7.54(-69.4%) | 32.0(-66.0%) | 28.4(-1.0) | [下载链接](https://paddledet.bj.bcebos.com/models/slim/yolov3_mobilenet_v1_coco_distill_prune.pdparams) | [配置文件](https://github.com/PaddlePaddle/PaddleDetection/tree/develop/configs/yolov3/yolov3_mobilenet_v1_270e_coco.yml) | [slim配置文件](https://github.com/PaddlePaddle/PaddleDetection/tree/develop/configs/slim/extensions/yolov3_mobilenet_v1_coco_distill_prune.yml) |<|MERGE_RESOLUTION|>--- conflicted
+++ resolved
@@ -86,11 +86,7 @@
 | 模型         |  压缩策略 |     GFLOPs     |  模型体积(MB)   | 输入尺寸 | 预测时延（SD855）|   Box AP   |                           下载                          | 模型配置文件 | 压缩算法配置文件  |
 | :----------------| :-------: | :------------: | :-------------: | :------: | :--------: | :------: | :-----------------------------------------------------: |:-------------: | :------: |
 | YOLOv3-MobileNetV1      |  baseline | 24.13          |  93          |   608    | 289.9ms | 75.1       | [下载链接](https://paddledet.bj.bcebos.com/models/yolov3_mobilenet_v1_270e_voc.pdparams) | [配置文件](https://github.com/PaddlePaddle/PaddleDetection/tree/develop/configs/yolov3/yolov3_mobilenet_v1_270e_voc.yml)  |  -  |
-<<<<<<< HEAD
-| YOLOv3-MobileNetV1      |  剪裁-l1_norm(sensity) | 15.78(-34.49%) |  66(-29%) |   608   | - | 78.4(+3.3) | [下载链接](https://paddledet.bj.bcebos.com/models/slim/yolov3_mobilenet_v1_voc_prune_l1_norm.pdparams) | [配置文件](https://github.com/PaddlePaddle/PaddleDetection/tree/develop/configs/yolov3/yolov3_mobilenet_v1_270e_voc.yml)  |  [slim配置文件](https://github.com/PaddlePaddle/PaddleDetection/tree/develop/slim/prune/yolov3_prune_l1_norm.yml)  |
-=======
-| YOLOv3-MobileNetV1      |  剪裁-l1_norm(sensity) | 15.78(-34.49%) |  66(-29%) |   608   | - | 77.6(+2.5) | [下载链接](https://paddledet.bj.bcebos.com/models/slim/yolov3_mobilenet_v1_voc_prune_l1_norm.pdparams) | [配置文件](https://github.com/PaddlePaddle/PaddleDetection/tree/develop/configs/yolov3/yolov3_mobilenet_v1_270e_voc.yml)  |  [slim配置文件](https://github.com/PaddlePaddle/PaddleDetection/tree/develop/configs/slim/prune/yolov3_prune_l1_norm.yml)  |
->>>>>>> 5b20aa32
+| YOLOv3-MobileNetV1      |  剪裁-l1_norm(sensity) | 15.78(-34.49%) |  66(-29%) |   608   | - | 78.4(+3.3) | [下载链接](https://paddledet.bj.bcebos.com/models/slim/yolov3_mobilenet_v1_voc_prune_l1_norm.pdparams) | [配置文件](https://github.com/PaddlePaddle/PaddleDetection/tree/develop/configs/yolov3/yolov3_mobilenet_v1_270e_voc.yml)  |  [slim配置文件](https://github.com/PaddlePaddle/PaddleDetection/tree/develop/configs/slim/prune/yolov3_prune_l1_norm.yml)  |
 
 - 目前剪裁支持YOLO系列、SSD、TTFNet、BlazeFace，其余模型正在开发支持中。
 - SD855预测时延为使用PaddleLite部署，使用arm8架构并使用4线程(4 Threads)推理时延。
