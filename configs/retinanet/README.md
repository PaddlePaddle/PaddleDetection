--- conflicted
+++ resolved
@@ -5,11 +5,6 @@
 | Backbone     | Model     | imgs/GPU | lr schedule | FPS | Box AP | download   | config      |
 | ------------ | --------- | -------- | ----------- | --- | ------ | ---------- | ----------- |
 | ResNet50-FPN | RetinaNet | 2        | 1x          | --- | 37.5   | [model](https://bj.bcebos.com/v1/paddledet/models/retinanet_r50_fpn_1x_coco.pdparams) | [config](./retinanet_r50_fpn_1x_coco.yml) |
-<<<<<<< HEAD
-**Notes:**
-
-- All above models are trained on COCO train2017 with 8 GPUs and evaludated on val2017. Box AP=`mAP(IoU=0.5:0.95)`.
-=======
 | ResNet101-FPN| RetinaNet | 2        | 2x          | --- | 40.6   | [model](https://paddledet.bj.bcebos.com/models/retinanet_r101_fpn_2x_coco.pdparams) | [config](./retinanet_r101_fpn_2x_coco.yml)  |
 | ResNet50-FPN | RetinaNet + [FGD](../slim/distill/README.md) | 2        | 2x          | --- | 40.8    | [model](https://bj.bcebos.com/v1/paddledet/models/retinanet_r101_distill_r50_2x_coco.pdparams) | [config](./retinanet_r50_fpn_2x_coco.yml)/[slim_config](../slim/distill/retinanet_resnet101_coco_distill.yml) |
 
@@ -18,7 +13,6 @@
 
 - The ResNet50-FPN are trained on COCO train2017 with 8 GPUs. Both ResNet101-FPN and ResNet50-FPN with [FGD](../slim/distill/README.md) are trained on COCO train2017 with 4 GPUs.
 - All above models are evaludated on val2017. Box AP=`mAP(IoU=0.5:0.95)`.
->>>>>>> 35156f31
 
 
 ## Citation
