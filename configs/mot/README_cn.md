--- conflicted
+++ resolved
@@ -140,26 +140,18 @@
 ### 在MOT-16 Test Set上结果
 |    骨干网络      |  输入尺寸 |  MOTA  |  IDF1  |  IDS  |   FP  |   FN   |   FPS   |  下载链接 | 配置文件 |
 | :--------------| :------- | :----: | :----: | :----: | :----: | :----: | :------: | :----: |:-----: |
-<<<<<<< HEAD
 | DLA-34         | 1088x608 |  75.9  |  74.7  |  1021   |  11425  |  31475 |    -     |[下载链接](https://paddledet.bj.bcebos.com/models/mot/fairmot_enhance_dla34_30e_1088x608.pdparams) | [配置文件](./fairmot_enhance_dla34_30e_1088x608.yml) |
-=======
 | HarDNet-85     | 1088x608 |  75.0  |  70.0  |  1050   |  11837  |  32774 |    -     |[下载链接](https://paddledet.bj.bcebos.com/models/mot/fairmot_enhance_hardnet85_30e_1088x608.pdparams) | [配置文件](./fairmot/fairmot_enhance_hardnet85_30e_1088x608.yml) |
->>>>>>> 340da51b
 
 ### 在MOT-17 Test Set上结果
 |    骨干网络      |  输入尺寸 |  MOTA  |  IDF1  |   IDS  |   FP   |   FN   |    FPS   |  下载链接  | 配置文件 |
 | :--------------| :------- | :----: | :----: | :----: | :----: | :----: | :------: | :----: |:-----: |
-<<<<<<< HEAD
 | DLA-34         | 1088x608 |  75.3  |  74.2  |  3270  |  29112  | 106749 |    -     |[下载链接](https://paddledet.bj.bcebos.com/models/mot/fairmot_enhance_dla34_30e_1088x608.pdparams) | [配置文件](./fairmot_enhance_dla34_30e_1088x608.yml) |
+| HarDNet-85     | 1088x608 |  74.7  |  70.7  |  3210  |  29790  | 109914 |    -     |[下载链接](https://paddledet.bj.bcebos.com/models/mot/fairmot_enhance_hardnet85_30e_1088x608.pdparams) | [配置文件](./fairmot/fairmot_enhance_hardnet85_30e_1088x608.yml) |
 
 **注意:**
  FairMOT enhance DLA-34使用8个GPU进行训练，每个GPU上batch size为16，训练60个epoch，并且训练集中加入了crowdhuman数据集一起参与训练。
-=======
-| HarDNet-85     | 1088x608 |  74.7  |  70.7  |  3210  |  29790  | 109914 |    -     |[下载链接](https://paddledet.bj.bcebos.com/models/mot/fairmot_enhance_hardnet85_30e_1088x608.pdparams) | [配置文件](./fairmot/fairmot_enhance_hardnet85_30e_1088x608.yml) |
-
-**注意:**
  FairMOT enhance HarDNet-85 使用8个GPU进行训练，每个GPU上batch size为10，训练30个epoch，并且训练集中加入了crowdhuman数据集一起参与训练。
->>>>>>> 340da51b
 
 
 ### FairMOT轻量级模型
