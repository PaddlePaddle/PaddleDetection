--- conflicted
+++ resolved
@@ -85,22 +85,14 @@
 |    骨干网络      |  输入尺寸 |  MOTA  |  IDF1  |  IDS  |   FP  |   FN   |   FPS   |  下载链接 | 配置文件 |
 | :--------------| :------- | :----: | :----: | :---: | :----: | :---: | :------: | :----: |:----: |
 | DLA-34(paper)  | 1088x608 |  83.3  |  81.9  |  544  |  3822  | 14095 |    -     |   -   |   -   |
-<<<<<<< HEAD
-| DLA-34         | 1088x608 |  83.7  |  83.3  |  435  |  3829  | 13764 |    -     |[model](https://paddledet.bj.bcebos.com/models/mot/fairmot_dla34_30e_1088x608.pdparams) | [config](https://github.com/PaddlePaddle/PaddleDetection/tree/release/2.1/configs/mot/fairmot/fairmot_dla34_30e_1088x608.yml) |
-=======
-| DLA-34         | 1088x608 |  83.7  |  83.3  |  435  |  3829  | 13764 |    -     |[下载链接](https://paddledet.bj.bcebos.com/models/mot/fairmot_dla34_30e_1088x608.pdparams) | [配置文件](https://github.com/PaddlePaddle/PaddleDetection/tree/develop/configs/mot/fairmot/fairmot_dla34_30e_1088x608.yml) |
->>>>>>> 308a34bf
+| DLA-34         | 1088x608 |  83.7  |  83.3  |  435  |  3829  | 13764 |    -     |[下载链接](https://paddledet.bj.bcebos.com/models/mot/fairmot_dla34_30e_1088x608.pdparams) | [配置文件](https://github.com/PaddlePaddle/PaddleDetection/tree/release/2.1/configs/mot/fairmot/fairmot_dla34_30e_1088x608.yml) |
 
 ### FairMOT在MOT-16 Test Set上结果
 
 |    骨干网络      |  输入尺寸 |  MOTA  |  IDF1  |   IDS  |   FP   |   FN   |    FPS   |  下载链接  | 配置文件 |
 | :--------------| :------- | :----: | :----: | :----: | :----: | :----: |:-------: | :----: | :----: |
 | DLA-34(paper)  | 1088x608 |  74.9  |  72.8  |  1074  |    -   |    -   |   25.9   |    -   |   -    |
-<<<<<<< HEAD
-| DLA-34         | 1088x608 |  74.8  |  74.4  |  930   |  7038  |  37994 |    -     |[model](https://paddledet.bj.bcebos.com/models/mot/fairmot_dla34_30e_1088x608.pdparams) | [config](https://github.com/PaddlePaddle/PaddleDetection/tree/release/2.1/configs/mot/fairmot/fairmot_dla34_30e_1088x608.yml) |
-=======
-| DLA-34         | 1088x608 |  74.8  |  74.4  |  930   |  7038  |  37994 |    -     |[下载链接](https://paddledet.bj.bcebos.com/models/mot/fairmot_dla34_30e_1088x608.pdparams) | [配置文件](https://github.com/PaddlePaddle/PaddleDetection/tree/develop/configs/mot/fairmot/fairmot_dla34_30e_1088x608.yml) |
->>>>>>> 308a34bf
+| DLA-34         | 1088x608 |  74.8  |  74.4  |  930   |  7038  |  37994 |    -     |[下载链接](https://paddledet.bj.bcebos.com/models/mot/fairmot_dla34_30e_1088x608.pdparams) | [配置文件](https://github.com/PaddlePaddle/PaddleDetection/tree/release/2.1/configs/mot/fairmot/fairmot_dla34_30e_1088x608.yml) |
 
 **注意:**
  FairMOT使用8个GPU进行训练，每个GPU上batch size为6，训练30个epoch。
