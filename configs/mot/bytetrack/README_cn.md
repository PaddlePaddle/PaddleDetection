简体中文 | [English](README.md)

# ByteTrack (ByteTrack: Multi-Object Tracking by Associating Every Detection Box)

## 内容
- [简介](#简介)
- [模型库](#模型库)
- [快速开始](#快速开始)
- [引用](#引用)

## 简介
[ByteTrack](https://arxiv.org/abs/2110.06864)(ByteTrack: Multi-Object Tracking by Associating Every Detection Box) 通过关联每个检测框来跟踪，而不仅是关联高分的检测框。对于低分数检测框会利用它们与轨迹片段的相似性来恢复真实对象并过滤掉背景检测框。此处提供了几个常用检测器的配置作为参考。由于训练数据集、输入尺度、训练epoch数、NMS阈值设置等的不同均会导致模型精度和性能的差异，请自行根据需求进行适配。

## 模型库

### 基于不同检测器的ByteTrack在MOT-17 half Val Set上结果

|  检测训练数据集      |  检测器     | 输入尺度  |  ReID  |  检测mAP(0.5:0.95)  |  MOTA  |  IDF1  |  FPS | 配置文件 |
| :--------         | :-----      | :----:  | :----:|:------:  | :----: |:-----: |:----:|:----:   |
| MOT-17 half train | YOLOv3      | 608x608 | -     |  42.7    |  49.5  |  54.8  |   -    |[配置文件](./bytetrack_yolov3.yml) |
<<<<<<< HEAD
| MOT-17 half train | PPYOLOe     | 640x640 | -     |  52.9    |  50.4  |  59.7  |   -    |[配置文件](./bytetrack_ppyoloe.yml) |
| MOT-17 half train | PPYOLOe     | 640x640 |PPLCNet|  52.9    |  51.7  |  58.8  |   -    |[配置文件](./bytetrack_ppyoloe_pplcnet.yml) |
| mix_det           | YOLOX-x     | 800x1440|   -   |  61.9    |  77.3  |  71.6  |   -    |[配置文件](./bytetrack_yolox.yml) |

**注意:**
- 模型权重下载链接在配置文件中的```det_weights```和```reid_weights```，运行验证的命令即可自动下载。
- **MOT17-half train**是MOT17的train序列(共7个)每个视频的前一半帧的图片和标注组成的数据集，而为了验证精度可以都用**MOT17-half val**数据集去评估，它是每个视频的后一半帧组成的，数据集可以从[此链接](https://dataset.bj.bcebos.com/mot/MOT17.zip)下载，并解压放在`dataset/mot/`文件夹下。
- **mix_det**是MOT17、crowdhuman、Cityscapes、ETHZ组成的联合数据集，数据集整理的格式和目录可以参考[此链接](https://github.com/ifzhang/ByteTrack#data-preparation)，最终放置于`dataset/mot/`目录下。为了验证精度可以都用**MOT17-half val**数据集去评估。
- ByteTrack的训练是单独的检测器训练MOT数据集，推理是组装跟踪器去评估MOT指标，单独的检测模型也可以评估检测指标。
- ByteTrack的导出部署，是单独导出检测模型，再组装跟踪器运行的，参照[PP-Tracking](../../../deploy/pptracking/python/README.md)。
=======
| MOT-17 half train | PP-YOLOE-l  | 640x640 | -     |  52.9    |  50.4  |  59.7  |   -    |[配置文件](./bytetrack_ppyoloe.yml) |
| MOT-17 half train | PP-YOLOE-l  | 640x640 |PPLCNet|  52.9    |  51.7  |  58.8  |   -    |[配置文件](./bytetrack_ppyoloe_pplcnet.yml) |
| **mot17_ch** | YOLOX-x     | 800x1440|   -   |  61.9    |  77.3  |  71.6  |   -    |[配置文件](./bytetrack_yolox.yml) |
| **mix_det** | YOLOX-x     | 800x1440|   -   |  65.4    |  84.5  |  77.4  |   -    |[配置文件](./bytetrack_yolox.yml) |


**注意:**
  - 检测任务相关配置和文档请查看[detector](detector/)


### YOLOX-x ByteTrack(mix_det)

[![PWC](https://img.shields.io/endpoint.svg?url=https://paperswithcode.com/badge/pp-yoloe-an-evolved-version-of-yolo/multi-object-tracking-on-mot16)](https://paperswithcode.com/sota/multi-object-tracking-on-mot16?p=pp-yoloe-an-evolved-version-of-yolo)

|    网络      |  测试集 |  MOTA  |  IDF1  |   IDS  |   FP   |   FN   |    FPS   |  下载链接  | 配置文件 |
| :---------: | :-------: | :----: | :----: | :----: | :----: | :----: | :------: | :----: |:-----: |
| ByteTrack-x| MOT-17 Train |  84.4  |  72.8  |  837  |  5653  | 10985 |    -     |[下载链接](https://paddledet.bj.bcebos.com/models/mot/yolox_x_24e_800x1440_mix_det.pdparams) | [配置文件](./bytetrack_yolox.yml) |
| ByteTrack-x| MOT-17 Test |  78.4  |  69.7  |  4974  |  37551  | 79524 |    -     |[下载链接](https://paddledet.bj.bcebos.com/models/mot/yolox_x_24e_800x1440_mix_det.pdparams) | [配置文件](./bytetrack_yolox.yml) |
| ByteTrack-x| MOT-16 Train |  83.5  |  72.7  |  800  |  6973  | 10419 |    -     |[下载链接](https://paddledet.bj.bcebos.com/models/mot/yolox_x_24e_800x1440_mix_det.pdparams) | [配置文件](./bytetrack_yolox.yml) |
| ByteTrack-x| MOT-16 Test |  77.7  |  70.1  |  1570  |  15695  | 23304 |    -     |[下载链接](https://paddledet.bj.bcebos.com/models/mot/yolox_x_24e_800x1440_mix_det.pdparams) | [配置文件](./bytetrack_yolox.yml) |


**注意:**
  - 模型权重下载链接在配置文件中的```det_weights```和```reid_weights```，运行```tools/eval_mot.py```评估的命令即可自动下载，```reid_weights```若为None则表示不需要使用，ByteTrack默认不使用ReID权重。
  - **MOT17-half train**是MOT17的train序列(共7个)每个视频的前一半帧的图片和标注组成的数据集，而为了验证精度可以都用**MOT17-half val**数据集去评估，它是每个视频的后一半帧组成的，数据集可以从[此链接](https://dataset.bj.bcebos.com/mot/MOT17.zip)下载，并解压放在`dataset/mot/`文件夹下。
  - **mix_det**是MOT17、crowdhuman、Cityscapes、ETHZ组成的联合数据集，数据集整理的格式和目录可以参考[此链接](https://github.com/ifzhang/ByteTrack#data-preparation)，最终放置于`dataset/mot/`目录下。为了验证精度可以都用**MOT17-half val**数据集去评估。
  - ByteTrack的训练是单独的检测器训练MOT数据集，推理是组装跟踪器去评估MOT指标，单独的检测模型也可以评估检测指标。
  - ByteTrack的导出部署，是单独导出检测模型，再组装跟踪器运行的，参照[PP-Tracking](../../../deploy/pptracking/python/README.md)。
>>>>>>> 35156f31


## 快速开始

### 1. 训练
通过如下命令一键式启动训练和评估
```bash
python -m paddle.distributed.launch --log_dir=ppyoloe --gpus 0,1,2,3,4,5,6,7 tools/train.py -c configs/mot/bytetrack/detector/ppyoloe_crn_l_36e_640x640_mot17half.yml --eval --amp
# 或者
python -m paddle.distributed.launch --log_dir=ppyoloe --gpus 0,1,2,3,4,5,6,7 tools/train.py -c configs/mot/bytetrack/detector/yolox_x_24e_800x1440_mix_det.yml --eval --amp
```

**注意:**
  - ` --eval`是边训练边验证精度；`--amp`是混合精度训练避免溢出，推荐使用paddlepaddle2.2.2版本。

### 2. 评估
#### 2.1 评估检测效果
```bash
CUDA_VISIBLE_DEVICES=0 python tools/eval.py -c configs/mot/bytetrack/detector/ppyoloe_crn_l_36e_640x640_mot17half.yml -o weights=https://bj.bcebos.com/v1/paddledet/models/mot/ppyoloe_crn_l_36e_640x640_mot17half.pdparams
# 或者
CUDA_VISIBLE_DEVICES=0 python tools/eval.py -c configs/mot/bytetrack/detector/yolox_x_24e_800x1440_mix_det.yml -o weights=https://bj.bcebos.com/v1/paddledet/models/mot/yolox_x_24e_800x1440_mix_det.pdparams
```

**注意:**
 - 评估检测使用的是```tools/eval.py```, 评估跟踪使用的是```tools/eval_mot.py```。

#### 2.2 评估跟踪效果
```bash
CUDA_VISIBLE_DEVICES=0 python tools/eval_mot.py -c configs/mot/bytetrack/bytetrack_yolov3.yml --scaled=True
# 或者
CUDA_VISIBLE_DEVICES=0 python tools/eval_mot.py -c configs/mot/bytetrack/bytetrack_ppyoloe.yml --scaled=True
# 或者
CUDA_VISIBLE_DEVICES=0 python tools/eval_mot.py -c configs/mot/bytetrack/bytetrack_ppyoloe_pplcnet.yml --scaled=True
# 或者
CUDA_VISIBLE_DEVICES=0 python tools/eval_mot.py -c configs/mot/bytetrack/bytetrack_yolox.yml --scaled=True
```
**注意:**
 - `--scaled`表示在模型输出结果的坐标是否已经是缩放回原图的，如果使用的检测模型是JDE YOLOv3则为False，如果使用通用检测模型则为True, 默认值是False。
 - 跟踪结果会存于`{output_dir}/mot_results/`中，里面每个视频序列对应一个txt，每个txt文件每行信息是`frame,id,x1,y1,w,h,score,-1,-1,-1`, 此外`{output_dir}`可通过`--output_dir`设置，默认文件夹名为`output`。

### 3. 预测

使用单个GPU通过如下命令预测一个视频，并保存为视频

```bash
# 下载demo视频
wget https://bj.bcebos.com/v1/paddledet/data/mot/demo/mot17_demo.mp4

# 使用PPYOLOe行人检测模型
CUDA_VISIBLE_DEVICES=0 python tools/infer_mot.py -c configs/mot/bytetrack/bytetrack_ppyoloe.yml --video_file=mot17_demo.mp4 --scaled=True --save_videos
# 或者使用YOLOX行人检测模型
CUDA_VISIBLE_DEVICES=0 python tools/infer_mot.py -c configs/mot/bytetrack/bytetrack_yolox.yml --video_file=mot17_demo.mp4 --scaled=True --save_videos
```

**注意:**
 - 请先确保已经安装了[ffmpeg](https://ffmpeg.org/ffmpeg.html), Linux(Ubuntu)平台可以直接用以下命令安装：`apt-get update && apt-get install -y ffmpeg`。
 - `--scaled`表示在模型输出结果的坐标是否已经是缩放回原图的，如果使用的检测模型是JDE的YOLOv3则为False，如果使用通用检测模型则为True。
 - `--save_videos`表示保存可视化视频，同时会保存可视化的图片在`{output_dir}/mot_outputs/`中，`{output_dir}`可通过`--output_dir`设置，默认文件夹名为`output`。


### 4. 导出预测模型

Step 1：导出检测模型
```bash
# 导出PPYOLOe行人检测模型
CUDA_VISIBLE_DEVICES=0 python tools/export_model.py -c configs/mot/bytetrack/detector/ppyoloe_crn_l_36e_640x640_mot17half.yml -o weights=https://paddledet.bj.bcebos.com/models/mot/ppyoloe_crn_l_36e_640x640_mot17half.pdparams
# 或者导出YOLOX行人检测模型
CUDA_VISIBLE_DEVICES=0 python tools/export_model.py -c configs/mot/bytetrack/detector/yolox_x_24e_800x1440_mix_det.yml -o weights=https://paddledet.bj.bcebos.com/models/mot/yolox_x_24e_800x1440_mix_det.pdparams
```

Step 2：导出ReID模型(可选步骤，默认不需要)
```bash
# 导出PPLCNet ReID模型
CUDA_VISIBLE_DEVICES=0 python tools/export_model.py -c configs/mot/deepsort/reid/deepsort_pplcnet.yml -o reid_weights=https://paddledet.bj.bcebos.com/models/mot/deepsort/deepsort_pplcnet.pdparams
```

### 4. 用导出的模型基于Python去预测

```bash
<<<<<<< HEAD
python deploy/pptracking/python/mot_sde_infer.py --model_dir=output_inference/ppyoloe_crn_l_36e_640x640_mot17half/ --tracker_config=deploy/pptracking/python/tracker_config.yml --video_file={your video name}.mp4 --device=GPU --scaled=True --save_mot_txts
=======
python deploy/pptracking/python/mot_sde_infer.py --model_dir=output_inference/ppyoloe_crn_l_36e_640x640_mot17half/ --tracker_config=deploy/pptracking/python/tracker_config.yml --video_file=mot17_demo.mp4 --device=GPU --save_mot_txts
# 或者
python deploy/pptracking/python/mot_sde_infer.py --model_dir=output_inference/yolox_x_24e_800x1440_mix_det/ --tracker_config=deploy/pptracking/python/tracker_config.yml --video_file=mot17_demo.mp4 --device=GPU --save_mot_txts
>>>>>>> 35156f31
```

**注意:**
 - 跟踪模型是对视频进行预测，不支持单张图的预测，默认保存跟踪结果可视化后的视频，可添加`--save_mot_txts`(对每个视频保存一个txt)或`--save_mot_txt_per_img`(对每张图片保存一个txt)表示保存跟踪结果的txt文件，或`--save_images`表示保存跟踪结果可视化图片。
 - 跟踪结果txt文件每行信息是`frame,id,x1,y1,w,h,score,-1,-1,-1`。


## 引用
```
@article{zhang2021bytetrack,
  title={ByteTrack: Multi-Object Tracking by Associating Every Detection Box},
  author={Zhang, Yifu and Sun, Peize and Jiang, Yi and Yu, Dongdong and Yuan, Zehuan and Luo, Ping and Liu, Wenyu and Wang, Xinggang},
  journal={arXiv preprint arXiv:2110.06864},
  year={2021}
}
```<|MERGE_RESOLUTION|>--- conflicted
+++ resolved
@@ -18,18 +18,6 @@
 |  检测训练数据集      |  检测器     | 输入尺度  |  ReID  |  检测mAP(0.5:0.95)  |  MOTA  |  IDF1  |  FPS | 配置文件 |
 | :--------         | :-----      | :----:  | :----:|:------:  | :----: |:-----: |:----:|:----:   |
 | MOT-17 half train | YOLOv3      | 608x608 | -     |  42.7    |  49.5  |  54.8  |   -    |[配置文件](./bytetrack_yolov3.yml) |
-<<<<<<< HEAD
-| MOT-17 half train | PPYOLOe     | 640x640 | -     |  52.9    |  50.4  |  59.7  |   -    |[配置文件](./bytetrack_ppyoloe.yml) |
-| MOT-17 half train | PPYOLOe     | 640x640 |PPLCNet|  52.9    |  51.7  |  58.8  |   -    |[配置文件](./bytetrack_ppyoloe_pplcnet.yml) |
-| mix_det           | YOLOX-x     | 800x1440|   -   |  61.9    |  77.3  |  71.6  |   -    |[配置文件](./bytetrack_yolox.yml) |
-
-**注意:**
-- 模型权重下载链接在配置文件中的```det_weights```和```reid_weights```，运行验证的命令即可自动下载。
-- **MOT17-half train**是MOT17的train序列(共7个)每个视频的前一半帧的图片和标注组成的数据集，而为了验证精度可以都用**MOT17-half val**数据集去评估，它是每个视频的后一半帧组成的，数据集可以从[此链接](https://dataset.bj.bcebos.com/mot/MOT17.zip)下载，并解压放在`dataset/mot/`文件夹下。
-- **mix_det**是MOT17、crowdhuman、Cityscapes、ETHZ组成的联合数据集，数据集整理的格式和目录可以参考[此链接](https://github.com/ifzhang/ByteTrack#data-preparation)，最终放置于`dataset/mot/`目录下。为了验证精度可以都用**MOT17-half val**数据集去评估。
-- ByteTrack的训练是单独的检测器训练MOT数据集，推理是组装跟踪器去评估MOT指标，单独的检测模型也可以评估检测指标。
-- ByteTrack的导出部署，是单独导出检测模型，再组装跟踪器运行的，参照[PP-Tracking](../../../deploy/pptracking/python/README.md)。
-=======
 | MOT-17 half train | PP-YOLOE-l  | 640x640 | -     |  52.9    |  50.4  |  59.7  |   -    |[配置文件](./bytetrack_ppyoloe.yml) |
 | MOT-17 half train | PP-YOLOE-l  | 640x640 |PPLCNet|  52.9    |  51.7  |  58.8  |   -    |[配置文件](./bytetrack_ppyoloe_pplcnet.yml) |
 | **mot17_ch** | YOLOX-x     | 800x1440|   -   |  61.9    |  77.3  |  71.6  |   -    |[配置文件](./bytetrack_yolox.yml) |
@@ -58,7 +46,6 @@
   - **mix_det**是MOT17、crowdhuman、Cityscapes、ETHZ组成的联合数据集，数据集整理的格式和目录可以参考[此链接](https://github.com/ifzhang/ByteTrack#data-preparation)，最终放置于`dataset/mot/`目录下。为了验证精度可以都用**MOT17-half val**数据集去评估。
   - ByteTrack的训练是单独的检测器训练MOT数据集，推理是组装跟踪器去评估MOT指标，单独的检测模型也可以评估检测指标。
   - ByteTrack的导出部署，是单独导出检测模型，再组装跟踪器运行的，参照[PP-Tracking](../../../deploy/pptracking/python/README.md)。
->>>>>>> 35156f31
 
 
 ## 快速开始
@@ -138,13 +125,9 @@
 ### 4. 用导出的模型基于Python去预测
 
 ```bash
-<<<<<<< HEAD
-python deploy/pptracking/python/mot_sde_infer.py --model_dir=output_inference/ppyoloe_crn_l_36e_640x640_mot17half/ --tracker_config=deploy/pptracking/python/tracker_config.yml --video_file={your video name}.mp4 --device=GPU --scaled=True --save_mot_txts
-=======
 python deploy/pptracking/python/mot_sde_infer.py --model_dir=output_inference/ppyoloe_crn_l_36e_640x640_mot17half/ --tracker_config=deploy/pptracking/python/tracker_config.yml --video_file=mot17_demo.mp4 --device=GPU --save_mot_txts
 # 或者
 python deploy/pptracking/python/mot_sde_infer.py --model_dir=output_inference/yolox_x_24e_800x1440_mix_det/ --tracker_config=deploy/pptracking/python/tracker_config.yml --video_file=mot17_demo.mp4 --device=GPU --save_mot_txts
->>>>>>> 35156f31
 ```
 
 **注意:**
