_BASE_: [
  '../../datasets/mot.yml',
  '../../runtime.yml',
  '_base_/optimizer_30e.yml',
  '_base_/fairmot_dla34.yml',
  '_base_/fairmot_reader_1088x608.yml',
]
norm_type: sync_bn
use_ema: true
ema_decay: 0.9998

<<<<<<< HEAD
# for MOT training
=======
# add crowdhuman
>>>>>>> 817f7cdb
TrainDataset:
  !MOTDataSet
    dataset_dir: dataset/mot
    image_lists: ['mot17.train', 'caltech.all', 'cuhksysu.train', 'prw.train', 'citypersons.train', 'eth.train', 'crowdhuman.train', 'crowdhuman.val']
    data_fields: ['image', 'gt_bbox', 'gt_class', 'gt_ide']

worker_num: 4
TrainReader:
  inputs_def:
    image_shape: [3, 608, 1088]
  sample_transforms:
    - Decode: {}
    - RGBReverse: {}
    - AugmentHSV: {}
    - LetterBoxResize: {target_size: [608, 1088]}
    - MOTRandomAffine: {reject_outside: False}
    - RandomFlip: {}
    - BboxXYXY2XYWH: {}
    - NormalizeBox: {}
    - NormalizeImage: {mean: [0, 0, 0], std: [1, 1, 1]}
    - RGBReverse: {}
    - Permute: {}
  batch_transforms:
    - Gt2FairMOTTarget: {}
  batch_size: 16
  shuffle: True
  drop_last: True
  use_shared_memory: True

epoch: 60
LearningRate:
  base_lr: 0.0005
  schedulers:
  - !PiecewiseDecay
    gamma: 0.1
    milestones: [40,]
    use_warmup: False

OptimizerBuilder:
  optimizer:
    type: Adam
  regularizer: NULL

weights: output/fairmot_enhance_dla34_60e_1088x608/model_final<|MERGE_RESOLUTION|>--- conflicted
+++ resolved
@@ -9,11 +9,7 @@
 use_ema: true
 ema_decay: 0.9998
 
-<<<<<<< HEAD
-# for MOT training
-=======
 # add crowdhuman
->>>>>>> 817f7cdb
 TrainDataset:
   !MOTDataSet
     dataset_dir: dataset/mot
