--- conflicted
+++ resolved
@@ -14,11 +14,7 @@
 |    模型      |  输入尺寸 |  MOTA  |  IDF1  |  IDS  |   FP  |   FN   |   FPS   |  下载链接 | 配置文件 |
 | :--------------| :------- | :----: | :----: | :---: | :----: | :---: | :------: | :----: |:----: |
 | FairMOT DLA-34  | 1088x608 |  64.7 |  69.0  |   8533  |  148817  |  234970  |     -   | [下载链接](https://paddledet.bj.bcebos.com/models/mot/fairmot_dla34_30e_1088x608_headtracking21.pdparams) | [配置文件](./fairmot_dla34_30e_1088x608_headtracking21.yml) |
-<<<<<<< HEAD
-| ByteTrack-x     | 1440x800 |  62.2 |  59.9  |  5736   |  222583  |  191737 |    -     | [下载链接](https://paddledet.bj.bcebos.com/models/mot/bytetrack_yolox_ht21.pdparams) | [配置文件](../bytetrack/bytetrack_yolox_ht21.yml) |
-=======
 | ByteTrack-x     | 1440x800 |  64.1 |  63.4  |  4191   |  185162  |  210240 |    -     | [下载链接](https://paddledet.bj.bcebos.com/models/mot/bytetrack_yolox_ht21.pdparams) | [配置文件](../bytetrack/bytetrack_yolox_ht21.yml) |
->>>>>>> 35156f31
 
 ### FairMOT在HT-21 Test Set上结果
 |    骨干网络      |  输入尺寸 |  MOTA  |  IDF1  |   IDS  |   FP   |   FN   |    FPS   |  下载链接  | 配置文件 |
