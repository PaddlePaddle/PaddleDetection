--- conflicted
+++ resolved
@@ -144,13 +144,7 @@
     - !Permute
       to_bgr: false
       channel_first: True
-<<<<<<< HEAD
-  # 1个GPU的batch size，默认为1。需要注意：每个iter迭代会运行batch_size * device_num张图片
-  batch_size: 1
-  # drop_empty
-=======
   batch_size: 8
->>>>>>> 58f7e85b
   drop_empty: false
   worker_num: 4
   bufsize: 2
