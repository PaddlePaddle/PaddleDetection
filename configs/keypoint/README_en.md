--- conflicted
+++ resolved
@@ -1,30 +1,7 @@
 [简体中文](README.md) | English
 
 # KeyPoint Detection Models
-## Content
-- [Introduction](#introduction)
-- [Model Recommendation](#model-recommendation)
-- [Model Zoo](#model-zoo)
-- [Getting Start](#getting-start)
-  - [Environmental Installation](#1environmental-installation)
-  - [Dataset Preparation](#2dataset-preparation)
-  - [Training and Testing](#3training-and-testing)
-    - [Training on single GPU](#training-on-single-gpu)
-    - [Training on multiple GPU](#training-on-multiple-gpu)
-    - [Evaluation](#evaluation)
-    - [Inference](#inference)
-    - [Deploy Inference](#deploy-inference)
-      - [Deployment for Top-Down models](#deployment-for-top-down-models)
-      - [Deployment for Bottom-Up models](#deployment-for-bottom-up-models)
-      - [Joint Inference with Multi-Object Tracking Model FairMOT](#joint-inference-with-multi-object-tracking-model-fairmot)
-- [Train with custom data](#Train-with-custom-data)
-- [BenchMark](#benchmark)
-
-<<<<<<< HEAD
-## Introduction
-
-The keypoint detection part in PaddleDetection follows the state-of-the-art algorithm closely, including Top-Down and Bottom-Up methods, which can satisfy the different needs of users.
-=======
+
 ## Content
 
 - [Introduction](#introduction)
@@ -47,45 +24,23 @@
 - [Train with custom data](#Train-with-custom-data)
 
 - [BenchMark](#benchmark)
->>>>>>> 35156f31
+
+## Introduction
+
+The keypoint detection part in PaddleDetection follows the state-of-the-art algorithm closely, including Top-Down and Bottom-Up methods, which can satisfy the different needs of users.
 
 Top-Down detects the object first and then detect the specific keypoint. The accuracy of Top-Down models will be higher, but the time required will increase by the number of objects.
 
-<<<<<<< HEAD
+
 Differently, Bottom-Up detects the point first and then group or connect those points to form several instances of human pose. The speed of Bottom-Up is fixed and will not increase by the number of objects, but the accuracy will be lower.
 
-At the same time, PaddleDetection provides [PP-TinyPose](./tiny_pose/README.md) specially for mobile devices.
-=======
-The keypoint detection part in PaddleDetection follows the state-of-the-art algorithm closely, including Top-Down and Bottom-Up methods, which can satisfy the different needs of users.
-
-Top-Down detects the object first and then detect the specific keypoint. The accuracy of Top-Down models will be higher, but the time required will increase by the number of objects.
-
-
-Differently, Bottom-Up detects the point first and then group or connect those points to form several instances of human pose. The speed of Bottom-Up is fixed and will not increase by the number of objects, but the accuracy will be lower.
-
 At the same time, PaddleDetection provides [PP-TinyPose](./tiny_pose/README_en.md) specially for mobile devices.
->>>>>>> 35156f31
 
 <div align="center">
   <img src="./football_keypoint.gif" width='800'/>
 </div>
 
 ## Model Recommendation
-<<<<<<< HEAD
-### Mobile Terminal
-
-
-| Detection Model                                              | Keypoint Model                        |               Input Size                |             Accuracy of COCO             |     Average Inference Time (FP16)     |             Params (M)             |             Flops (G)              |                         Model Weight                         |              Paddle-Lite Inference Model（FP16)              |
-| :----------------------------------------------------------- | :------------------------------------ | :-------------------------------------: | :--------------------------------------: | :-----------------------------------: | :--------------------------------: | :--------------------------------: | :----------------------------------------------------------: | :----------------------------------------------------------: |
-| [PicoDet-S-Pedestrian](../../picodet/legacy_model/application/pedestrian_detection/picodet_s_192_pedestrian.yml) | [PP-TinyPose](./tinypose_128x96.yml)  | Detection：192x192<br>Keypoint：128x96  | Detection mAP：29.0<br>Keypoint AP：58.1 | Detection：2.37ms<br>Keypoint：3.27ms | Detection：1.18<br/>Keypoint：1.36 | Detection：0.35<br/>Keypoint：0.08 | [Detection](https://bj.bcebos.com/v1/paddledet/models/keypoint/picodet_s_192_pedestrian.pdparams)<br>[Keypoint](https://bj.bcebos.com/v1/paddledet/models/keypoint/tinypose_128x96.pdparams) | [Detection](https://bj.bcebos.com/v1/paddledet/models/keypoint/picodet_s_192_pedestrian_fp16.nb)<br>[Keypoint](https://bj.bcebos.com/v1/paddledet/models/keypoint/tinypose_128x96_fp16.nb) |
-| [PicoDet-S-Pedestrian](../../picodet/legacy_model/application/pedestrian_detection/picodet_s_320_pedestrian.yml) | [PP-TinyPose](./tinypose_256x192.yml) | Detection：320x320<br>Keypoint：256x192 | Detection mAP：38.5<br>Keypoint AP：68.8 | Detection：6.30ms<br>Keypoint：8.33ms | Detection：1.18<br/>Keypoint：1.36 | Detection：0.97<br/>Keypoint：0.32 | [Detection](https://bj.bcebos.com/v1/paddledet/models/keypoint/picodet_s_320_pedestrian.pdparams)<br>[Keypoint](https://bj.bcebos.com/v1/paddledet/models/keypoint/tinypose_256x192.pdparams) | [Detection](https://bj.bcebos.com/v1/paddledet/models/keypoint/picodet_s_320_pedestrian_fp16.nb)<br>[Keypoint](https://bj.bcebos.com/v1/paddledet/models/keypoint/tinypose_256x192_fp16.nb) |
-
-
-*Specific documents of PP-TinyPose, please refer to [Document]((./tiny_pose/README.md))。
-
-### Teminal Server
-
-=======
 
 ### Mobile Terminal
 
@@ -103,23 +58,14 @@
 ### Terminal Server
 
 
->>>>>>> 35156f31
 | Detection Model                                              | Keypoint Model                             |               Input Size                |             Accuracy of COCO             |           Params (M)            |            Flops (G)            |                         Model Weight                         |
 | :----------------------------------------------------------- | :----------------------------------------- | :-------------------------------------: | :--------------------------------------: | :-----------------------------: | :-----------------------------: | :----------------------------------------------------------: |
 | [PP-YOLOv2](https://github.com/PaddlePaddle/PaddleDetection/tree/release/2.3/configs/ppyolo/ppyolov2_r50vd_dcn_365e_coco.yml) | [HRNet-w32](./hrnet/hrnet_w32_384x288.yml) | Detection：640x640<br>Keypoint：384x288 | Detection mAP：49.5<br>Keypoint AP：77.8 | Detection：54.6<br/>Keypoint：28.6 | Detection：115.8<br/>Keypoint：17.3 | [Detection](https://paddledet.bj.bcebos.com/models/ppyolov2_r50vd_dcn_365e_coco.pdparams)<br>[Keypoint](https://paddledet.bj.bcebos.com/models/keypoint/hrnet_w32_256x192.pdparams) |
 | [PP-YOLOv2](https://github.com/PaddlePaddle/PaddleDetection/tree/release/2.3/configs/ppyolo/ppyolov2_r50vd_dcn_365e_coco.yml) | [HRNet-w32](./hrnet/hrnet_w32_256x192.yml) | Detection：640x640<br>Keypoint：256x192 | Detection mAP：49.5<br>Keypoint AP：76.9 | Detection：54.6<br/>Keypoint：28.6 | Detection：115.8<br/>Keypoint：7.68 | [Detection](https://paddledet.bj.bcebos.com/models/ppyolov2_r50vd_dcn_365e_coco.pdparams)<br>[Keypoint](https://paddledet.bj.bcebos.com/models/keypoint/hrnet_w32_384x288.pdparams) |
-<<<<<<< HEAD
 
 
 ## Model Zoo
 
-##   Model Zoo
-=======
-
-
-## Model Zoo
-
->>>>>>> 35156f31
 COCO Dataset
 | Model              | Input Size | AP(coco val) |                           Model Download                           | Config File                                                    |
 | :---------------- | -------- | :----------: | :----------------------------------------------------------: | ----------------------------------------------------------- |
@@ -147,11 +93,7 @@
 Model for Scenes
 | Model | Strategy | Input Size | Precision | Inference Speed |Model Weights | Model Inference and Deployment | description|
 | :---- | ---|----- | :--------: | :-------: |:------------: |:------------: |:-------------------: |
-<<<<<<< HEAD
-| HRNet-w32 + DarkPose | Top-Down|256x192  |  AP: 87.1 (on internal dataset)| 2.9ms per person |[Link](https://bj.bcebos.com/v1/paddledet/models/pipeline/dark_hrnet_w32_256x192.pdparams) |[Link](https://bj.bcebos.com/v1/paddledet/models/pipeline/dark_hrnet_w32_256x192.zip) | Especially optimized for fall scenarios, the model is applied to [PP-Human](../../deploy/pphuman/README_en.md) |
-=======
 | HRNet-w32 + DarkPose | Top-Down|256x192  |  AP: 87.1 (on internal dataset)| 2.9ms per person |[Link](https://bj.bcebos.com/v1/paddledet/models/pipeline/dark_hrnet_w32_256x192.pdparams) |[Link](https://bj.bcebos.com/v1/paddledet/models/pipeline/dark_hrnet_w32_256x192.zip) | Especially optimized for fall scenarios, the model is applied to [PP-Human](../../deploy/pipeline/README_en.md) |
->>>>>>> 35156f31
 
 
 We also release [PP-TinyPose](./tiny_pose/README_en.md), a real-time keypoint detection model optimized for mobile devices. Welcome to experience.
@@ -160,14 +102,8 @@
 
 ### 1.Environmental Installation
 
-<<<<<<< HEAD
-​    Please refer to [PaddleDetection Installation Guild](https://github.com/PaddlePaddle/PaddleDetection/blob/release/2.4/docs/tutorials/INSTALL.md) to install PaddlePaddle and PaddleDetection correctly.
-
-
-=======
 ​    Please refer to [PaddleDetection Installation Guide](../../docs/tutorials/INSTALL.md) to install PaddlePaddle and PaddleDetection correctly.
 
->>>>>>> 35156f31
 ### 2.Dataset Preparation
 
 ​    Currently, KeyPoint Detection Models support [COCO](https://cocodataset.org/#keypoints-2017) and [MPII](http://human-pose.mpi-inf.mpg.de/#overview). Please refer to [Keypoint Dataset Preparation](../../docs/tutorials/PrepareKeypointDataSet_en.md) to prepare dataset.
@@ -218,28 +154,26 @@
 ```shell
 CUDA_VISIBLE_DEVICES=0 python3 tools/infer.py -c configs/keypoint/higherhrnet/higherhrnet_hrnet_w32_512.yml -o weights=./output/higherhrnet_hrnet_w32_512/model_final.pdparams --infer_dir=../images/ --draw_threshold=0.5 --save_txt=True
 ```
+
 #### Deploy Inference
 
 ##### Deployment for Top-Down models
+
 ```shell
 #Export Detection Model
 python tools/export_model.py -c configs/ppyolo/ppyolov2_r50vd_dcn_365e_coco.yml -o weights=https://paddledet.bj.bcebos.com/models/ppyolov2_r50vd_dcn_365e_coco.pdparams
 
-<<<<<<< HEAD
+
 #Export Keypoint Model
 python tools/export_model.py -c configs/keypoint/hrnet/hrnet_w32_256x192.yml -o weights=https://paddledet.bj.bcebos.com/models/keypoint/hrnet_w32_256x192.pdparams
-=======
-#### Deploy Inference
-
-##### Deployment for Top-Down models
->>>>>>> 35156f31
 
 #Deployment for detector and keypoint, which is only for Top-Down models
 python deploy/python/det_keypoint_unite_infer.py --det_model_dir=output_inference/ppyolo_r50vd_dcn_2x_coco/ --keypoint_model_dir=output_inference/hrnet_w32_384x288/ --video_file=../video/xxx.mp4  --device=gpu
 ```
+
 ##### Deployment for Bottom-Up models
-```shell
-<<<<<<< HEAD
+
+```shell
 #Export model
 python tools/export_model.py -c configs/keypoint/higherhrnet/higherhrnet_hrnet_w32_512.yml -o weights=output/higherhrnet_hrnet_w32_512/model_final.pdparams
 
@@ -248,32 +182,7 @@
 python deploy/python/keypoint_infer.py --model_dir=output_inference/higherhrnet_hrnet_w32_512/ --image_file=./demo/000000014439_640x640.jpg --device=gpu --threshold=0.5
 ```
 
-##### joint inference with Multi-Object Tracking model FairMOT
-=======
-#Export Detection Model
-python tools/export_model.py -c configs/ppyolo/ppyolov2_r50vd_dcn_365e_coco.yml -o weights=https://paddledet.bj.bcebos.com/models/ppyolov2_r50vd_dcn_365e_coco.pdparams
-
-
-#Export Keypoint Model
-python tools/export_model.py -c configs/keypoint/hrnet/hrnet_w32_256x192.yml -o weights=https://paddledet.bj.bcebos.com/models/keypoint/hrnet_w32_256x192.pdparams
-
-#Deployment for detector and keypoint, which is only for Top-Down models
-python deploy/python/det_keypoint_unite_infer.py --det_model_dir=output_inference/ppyolo_r50vd_dcn_2x_coco/ --keypoint_model_dir=output_inference/hrnet_w32_384x288/ --video_file=../video/xxx.mp4  --device=gpu
-```
-
-##### Deployment for Bottom-Up models
-
-```shell
-#Export model
-python tools/export_model.py -c configs/keypoint/higherhrnet/higherhrnet_hrnet_w32_512.yml -o weights=output/higherhrnet_hrnet_w32_512/model_final.pdparams
-
-
-#Keypoint independent deployment, which is only for bottom-up models
-python deploy/python/keypoint_infer.py --model_dir=output_inference/higherhrnet_hrnet_w32_512/ --image_file=./demo/000000014439_640x640.jpg --device=gpu --threshold=0.5
-```
-
 ##### Joint Inference with Multi-Object Tracking Model FairMOT
->>>>>>> 35156f31
 
 ```shell
 #export FairMOT model
@@ -291,7 +200,6 @@
 ​ We provide standalone deploy of PaddleInference(Server-GPU)、PaddleLite(mobile、ARM)、Third-Engine(MNN、OpenVino), which is independent of training codes。For detail, please click [Deploy-docs](https://github.com/PaddlePaddle/PaddleDetection/blob/develop/deploy/README_en.md)。
 
 ## Train with custom data
-<<<<<<< HEAD
 
 We take an example of [tinypose_256x192](.tiny_pose/README_en.md) to show how to train with custom data.
 
@@ -324,40 +232,6 @@
 
 ## BenchMark
 
-=======
-
-We take an example of [tinypose_256x192](.tiny_pose/README_en.md) to show how to train with custom data.
-
-#### 1、For configs [tinypose_256x192.yml](../../configs/keypoint/tiny_pose/tinypose_256x192.yml)
-
-you may need to modity these for your job：
-
-```
-num_joints: &num_joints 17    #the number of joints in your job
-train_height: &train_height 256   #the height of model input
-train_width: &train_width 192   #the width of model input
-hmsize: &hmsize [48, 64]  #the shape of model output，usually 1/4 of [w,h]
-flip_perm: &flip_perm [[1, 2], [3, 4], [5, 6], [7, 8], [9, 10], [11, 12], [13, 14], [15, 16]] #the correspondence between left and right keypoint id，used for flip transform。You can add an line(by "flip: False") behind of flip_pairs in RandomFlipHalfBodyTransform of TrainReader if you don't need it
-num_joints_half_body: 8   #The joint numbers of half body, used for half_body transform
-prob_half_body: 0.3   #The probility of half_body transform, set to 0 if you don't need it
-upper_body_ids: [0, 1, 2, 3, 4, 5, 6, 7, 8, 9, 10]    #The joint ids of half(upper) body, used to get the upper joints in half_body transform
-```
-
-For more configs, please refer to [KeyPointConfigGuide](../../docs/tutorials/KeyPointConfigGuide_en.md)。
-
-#### 2、Others(used for test and visualization)
-- In keypoint_utils.py, please set: "sigmas = np.array([.26, .25, .25, .35, .35, .79, .79, .72, .72, .62, .62, 1.07, 1.07,.87, .87, .89, .89]) / 10.0", the value indicate the variance of a joint locations，normally 0.25-0.5 means the location is highly accuracy，for example: eyes。0.5-1.0 means the location is not sure so much，for example: shoulder。0.75 is recommand if you not sure。
-- In visualizer.py, please set "EDGES" in draw_pose function，this indicate the line to show between joints for visualization。
-- In pycocotools you installed, please set "sigmas"，it is the same as that in keypoint_utils.py, but used for coco evaluation。
-
-#### 3、Note for data preparation
-- The data should has the same format as Coco data, and the keypoints(Nx3) and bbox(N) should be annotated.
-- please set "area">0 in annotations files otherwise it will be skiped while training. Moreover, due to the evaluation mechanism of COCO, the data with small area may also be filtered out during evaluation. We recommend to set `area = bbox_w * bbox_h` when customizing your dataset.
-
-
-## BenchMark
-
->>>>>>> 35156f31
 We provide benchmarks in different runtime environments for your reference when choosing models. See [Keypoint Inference Benchmark](https://github.com/PaddlePaddle/PaddleDetection/blob/develop/configs/keypoint/KeypointBenchmark.md) for details.
 
 ## Reference
