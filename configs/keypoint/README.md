--- conflicted
+++ resolved
@@ -7,10 +7,7 @@
 </div>
 
 ## 目录
-<<<<<<< HEAD
-=======
-
->>>>>>> 35156f31
+
 - [简介](#简介)
 - [模型推荐](#模型推荐)
 - [模型库](#模型库)
@@ -26,22 +23,19 @@
       - [Top-Down模型联合部署](#top-down模型联合部署)
       - [Bottom-Up模型独立部署](#bottom-up模型独立部署)
       - [与多目标跟踪联合部署](#与多目标跟踪模型fairmot联合部署)
-<<<<<<< HEAD
-=======
     - [完整部署教程及Demo](#4完整部署教程及Demo)
 
->>>>>>> 35156f31
 - [自定义数据训练](#自定义数据训练)
 - [BenchMark](#benchmark)
 
 ## 简介
 
 PaddleDetection 关键点检测能力紧跟业内最新最优算法方案，包含Top-Down、Bottom-Up两套方案，Top-Down先检测主体，再检测局部关键点，优点是精度较高，缺点是速度会随着检测对象的个数增加，Bottom-Up先检测关键点再组合到对应的部位上，优点是速度快，与检测对象个数无关，缺点是精度较低。
-<<<<<<< HEAD
 
 同时，PaddleDetection提供针对移动端设备优化的自研实时关键点检测模型[PP-TinyPose](./tiny_pose/README.md)，以满足用户的不同需求。
 
 ## 模型推荐
+
 ### 移动端模型推荐
 
 | 检测模型                                                     | 关键点模型                            |             输入尺寸             |         COCO数据集精度          |          平均推理耗时 (FP16)           | 参数量 （M）                |          Flops (G)          |                           模型权重                           |                  Paddle-Lite部署模型（FP16)                  |
@@ -52,30 +46,12 @@
 
 *详细关于PP-TinyPose的使用请参考[文档]((./tiny_pose/README.md))。
 
-=======
-
-同时，PaddleDetection提供针对移动端设备优化的自研实时关键点检测模型[PP-TinyPose](./tiny_pose/README.md)，以满足用户的不同需求。
-
-## 模型推荐
-
-### 移动端模型推荐
-
-| 检测模型                                                     | 关键点模型                            |             输入尺寸             |         COCO数据集精度          |          平均推理耗时 (FP16)           | 参数量 （M）                |          Flops (G)          |                           模型权重                           |                  Paddle-Lite部署模型（FP16)                  |
-| :----------------------------------------------------------- | :------------------------------------ | :------------------------------: | :-----------------------------: | :------------------------------------: | --------------------------- | :-------------------------: | :----------------------------------------------------------: | :----------------------------------------------------------: |
-| [PicoDet-S-Pedestrian](../picodet/legacy_model/application/pedestrian_detection/picodet_s_192_pedestrian.yml) | [PP-TinyPose](./tinypose_128x96.yml)  | 检测：192x192<br>关键点：128x96  | 检测mAP：29.0<br>关键点AP：58.1 | 检测耗时：2.37ms<br>关键点耗时：3.27ms | 检测：1.18<br/>关键点：1.36 | 检测：0.35<br/>关键点：0.08 | [检测](https://bj.bcebos.com/v1/paddledet/models/keypoint/picodet_s_192_pedestrian.pdparams)<br>[关键点](https://bj.bcebos.com/v1/paddledet/models/keypoint/tinypose_128x96.pdparams) | [检测](https://bj.bcebos.com/v1/paddledet/models/keypoint/picodet_s_192_pedestrian_fp16.nb)<br>[关键点](https://bj.bcebos.com/v1/paddledet/models/keypoint/tinypose_128x96_fp16.nb) |
-| [PicoDet-S-Pedestrian](../picodet/legacy_model/application/pedestrian_detection/picodet_s_320_pedestrian.yml) | [PP-TinyPose](./tinypose_256x192.yml) | 检测：320x320<br>关键点：256x192 | 检测mAP：38.5<br>关键点AP：68.8 | 检测耗时：6.30ms<br>关键点耗时：8.33ms | 检测：1.18<br/>关键点：1.36 | 检测：0.97<br/>关键点：0.32 | [检测](https://bj.bcebos.com/v1/paddledet/models/keypoint/picodet_s_320_pedestrian.pdparams)<br>[关键点](https://bj.bcebos.com/v1/paddledet/models/keypoint/tinypose_256x192.pdparams) | [检测](https://bj.bcebos.com/v1/paddledet/models/keypoint/picodet_s_320_pedestrian_fp16.nb)<br>[关键点](https://bj.bcebos.com/v1/paddledet/models/keypoint/tinypose_256x192_fp16.nb) |
-
-
-*详细关于PP-TinyPose的使用请参考[文档]((./tiny_pose/README.md))。
-
->>>>>>> 35156f31
 ### 服务端模型推荐
 
 | 检测模型                                                     | 关键点模型                                 |             输入尺寸             |         COCO数据集精度          |       参数量 （M）       |        Flops (G)         |                           模型权重                           |
 | :----------------------------------------------------------- | :----------------------------------------- | :------------------------------: | :-----------------------------: | :----------------------: | :----------------------: | :----------------------------------------------------------: |
 | [PP-YOLOv2](https://github.com/PaddlePaddle/PaddleDetection/tree/release/2.3/configs/ppyolo/ppyolov2_r50vd_dcn_365e_coco.yml) | [HRNet-w32](./hrnet/hrnet_w32_384x288.yml) | 检测：640x640<br>关键点：384x288 | 检测mAP：49.5<br>关键点AP：77.8 | 检测：54.6<br/>关键点：28.6 | 检测：115.8<br/>关键点：17.3 | [检测](https://paddledet.bj.bcebos.com/models/ppyolov2_r50vd_dcn_365e_coco.pdparams)<br>[关键点](https://paddledet.bj.bcebos.com/models/keypoint/hrnet_w32_256x192.pdparams) |
 | [PP-YOLOv2](https://github.com/PaddlePaddle/PaddleDetection/tree/release/2.3/configs/ppyolo/ppyolov2_r50vd_dcn_365e_coco.yml) | [HRNet-w32](./hrnet/hrnet_w32_256x192.yml) | 检测：640x640<br>关键点：256x192 | 检测mAP：49.5<br>关键点AP：76.9 | 检测：54.6<br/>关键点：28.6 | 检测：115.8<br/>关键点：7.68 | [检测](https://paddledet.bj.bcebos.com/models/ppyolov2_r50vd_dcn_365e_coco.pdparams)<br>[关键点](https://paddledet.bj.bcebos.com/models/keypoint/hrnet_w32_384x288.pdparams) |
-<<<<<<< HEAD
 
 
 ## 模型库
@@ -95,27 +71,6 @@
 | LiteHRNet-18                   |Top-Down| 384x288  |     69.7     | [lite_hrnet_18_384x288_coco.pdparams](https://bj.bcebos.com/v1/paddledet/models/keypoint/lite_hrnet_18_384x288_coco.pdparams) | [config](./lite_hrnet/lite_hrnet_18_384x288_coco.yml)     |
 | LiteHRNet-30                   | Top-Down|256x192  |     69.4     | [lite_hrnet_30_256x192_coco.pdparams](https://bj.bcebos.com/v1/paddledet/models/keypoint/lite_hrnet_30_256x192_coco.pdparams) | [config](./lite_hrnet/lite_hrnet_30_256x192_coco.yml)     |
 | LiteHRNet-30                   |Top-Down| 384x288  |     72.5     | [lite_hrnet_30_384x288_coco.pdparams](https://bj.bcebos.com/v1/paddledet/models/keypoint/lite_hrnet_30_384x288_coco.pdparams) | [config](./lite_hrnet/lite_hrnet_30_384x288_coco.yml)     |
-=======
-
->>>>>>> 35156f31
-
-## 模型库
-
-COCO数据集
-| 模型              |  方案              |输入尺寸 | AP(coco val) |                           模型下载                           | 配置文件 |  
-| :---------------- | -------- | :----------: | :----------------------------------------------------------: | ----------------------------------------------------| ------- |
-| HigherHRNet-w32       |Bottom-Up| 512      |     67.1     | [higherhrnet_hrnet_w32_512.pdparams](https://paddledet.bj.bcebos.com/models/keypoint/higherhrnet_hrnet_w32_512.pdparams) | [config](./higherhrnet/higherhrnet_hrnet_w32_512.yml)       |
-| HigherHRNet-w32       | Bottom-Up| 640      |     68.3     | [higherhrnet_hrnet_w32_640.pdparams](https://paddledet.bj.bcebos.com/models/keypoint/higherhrnet_hrnet_w32_640.pdparams) | [config](./higherhrnet/higherhrnet_hrnet_w32_640.yml)       |
-| HigherHRNet-w32+SWAHR |Bottom-Up|  512      |     68.9     | [higherhrnet_hrnet_w32_512_swahr.pdparams](https://paddledet.bj.bcebos.com/models/keypoint/higherhrnet_hrnet_w32_512_swahr.pdparams) | [config](./higherhrnet/higherhrnet_hrnet_w32_512_swahr.yml) |
-| HRNet-w32             | Top-Down| 256x192  |     76.9     | [hrnet_w32_256x192.pdparams](https://paddledet.bj.bcebos.com/models/keypoint/hrnet_w32_256x192.pdparams) | [config](./hrnet/hrnet_w32_256x192.yml)                     |
-| HRNet-w32             |Top-Down| 384x288  |     77.8     | [hrnet_w32_384x288.pdparams](https://paddledet.bj.bcebos.com/models/keypoint/hrnet_w32_384x288.pdparams) | [config](./hrnet/hrnet_w32_384x288.yml)                     |
-| HRNet-w32+DarkPose             |Top-Down| 256x192  |     78.0     | [dark_hrnet_w32_256x192.pdparams](https://paddledet.bj.bcebos.com/models/keypoint/dark_hrnet_w32_256x192.pdparams) | [config](./hrnet/dark_hrnet_w32_256x192.yml)                     |
-| HRNet-w32+DarkPose             |Top-Down| 384x288  |     78.3     | [dark_hrnet_w32_384x288.pdparams](https://paddledet.bj.bcebos.com/models/keypoint/dark_hrnet_w32_384x288.pdparams) | [config](./hrnet/dark_hrnet_w32_384x288.yml)                     |
-| WiderNaiveHRNet-18         | Top-Down|256x192  |     67.6(+DARK 68.4)     | [wider_naive_hrnet_18_256x192_coco.pdparams](https://bj.bcebos.com/v1/paddledet/models/keypoint/wider_naive_hrnet_18_256x192_coco.pdparams) | [config](./lite_hrnet/wider_naive_hrnet_18_256x192_coco.yml)     |
-| LiteHRNet-18                   |Top-Down| 256x192  |     66.5     | [lite_hrnet_18_256x192_coco.pdparams](https://bj.bcebos.com/v1/paddledet/models/keypoint/lite_hrnet_18_256x192_coco.pdparams) | [config](./lite_hrnet/lite_hrnet_18_256x192_coco.yml)     |
-| LiteHRNet-18                   |Top-Down| 384x288  |     69.7     | [lite_hrnet_18_384x288_coco.pdparams](https://bj.bcebos.com/v1/paddledet/models/keypoint/lite_hrnet_18_384x288_coco.pdparams) | [config](./lite_hrnet/lite_hrnet_18_384x288_coco.yml)     |
-| LiteHRNet-30                   | Top-Down|256x192  |     69.4     | [lite_hrnet_30_256x192_coco.pdparams](https://bj.bcebos.com/v1/paddledet/models/keypoint/lite_hrnet_30_256x192_coco.pdparams) | [config](./lite_hrnet/lite_hrnet_30_256x192_coco.yml)     |
-| LiteHRNet-30                   |Top-Down| 384x288  |     72.5     | [lite_hrnet_30_384x288_coco.pdparams](https://bj.bcebos.com/v1/paddledet/models/keypoint/lite_hrnet_30_384x288_coco.pdparams) | [config](./lite_hrnet/lite_hrnet_30_384x288_coco.yml)     |
 
 备注： Top-Down模型测试AP结果基于GroundTruth标注框
 
@@ -123,8 +78,6 @@
 | 模型  | 方案| 输入尺寸 | PCKh(Mean) | PCKh(Mean@0.1) |                           模型下载                           | 配置文件                                     |
 | :---- | ---|----- | :--------: | :------------: | :----------------------------------------------------------: | -------------------------------------------- |
 | HRNet-w32 | Top-Down|256x256  |    90.6    |      38.5      | [hrnet_w32_256x256_mpii.pdparams](https://paddledet.bj.bcebos.com/models/keypoint/hrnet_w32_256x256_mpii.pdparams) | [config](./hrnet/hrnet_w32_256x256_mpii.yml) |
-<<<<<<< HEAD
-=======
 
 场景模型
 | 模型 | 方案 | 输入尺寸 | 精度 | 预测速度 |模型权重 | 部署模型 | 说明|
@@ -133,28 +86,14 @@
 
 
 我们同时推出了基于LiteHRNet（Top-Down）针对移动端设备优化的实时关键点检测模型[PP-TinyPose](./tiny_pose/README.md), 欢迎体验。
->>>>>>> 35156f31
-
-场景模型
-| 模型 | 方案 | 输入尺寸 | 精度 | 预测速度 |模型权重 | 部署模型 | 说明|
-| :---- | ---|----- | :--------: | :--------: | :------------: |:------------: |:-------------------: |
-| HRNet-w32 + DarkPose | Top-Down|256x192  |  AP: 87.1 (业务数据集)| 单人2.9ms |[下载链接](https://bj.bcebos.com/v1/paddledet/models/pipeline/dark_hrnet_w32_256x192.pdparams) |[下载链接](https://bj.bcebos.com/v1/paddledet/models/pipeline/dark_hrnet_w32_256x192.zip) | 针对摔倒场景特别优化，该模型应用于[PP-Human](../../deploy/pphuman/README.md) |
-
-<<<<<<< HEAD
-我们同时推出了基于LiteHRNet（Top-Down）针对移动端设备优化的实时关键点检测模型[PP-TinyPose](./tiny_pose/README.md), 欢迎体验。
-=======
->>>>>>> 35156f31
+
+
 
 ## 快速开始
 
 ### 1、环境安装
 
-<<<<<<< HEAD
-​    请参考PaddleDetection [安装文档](https://github.com/PaddlePaddle/PaddleDetection/blob/release/2.4/docs/tutorials/INSTALL_cn.md)正确安装PaddlePaddle和PaddleDetection即可。
-
-=======
 ​    请参考PaddleDetection [安装文档](../../docs/tutorials/INSTALL_cn.md)正确安装PaddlePaddle和PaddleDetection即可。
->>>>>>> 35156f31
 
 ### 2、数据准备
 
@@ -208,48 +147,31 @@
 ```
 
 #### 模型部署
-<<<<<<< HEAD
+
 ##### Top-Down模型联合部署
-=======
-
-##### Top-Down模型联合部署
-
->>>>>>> 35156f31
+
 ```shell
 #导出检测模型
 python tools/export_model.py -c configs/ppyolo/ppyolov2_r50vd_dcn_365e_coco.yml -o weights=https://paddledet.bj.bcebos.com/models/ppyolov2_r50vd_dcn_365e_coco.pdparams
 
 #导出关键点模型
 python tools/export_model.py -c configs/keypoint/hrnet/hrnet_w32_256x192.yml -o weights=https://paddledet.bj.bcebos.com/models/keypoint/hrnet_w32_256x192.pdparams
-<<<<<<< HEAD
-=======
 
 #detector 检测 + keypoint top-down模型联合部署（联合推理只支持top-down方式）
 python deploy/python/det_keypoint_unite_infer.py --det_model_dir=output_inference/ppyolo_r50vd_dcn_2x_coco/ --keypoint_model_dir=output_inference/hrnet_w32_384x288/ --video_file=../video/xxx.mp4  --device=gpu
 ```
 
 ##### Bottom-Up模型独立部署
->>>>>>> 35156f31
-
-#detector 检测 + keypoint top-down模型联合部署（联合推理只支持top-down方式）
-python deploy/python/det_keypoint_unite_infer.py --det_model_dir=output_inference/ppyolo_r50vd_dcn_2x_coco/ --keypoint_model_dir=output_inference/hrnet_w32_384x288/ --video_file=../video/xxx.mp4  --device=gpu
-```
-##### Bottom-Up模型独立部署
+
 ```shell
 #导出模型
 python tools/export_model.py -c configs/keypoint/higherhrnet/higherhrnet_hrnet_w32_512.yml -o weights=output/higherhrnet_hrnet_w32_512/model_final.pdparams
 
 #部署推理
 python deploy/python/keypoint_infer.py --model_dir=output_inference/higherhrnet_hrnet_w32_512/ --image_file=./demo/000000014439_640x640.jpg --device=gpu --threshold=0.5
-<<<<<<< HEAD
-
-```
-##### 与多目标跟踪模型FairMOT联合部署预测
-=======
 ```
 
 ##### 与多目标跟踪模型FairMOT联合部署
->>>>>>> 35156f31
 
 ```shell
 #导出FairMOT跟踪模型
@@ -264,7 +186,7 @@
 
 ### 4、完整部署教程及Demo
 
-<<<<<<< HEAD
+
 ​ 我们提供了PaddleInference(服务器端)、PaddleLite(移动端)、第三方部署(MNN、OpenVino)支持。无需依赖训练代码，deploy文件夹下相应文件夹提供独立完整部署代码。 详见 [部署文档](https://github.com/PaddlePaddle/PaddleDetection/blob/develop/deploy/README.md)介绍。
 
 ## 自定义数据训练
@@ -301,45 +223,6 @@
 
 ## BenchMark
 
-=======
-
-​ 我们提供了PaddleInference(服务器端)、PaddleLite(移动端)、第三方部署(MNN、OpenVino)支持。无需依赖训练代码，deploy文件夹下相应文件夹提供独立完整部署代码。 详见 [部署文档](https://github.com/PaddlePaddle/PaddleDetection/blob/develop/deploy/README.md)介绍。
-
-## 自定义数据训练
-
-我们以[tinypose_256x192](.tiny_pose/README.md)为例来说明对于自定义数据如何修改：
-
-#### 1、配置文件[tinypose_256x192.yml](../../configs/keypoint/tiny_pose/tinypose_256x192.yml)
-
-基本的修改内容及其含义如下：
-
-```
-num_joints: &num_joints 17    #自定义数据的关键点数量
-train_height: &train_height 256   #训练图片尺寸-高度h
-train_width: &train_width 192   #训练图片尺寸-宽度w
-hmsize: &hmsize [48, 64]  #对应训练尺寸的输出尺寸，这里是输入[w,h]的1/4
-flip_perm: &flip_perm [[1, 2], [3, 4], [5, 6], [7, 8], [9, 10], [11, 12], [13, 14], [15, 16]] #关键点定义中左右对称的关键点，用于flip增强。若没有对称结构在 TrainReader 的 RandomFlipHalfBodyTransform 一栏中 flip_pairs 后面加一行 "flip: False"（注意缩紧对齐）
-num_joints_half_body: 8   #半身关键点数量，用于半身增强
-prob_half_body: 0.3   #半身增强实现概率，若不需要则修改为0
-upper_body_ids: [0, 1, 2, 3, 4, 5, 6, 7, 8, 9, 10]    #上半身对应关键点id，用于半身增强中获取上半身对应的关键点。
-```
-
-上述是自定义数据时所需要的修改部分，完整的配置及含义说明可参考文件：[关键点配置文件说明](../../docs/tutorials/KeyPointConfigGuide_cn.md)。
-
-#### 2、其他代码修改（影响测试、可视化）
-- keypoint_utils.py中的sigmas = np.array([.26, .25, .25, .35, .35, .79, .79, .72, .72, .62, .62, 1.07, 1.07,.87, .87, .89, .89]) / 10.0，表示每个关键点的确定范围方差，根据实际关键点可信区域设置，区域精确的一般0.25-0.5，例如眼睛。区域范围大的一般0.5-1.0，例如肩膀。若不确定建议0.75。
-- visualizer.py中的draw_pose函数中的EDGES，表示可视化时关键点之间的连接线关系。
-- pycocotools工具中的sigmas，同第一个keypoint_utils.py中的设置。用于coco指标评估时计算。
-
-#### 3、数据准备注意
-- 训练数据请按coco数据格式处理。需要包括关键点[Nx3]、检测框[N]标注。
-- 请注意area>0，area=0时数据在训练时会被过滤掉。此外，由于COCO的评估机制，area较小的数据在评估时也会被过滤掉，我们建议在自定义数据时取`area = bbox_w * bbox_h`。
-
-如有遗漏，欢迎反馈
-
-## BenchMark
-
->>>>>>> 35156f31
 我们给出了不同运行环境下的测试结果，供您在选用模型时参考。详细数据请见[Keypoint Inference Benchmark](https://github.com/PaddlePaddle/PaddleDetection/blob/develop/configs/keypoint/KeypointBenchmark.md)。
 
 ## 引用
