--- conflicted
+++ resolved
@@ -5,9 +5,6 @@
 tensorboard >= 1.15
 cython
 pycocotools
-<<<<<<< HEAD
 opencv-python
 PyYAML
-=======
-shapely
->>>>>>> 6663bce8
+shapely