--- conflicted
+++ resolved
@@ -9,11 +9,4 @@
 Cython
 pycocotools
 #xtcocotools==1.6 #only for crowdpose
-setuptools>=42.0.0
-<<<<<<< HEAD
-lap
-motmetrics
-=======
-#lap #for mot
-#motmetrics #for mot
->>>>>>> 0b4dd432
+setuptools>=42.0.0