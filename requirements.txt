tqdm
typeguard ; python_version >= '3.4'
visualdl>=2.1.0 ; python_version <= '3.7'
opencv-python
PyYAML
shapely
scipy
terminaltables
Cython
pycocotools
#xtcocotools==1.6 #only for crowdpose
setuptools>=42.0.0

# for mot
lap
sklearn
motmetrics
openpyxl
<<<<<<< HEAD
filterpy
=======
pyclipper
>>>>>>> f0b52448
<|MERGE_RESOLUTION|>--- conflicted
+++ resolved
@@ -10,14 +10,11 @@
 pycocotools
 #xtcocotools==1.6 #only for crowdpose
 setuptools>=42.0.0
+pyclipper
 
 # for mot
 lap
 sklearn
 motmetrics
 openpyxl
-<<<<<<< HEAD
-filterpy
-=======
-pyclipper
->>>>>>> f0b52448
+filterpy