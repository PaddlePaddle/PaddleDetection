# Use docker: paddlepaddle/paddle:latest-gpu-cuda10.1-cudnn7  paddle=2.1.2  python3.7
#
# Usage:
#   git clone https://github.com/PaddlePaddle/PaddleDetection.git
#   cd PaddleDetection
#   bash benchmark/run_all.sh

# run prepare.sh
bash benchmark/prepare.sh

model_name_list=(faster_rcnn fcos deformable_detr gfl jde fairmot)
fp_item_list=(fp32)
max_epoch=1

for model_name in ${model_name_list[@]}; do
      for fp_item in ${fp_item_list[@]}; do
          case ${model_name} in
              faster_rcnn) bs_list=(1 8) ;;
              fcos) bs_list=(2 8) ;;
              deformable_detr) bs_list=(2) ;;
              gfl) bs_list=(2 8) ;;
<<<<<<< HEAD
              jde) bs_list=(4 14) ;;
              fairmot) bs_list=(6 22) ;;
=======
              hrnet) bs_list=(64 160) ;;
              higherhrnet) bs_list=(20 24) ;;
              solov2) bs_list=(2 4) ;;
>>>>>>> 7da4cf71
              *) echo "wrong model_name"; exit 1;
          esac
          for bs_item in ${bs_list[@]}
            do
            echo "index is speed, 1gpus, begin, ${model_name}"
            run_mode=sp
            CUDA_VISIBLE_DEVICES=0 bash benchmark/run_benchmark.sh ${run_mode} ${bs_item} \
             ${fp_item} ${max_epoch} ${model_name}     #  (5min)
            sleep 60

            echo "index is speed, 8gpus, run_mode is multi_process, begin, ${model_name}"
            run_mode=mp
            CUDA_VISIBLE_DEVICES=0,1,2,3,4,5,6,7 bash benchmark/run_benchmark.sh ${run_mode} \
             ${bs_item} ${fp_item} ${max_epoch} ${model_name}
            sleep 60
            done
      done
done<|MERGE_RESOLUTION|>--- conflicted
+++ resolved
@@ -8,7 +8,7 @@
 # run prepare.sh
 bash benchmark/prepare.sh
 
-model_name_list=(faster_rcnn fcos deformable_detr gfl jde fairmot)
+model_name_list=(faster_rcnn fcos deformable_detr gfl hrnet higherhrnet solov2 jde fairmot)
 fp_item_list=(fp32)
 max_epoch=1
 
@@ -19,14 +19,11 @@
               fcos) bs_list=(2 8) ;;
               deformable_detr) bs_list=(2) ;;
               gfl) bs_list=(2 8) ;;
-<<<<<<< HEAD
-              jde) bs_list=(4 14) ;;
-              fairmot) bs_list=(6 22) ;;
-=======
               hrnet) bs_list=(64 160) ;;
               higherhrnet) bs_list=(20 24) ;;
               solov2) bs_list=(2 4) ;;
->>>>>>> 7da4cf71
+              jde) bs_list=(4 14) ;;
+              fairmot) bs_list=(6 22) ;;
               *) echo "wrong model_name"; exit 1;
           esac
           for bs_item in ${bs_list[@]}
@@ -34,7 +31,7 @@
             echo "index is speed, 1gpus, begin, ${model_name}"
             run_mode=sp
             CUDA_VISIBLE_DEVICES=0 bash benchmark/run_benchmark.sh ${run_mode} ${bs_item} \
-             ${fp_item} ${max_epoch} ${model_name}     #  (5min)
+             ${fp_item} ${max_epoch} ${model_name}
             sleep 60
 
             echo "index is speed, 8gpus, run_mode is multi_process, begin, ${model_name}"
