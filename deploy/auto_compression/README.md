--- conflicted
+++ resolved
@@ -43,12 +43,8 @@
 
 | 模型  | Base mAP | 离线量化mAP | ACT量化mAP | TRT-FP32 | TRT-FP16 | TRT-INT8 |  配置文件 | 量化模型  |
 | :-------- |:-------- |:--------: | :---------------------: | :----------------: | :----------------: | :---------------: | :----------------------: | :---------------------: |
-<<<<<<< HEAD
-| PP-YOLOE-l | 50.9  |  - | 50.6  |   11.2ms  |   7.7ms   |  **6.7ms**  |  [config](https://github.com/PaddlePaddle/PaddleDetection/tree/release/2.5/deploy/auto_compression/configs/ppyoloe_l_qat_dis.yaml) | [Quant Model](https://bj.bcebos.com/v1/paddle-slim-models/act/ppyoloe_crn_l_300e_coco_quant.tar) |
-=======
 | PP-YOLOE-l | 50.9  |  - | 50.6  |   11.2ms  |   7.7ms   |  **6.7ms**  |  [config](https://github.com/PaddlePaddle/PaddleDetection/tree/develop/deploy/auto_compression/configs/ppyoloe_l_qat_dis.yaml) | [Quant Model](https://bj.bcebos.com/v1/paddle-slim-models/act/ppyoloe_crn_l_300e_coco_quant.tar) |
 | PP-YOLOE-SOD | 38.5  |  - | 37.6  |   -  |   -   |  -  |  [config](./configs/ppyoloe_crn_l_80e_sliced_visdrone_640_025_qat.yml) | [Quant Model](https://bj.bcebos.com/v1/paddle-slim-models/act/ppyoloe_sod_visdrone.tar) |
->>>>>>> eeebef9f
 
 git
 - PP-YOLOE-l mAP的指标在COCO val2017数据集中评测得到，IoU=0.5:0.95。
@@ -59,7 +55,7 @@
 
 | 模型  | 策略 | mAP | FP32 | FP16 | INT8 |  配置文件 | 模型  |
 | :-------- |:-------- |:--------: | :----------------: | :----------------: | :---------------: | :----------------------: | :---------------------: |
-| PicoDet-S-NPU | Baseline | 30.1   |   -   |  -  |  -  | [config](https://github.com/PaddlePaddle/PaddleDetection/tree/release/2.5/configs/picodet/picodet_s_416_coco_npu.yml) | [Model](https://bj.bcebos.com/v1/paddle-slim-models/act/picodet_s_416_coco_npu.tar) |
+| PicoDet-S-NPU | Baseline | 30.1   |   -   |  -  |  -  | [config](https://github.com/PaddlePaddle/PaddleDetection/tree/develop/configs/picodet/picodet_s_416_coco_npu.yml) | [Model](https://bj.bcebos.com/v1/paddle-slim-models/act/picodet_s_416_coco_npu.tar) |
 | PicoDet-S-NPU |  量化训练 | 29.7  |   -  |   -   |  -  |  [config](https://github.com/PaddlePaddle/PaddleSlim/tree/develop/demo/full_quantization/detection/configs/picodet_s_qat_dis.yaml) | [Model](https://bj.bcebos.com/v1/paddle-slim-models/act/picodet_s_npu_quant.tar) |
 
 - mAP的指标均在COCO val2017数据集中评测得到，IoU=0.5:0.95。
@@ -126,7 +122,7 @@
 预测模型的格式为：`model.pdmodel` 和 `model.pdiparams`两个，带`pdmodel`的是模型文件，带`pdiparams`后缀的是权重文件。
 
 
-根据[PaddleDetection文档](https://github.com/PaddlePaddle/PaddleDetection/blob/release/2.5/docs/tutorials/GETTING_STARTED_cn.md#8-%E6%A8%A1%E5%9E%8B%E5%AF%BC%E5%87%BA) 导出Inference模型，具体可参考下方PP-YOLOE模型的导出示例：
+根据[PaddleDetection文档](https://github.com/PaddlePaddle/PaddleDetection/blob/develop/docs/tutorials/GETTING_STARTED_cn.md#8-%E6%A8%A1%E5%9E%8B%E5%AF%BC%E5%87%BA) 导出Inference模型，具体可参考下方PP-YOLOE模型的导出示例：
 - 下载代码
 ```
 git clone https://github.com/PaddlePaddle/PaddleDetection.git
