--- conflicted
+++ resolved
@@ -84,11 +84,7 @@
         "output0",
         output_data,
         "./include", )
-<<<<<<< HEAD
-    output_data = np.zeros([170000], np.float)
-=======
     output_data = np.zeros([170000], np.float32)
->>>>>>> b036ecb1
     create_header_file(
         "outputs",
         "output1",
