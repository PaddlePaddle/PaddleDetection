//   Copyright (c) 2021 PaddlePaddle Authors. All Rights Reserved.
//
// Licensed under the Apache License, Version 2.0 (the "License");
// you may not use this file except in compliance with the License.
// You may obtain a copy of the License at
//
//     http://www.apache.org/licenses/LICENSE-2.0
//
// Unless required by applicable law or agreed to in writing, software
// distributed under the License is distributed on an "AS IS" BASIS,
// WITHOUT WARRANTIES OR CONDITIONS OF ANY KIND, either express or implied.
// See the License for the specific language governing permissions and
// limitations under the License.

#ifndef DEPLOY_PPTRACKING_INCLUDE_PIPELINE_H_
#define DEPLOY_PPTRACKING_INCLUDE_PIPELINE_H_

#include <glog/logging.h>

#include <math.h>
#include <sys/types.h>
#include <algorithm>
#include <iostream>
#include <numeric>
#include <string>
#include <vector>

#ifdef _WIN32
#include <direct.h>
#include <io.h>
#elif LINUX
#include <stdarg.h>
#include <sys/stat.h>
#endif

#include "include/jde_predictor.h"
#include "include/sde_predictor.h"

namespace PaddleDetection {

class Pipeline {
 public:
  explicit Pipeline(const std::string& device,
<<<<<<< HEAD
                  const double threshold,
                  const std::string& output_dir,
                  const std::string& run_mode="fluid",
                  const int gpu_id=0,
                  const bool use_mkldnn=false,
                  const int cpu_threads=1,
                  const bool trt_calib_mode=false,
                  const bool count=false,
                  const bool save_result=false,
                  const std::string& scene="pedestrian",
                  const bool tiny_obj=false,
                  const bool is_mtmct=false,
                  const int secs_interval=10) {
=======
                    const double threshold,
                    const std::string& output_dir,
                    const std::string& run_mode = "fluid",
                    const int gpu_id = 0,
                    const bool use_mkldnn = false,
                    const int cpu_threads = 1,
                    const bool trt_calib_mode = false,
                    const bool count = false,
                    const bool save_result = false,
                    const std::string& scene = "pedestrian",
                    const bool tiny_obj = false,
                    const bool is_mtmct = false) {
>>>>>>> 531bca9d
    std::vector<std::string> input;
    this->input_ = input;
    this->device_ = device;
    this->threshold_ = threshold;
    this->output_dir_ = output_dir;
    this->run_mode_ = run_mode;
    this->gpu_id_ = gpu_id;
    this->use_mkldnn_ = use_mkldnn;
    this->cpu_threads_ = cpu_threads;
    this->trt_calib_mode_ = trt_calib_mode;
    this->count_ = count;
    this->secs_interval_ = secs_interval_;
    this->save_result_ = save_result;
    SelectModel(scene, tiny_obj, is_mtmct);
    InitPredictor();
  }

  // Set input, it must execute before Run()
  void SetInput(const std::string& input_video);
  void ClearInput();

  // Run pipeline in video
  void Run();
  void PredictMOT(const std::string& video_path);
  void PredictMTMCT(const std::vector<std::string> video_inputs);

  // Run pipeline in stream
<<<<<<< HEAD
  void RunMOTStream(const cv::Mat img, const int frame_id,
                    const int video_fps, const Rect entrance,
                    cv::Mat out_img, std::vector<std::string>& records,
                    std::set<int>& count_set, std::set<int>& interval_count_set,
                    std::vector<int>& in_count_list, std::vector<int>& out_count_list,
                    std::map<int, std::vector<float>>& prev_center,
                    std::vector<std::string>& flow_records);
  void RunMTMCTStream(const std::vector<cv::Mat> imgs, std::vector<std::string>& records);

  void PrintBenchmarkLog(std::vector<double> det_time, int img_num);
=======
  void RunMOTStream(const cv::Mat img,
                    const int frame_id,
                    cv::Mat out_img,
                    std::vector<std::string>* records,
                    std::vector<int>* count_list,
                    std::vector<int>* in_count_list,
                    std::vector<int>* out_count_list);
  void RunMTMCTStream(const std::vector<cv::Mat> imgs,
                      std::vector<std::string>* records);

  void PrintBenchmarkLog(const std::vector<double> det_time, const int img_num);
>>>>>>> 531bca9d

 private:
  // Select model according to scenes, it must execute before Run()
  void SelectModel(const std::string& scene = "pedestrian",
                   const bool tiny_obj = false,
                   const bool is_mtmct = false);
  void InitPredictor();

  std::shared_ptr<PaddleDetection::JDEPredictor> jde_sct_;
  std::shared_ptr<PaddleDetection::SDEPredictor> sde_sct_;

  std::vector<std::string> input_;
  std::vector<cv::Mat> stream_;
  std::string device_;
  double threshold_;
  std::string output_dir_;
  std::string track_model_dir_;
  std::string det_model_dir_;
  std::string reid_model_dir_;
  std::string run_mode_ = "fluid";
  int gpu_id_ = 0;
  bool use_mkldnn_ = false;
  int cpu_threads_ = 1;
  bool trt_calib_mode_ = false;
  bool count_ = false;
  bool save_result_ = false;
  int secs_interval_ = 10;
};

}  // namespace PaddleDetection

#endif  // DEPLOY_PPTRACKING_INCLUDE_PIPELINE_H_<|MERGE_RESOLUTION|>--- conflicted
+++ resolved
@@ -41,21 +41,6 @@
 class Pipeline {
  public:
   explicit Pipeline(const std::string& device,
-<<<<<<< HEAD
-                  const double threshold,
-                  const std::string& output_dir,
-                  const std::string& run_mode="fluid",
-                  const int gpu_id=0,
-                  const bool use_mkldnn=false,
-                  const int cpu_threads=1,
-                  const bool trt_calib_mode=false,
-                  const bool count=false,
-                  const bool save_result=false,
-                  const std::string& scene="pedestrian",
-                  const bool tiny_obj=false,
-                  const bool is_mtmct=false,
-                  const int secs_interval=10) {
-=======
                     const double threshold,
                     const std::string& output_dir,
                     const std::string& run_mode = "fluid",
@@ -67,8 +52,8 @@
                     const bool save_result = false,
                     const std::string& scene = "pedestrian",
                     const bool tiny_obj = false,
-                    const bool is_mtmct = false) {
->>>>>>> 531bca9d
+                    const bool is_mtmct = false,
+                    const int secs_interval=10) {
     std::vector<std::string> input;
     this->input_ = input;
     this->device_ = device;
@@ -96,30 +81,22 @@
   void PredictMTMCT(const std::vector<std::string> video_inputs);
 
   // Run pipeline in stream
-<<<<<<< HEAD
-  void RunMOTStream(const cv::Mat img, const int frame_id,
-                    const int video_fps, const Rect entrance,
-                    cv::Mat out_img, std::vector<std::string>& records,
-                    std::set<int>& count_set, std::set<int>& interval_count_set,
-                    std::vector<int>& in_count_list, std::vector<int>& out_count_list,
-                    std::map<int, std::vector<float>>& prev_center,
-                    std::vector<std::string>& flow_records);
-  void RunMTMCTStream(const std::vector<cv::Mat> imgs, std::vector<std::string>& records);
-
-  void PrintBenchmarkLog(std::vector<double> det_time, int img_num);
-=======
   void RunMOTStream(const cv::Mat img,
                     const int frame_id,
+                    const int video_fps,
+                    const Rect entrance,
                     cv::Mat out_img,
                     std::vector<std::string>* records,
-                    std::vector<int>* count_list,
+                    std::set<int>* count_set,
+                    std::set<int>* interval_count_set,
                     std::vector<int>* in_count_list,
-                    std::vector<int>* out_count_list);
+                    std::vector<int>* out_count_list,
+                    std::map<int, std::vector<float>>* prev_center,
+                    std::vector<std::string>* flow_records);
   void RunMTMCTStream(const std::vector<cv::Mat> imgs,
                       std::vector<std::string>* records);
 
   void PrintBenchmarkLog(const std::vector<double> det_time, const int img_num);
->>>>>>> 531bca9d
 
  private:
   // Select model according to scenes, it must execute before Run()
