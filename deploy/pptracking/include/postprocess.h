//   Copyright (c) 2021 PaddlePaddle Authors. All Rights Reserved.
//
// Licensed under the Apache License, Version 2.0 (the "License");
// you may not use this file except in compliance with the License.
// You may obtain a copy of the License at
//
//     http://www.apache.org/licenses/LICENSE-2.0
//
// Unless required by applicable law or agreed to in writing, software
// distributed under the License is distributed on an "AS IS" BASIS,
// WITHOUT WARRANTIES OR CONDITIONS OF ANY KIND, either express or implied.
// See the License for the specific language governing permissions and
// limitations under the License.

#pragma once

#include <ctime>
#include <memory>
#include <string>
#include <utility>
#include <vector>

#include <opencv2/core/core.hpp>
#include <opencv2/highgui/highgui.hpp>
#include <opencv2/imgproc/imgproc.hpp>

#include "include/utils.h"

namespace PaddleDetection {

// Generate visualization color
cv::Scalar GetColor(int idx);

// Visualize Tracking Results
cv::Mat VisualizeTrackResult(const cv::Mat& img,
                             const MOTResult& results,
                             const float fps,
                             const int frame_id);

// Pedestrian/Vehicle Counting
<<<<<<< HEAD
void FlowStatistic(const MOTResult& results, const int frame_id,
                   const int secs_interval, const bool count,
                   const int video_fps, const Rect entrance,
                   std::set<int>* count_set,
                   std::set<int>* interval_count_set,
                   std::vector<int>* in_count_list,
                   std::vector<int>* out_count_list,
                   std::map<int, std::vector<float>>* prev_center,
                   std::vector<std::string>* records);
=======
void FlowStatistic(const MOTResult& results,
                   const int frame_id,
                   std::vector<int>* count_list,
                   std::vector<int>* in_count_list,
                   std::vector<int>* out_count_list);
>>>>>>> 531bca9d

// Save Tracking Results
void SaveMOTResult(const MOTResult& results,
                   const int frame_id,
                   std::vector<std::string>* records);

}  // namespace PaddleDetection<|MERGE_RESOLUTION|>--- conflicted
+++ resolved
@@ -19,6 +19,7 @@
 #include <string>
 #include <utility>
 #include <vector>
+#include <set>
 
 #include <opencv2/core/core.hpp>
 #include <opencv2/highgui/highgui.hpp>
@@ -38,23 +39,19 @@
                              const int frame_id);
 
 // Pedestrian/Vehicle Counting
-<<<<<<< HEAD
-void FlowStatistic(const MOTResult& results, const int frame_id,
-                   const int secs_interval, const bool count,
-                   const int video_fps, const Rect entrance,
+void FlowStatistic(const MOTResult& results,
+                   const int frame_id,
+                   const int secs_interval,
+                   const bool count,
+                   const int video_fps,
+                   const Rect entrance,
                    std::set<int>* count_set,
                    std::set<int>* interval_count_set,
                    std::vector<int>* in_count_list,
                    std::vector<int>* out_count_list,
                    std::map<int, std::vector<float>>* prev_center,
                    std::vector<std::string>* records);
-=======
-void FlowStatistic(const MOTResult& results,
-                   const int frame_id,
-                   std::vector<int>* count_list,
-                   std::vector<int>* in_count_list,
-                   std::vector<int>* out_count_list);
->>>>>>> 531bca9d
+
 
 // Save Tracking Results
 void SaveMOTResult(const MOTResult& results,
