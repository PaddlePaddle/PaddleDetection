# coding: utf-8
# copyright (c) 2020 PaddlePaddle Authors. All Rights Reserve.
#
# Licensed under the Apache License, Version 2.0 (the "License");
# you may not use this file except in compliance with the License.
# You may obtain a copy of the License at
#
#     http://www.apache.org/licenses/LICENSE-2.0
#
# Unless required by applicable law or agreed to in writing, software
# distributed under the License is distributed on an "AS IS" BASIS,
# WITHOUT WARRANTIES OR CONDITIONS OF ANY KIND, either express or implied.
# See the License for the specific language governing permissions and
# limitations under the License.

from __future__ import division

import os
import cv2
import numpy as np
from PIL import Image, ImageDraw
from collections import deque


def visualize_box_mask(im, results, labels, threshold=0.5):
    """
    Args:
        im (str/np.ndarray): path of image/np.ndarray read by cv2
        results (dict): include 'boxes': np.ndarray: shape:[N,6], N: number of box,
                        matix element:[class, score, x_min, y_min, x_max, y_max]
        labels (list): labels:['class1', ..., 'classn']
        threshold (float): Threshold of score.
    Returns:
        im (PIL.Image.Image): visualized image
    """
    if isinstance(im, str):
        im = Image.open(im).convert('RGB')
    else:
        im = Image.fromarray(im)
    if 'boxes' in results and len(results['boxes']) > 0:
        im = draw_box(im, results['boxes'], labels, threshold=threshold)
    return im


def get_color_map_list(num_classes):
    """
    Args:
        num_classes (int): number of class
    Returns:
        color_map (list): RGB color list
    """
    color_map = num_classes * [0, 0, 0]
    for i in range(0, num_classes):
        j = 0
        lab = i
        while lab:
            color_map[i * 3] |= (((lab >> 0) & 1) << (7 - j))
            color_map[i * 3 + 1] |= (((lab >> 1) & 1) << (7 - j))
            color_map[i * 3 + 2] |= (((lab >> 2) & 1) << (7 - j))
            j += 1
            lab >>= 3
    color_map = [color_map[i:i + 3] for i in range(0, len(color_map), 3)]
    return color_map


def draw_box(im, np_boxes, labels, threshold=0.5):
    """
    Args:
        im (PIL.Image.Image): PIL image
        np_boxes (np.ndarray): shape:[N,6], N: number of box,
                               matix element:[class, score, x_min, y_min, x_max, y_max]
        labels (list): labels:['class1', ..., 'classn']
        threshold (float): threshold of box
    Returns:
        im (PIL.Image.Image): visualized image
    """
    draw_thickness = min(im.size) // 320
    draw = ImageDraw.Draw(im)
    clsid2color = {}
    color_list = get_color_map_list(len(labels))
    expect_boxes = (np_boxes[:, 1] > threshold) & (np_boxes[:, 0] > -1)
    np_boxes = np_boxes[expect_boxes, :]

    for dt in np_boxes:
        clsid, bbox, score = int(dt[0]), dt[2:], dt[1]
        if clsid not in clsid2color:
            clsid2color[clsid] = color_list[clsid]
        color = tuple(clsid2color[clsid])

        if len(bbox) == 4:
            xmin, ymin, xmax, ymax = bbox
            print('class_id:{:d}, confidence:{:.4f}, left_top:[{:.2f},{:.2f}],'
                  'right_bottom:[{:.2f},{:.2f}]'.format(
                      int(clsid), score, xmin, ymin, xmax, ymax))
            # draw bbox
            draw.line(
                [(xmin, ymin), (xmin, ymax), (xmax, ymax), (xmax, ymin),
                 (xmin, ymin)],
                width=draw_thickness,
                fill=color)
        elif len(bbox) == 8:
            x1, y1, x2, y2, x3, y3, x4, y4 = bbox
            draw.line(
                [(x1, y1), (x2, y2), (x3, y3), (x4, y4), (x1, y1)],
                width=2,
                fill=color)
            xmin = min(x1, x2, x3, x4)
            ymin = min(y1, y2, y3, y4)

        # draw label
        text = "{} {:.4f}".format(labels[clsid], score)
        tw, th = draw.textsize(text)
        draw.rectangle(
            [(xmin + 1, ymin - th), (xmin + tw + 1, ymin)], fill=color)
        draw.text((xmin + 1, ymin - th), text, fill=(255, 255, 255))
    return im


def get_color(idx):
    idx = idx * 3
    color = ((37 * idx) % 255, (17 * idx) % 255, (29 * idx) % 255)
    return color


def plot_tracking(image,
                  tlwhs,
                  obj_ids,
                  scores=None,
                  frame_id=0,
                  fps=0.,
                  ids2names=[],
                  do_entrance_counting=False,
                  entrance=None):
    im = np.ascontiguousarray(np.copy(image))
    im_h, im_w = im.shape[:2]

    text_scale = max(1, image.shape[1] / 1600.)
    text_thickness = 2
    line_thickness = max(1, int(image.shape[1] / 500.))

    cv2.putText(
        im,
        'frame: %d fps: %.2f num: %d' % (frame_id, fps, len(tlwhs)),
        (0, int(15 * text_scale)),
        cv2.FONT_HERSHEY_PLAIN,
        text_scale, (0, 0, 255),
        thickness=2)

    for i, tlwh in enumerate(tlwhs):
        x1, y1, w, h = tlwh
        intbox = tuple(map(int, (x1, y1, x1 + w, y1 + h)))
        obj_id = int(obj_ids[i])
        id_text = '{}'.format(int(obj_id))
        if ids2names != []:
            assert len(
                ids2names) == 1, "plot_tracking only supports single classes."
            id_text = '{}_'.format(ids2names[0]) + id_text
        _line_thickness = 1 if obj_id <= 0 else line_thickness
        color = get_color(abs(obj_id))
        cv2.rectangle(
            im, intbox[0:2], intbox[2:4], color=color, thickness=line_thickness)
        cv2.putText(
            im,
            id_text, (intbox[0], intbox[1] - 10),
            cv2.FONT_HERSHEY_PLAIN,
            text_scale, (0, 0, 255),
            thickness=text_thickness)

        if scores is not None:
            text = '{:.2f}'.format(float(scores[i]))
            cv2.putText(
                im,
                text, (intbox[0], intbox[1] + 10),
                cv2.FONT_HERSHEY_PLAIN,
                text_scale, (0, 255, 255),
                thickness=text_thickness)

    if do_entrance_counting:
        entrance_line = tuple(map(int, entrance))
        cv2.rectangle(
            im,
            entrance_line[0:2],
            entrance_line[2:4],
            color=(0, 255, 255),
            thickness=line_thickness)
    return im


def plot_tracking_dict(image,
                       num_classes,
                       tlwhs_dict,
                       obj_ids_dict,
                       scores_dict,
                       frame_id=0,
                       fps=0.,
                       ids2names=[],
                       do_entrance_counting=False,
                       entrance=None,
                       records=None,
                       center_traj=None):
    im = np.ascontiguousarray(np.copy(image))
    im_h, im_w = im.shape[:2]

    text_scale = max(1, image.shape[1] / 1600.)
    text_thickness = 2
    line_thickness = max(1, int(image.shape[1] / 500.))

<<<<<<< HEAD
=======
    radius = max(5, int(im_w / 140.))

    if num_classes == 1:
        start = records[-1].find('Total')
        end = records[-1].find('In')
        cv2.putText(
            im,
            records[-1][start:end - 2], (0, int(40 * text_scale)),
            cv2.FONT_HERSHEY_PLAIN,
            text_scale, (0, 0, 255),
            thickness=2)

    if num_classes == 1 and do_entrance_counting:
        entrance_line = tuple(map(int, entrance))
        cv2.rectangle(
            im,
            entrance_line[0:2],
            entrance_line[2:4],
            color=(0, 255, 255),
            thickness=line_thickness)
        # find start location for entrance counting data
        start = records[-1].find('In')
        cv2.putText(
            im,
            records[-1][start:-1], (0, int(60 * text_scale)),
            cv2.FONT_HERSHEY_PLAIN,
            text_scale, (0, 0, 255),
            thickness=2)

>>>>>>> 4e517475
    for cls_id in range(num_classes):
        tlwhs = tlwhs_dict[cls_id]
        obj_ids = obj_ids_dict[cls_id]
        scores = scores_dict[cls_id]
        cv2.putText(
            im,
            'frame: %d fps: %.2f num: %d' % (frame_id, fps, len(tlwhs)),
            (0, int(15 * text_scale)),
            cv2.FONT_HERSHEY_PLAIN,
            text_scale, (0, 0, 255),
            thickness=2)

        record_id = set()
        for i, tlwh in enumerate(tlwhs):
            x1, y1, w, h = tlwh
            intbox = tuple(map(int, (x1, y1, x1 + w, y1 + h)))
            center = tuple(map(int, (x1 + w / 2., y1 + h / 2.)))
            obj_id = int(obj_ids[i])
            if center_traj is not None:
                record_id.add(obj_id)
                if obj_id not in center_traj[cls_id]:
                    center_traj[cls_id][obj_id] = deque(maxlen=30)
                center_traj[cls_id][obj_id].append(center)

            id_text = '{}'.format(int(obj_id))
            if ids2names != []:
                id_text = '{}_{}'.format(ids2names[cls_id], id_text)
            else:
                id_text = 'class{}_{}'.format(cls_id, id_text)

            _line_thickness = 1 if obj_id <= 0 else line_thickness
            color = get_color(abs(obj_id))
            cv2.rectangle(
                im,
                intbox[0:2],
                intbox[2:4],
                color=color,
                thickness=line_thickness)
            cv2.putText(
                im,
                id_text, (intbox[0], intbox[1] - 10),
                cv2.FONT_HERSHEY_PLAIN,
                text_scale, (0, 0, 255),
                thickness=text_thickness)

            if scores is not None:
                text = '{:.2f}'.format(float(scores[i]))
                cv2.putText(
                    im,
                    text, (intbox[0], intbox[1] + 10),
                    cv2.FONT_HERSHEY_PLAIN,
                    text_scale, (0, 255, 255),
                    thickness=text_thickness)
        if center_traj is not None:
            for traj in center_traj:
                for i in traj.keys():
                    if i not in record_id:
                        continue
                    for point in traj[i]:
                        cv2.circle(im, point, 3, (0, 0, 255), -1)
    return im<|MERGE_RESOLUTION|>--- conflicted
+++ resolved
@@ -1,5 +1,4 @@
-# coding: utf-8
-# copyright (c) 2020 PaddlePaddle Authors. All Rights Reserve.
+# Copyright (c) 2021 PaddlePaddle Authors. All Rights Reserved.
 #
 # Licensed under the Apache License, Version 2.0 (the "License");
 # you may not use this file except in compliance with the License.
@@ -205,10 +204,6 @@
     text_thickness = 2
     line_thickness = max(1, int(image.shape[1] / 500.))
 
-<<<<<<< HEAD
-=======
-    radius = max(5, int(im_w / 140.))
-
     if num_classes == 1:
         start = records[-1].find('Total')
         end = records[-1].find('In')
@@ -236,7 +231,6 @@
             text_scale, (0, 0, 255),
             thickness=2)
 
->>>>>>> 4e517475
     for cls_id in range(num_classes):
         tlwhs = tlwhs_dict[cls_id]
         obj_ids = obj_ids_dict[cls_id]
