# Copyright (c) 2021 PaddlePaddle Authors. All Rights Reserved.
#
# Licensed under the Apache License, Version 2.0 (the "License");
# you may not use this file except in compliance with the License.
# You may obtain a copy of the License at
#
#     http://www.apache.org/licenses/LICENSE-2.0
#
# Unless required by applicable law or agreed to in writing, software
# distributed under the License is distributed on an "AS IS" BASIS,
# WITHOUT WARRANTIES OR CONDITIONS OF ANY KIND, either express or implied.
# See the License for the specific language governing permissions and
# limitations under the License.

import os
import time
import yaml
import cv2
import numpy as np
from collections import defaultdict

import paddle
from paddle.inference import Config
from paddle.inference import create_predictor

from utils import argsparser, Timer, get_current_memory_mb
from det_infer import Detector, get_test_images, print_arguments, PredictConfig
from benchmark_utils import PaddleInferBenchmark
from visualize import plot_tracking_dict

from mot.tracker import JDETracker
from mot.utils import MOTTimer, write_mot_results, flow_statistic

# Global dictionary
MOT_SUPPORT_MODELS = {
    'JDE',
    'FairMOT',
}


class JDE_Detector(Detector):
    """
    Args:
        pred_config (object): config of model, defined by `Config(model_dir)`
        model_dir (str): root path of model.pdiparams, model.pdmodel and infer_cfg.yml
        device (str): Choose the device you want to run, it can be: CPU/GPU/XPU, default is CPU
        run_mode (str): mode of running(fluid/trt_fp32/trt_fp16)
        batch_size (int): size of per batch in inference, default is 1 in tracking models
        trt_min_shape (int): min shape for dynamic shape in trt
        trt_max_shape (int): max shape for dynamic shape in trt
        trt_opt_shape (int): opt shape for dynamic shape in trt
        trt_calib_mode (bool): If the model is produced by TRT offline quantitative
            calibration, trt_calib_mode need to set True
        cpu_threads (int): cpu threads
        enable_mkldnn (bool): whether to open MKLDNN
    """

    def __init__(self,
                 pred_config,
                 model_dir,
                 device='CPU',
                 run_mode='fluid',
                 batch_size=1,
                 trt_min_shape=1,
                 trt_max_shape=1088,
                 trt_opt_shape=608,
                 trt_calib_mode=False,
                 cpu_threads=1,
                 enable_mkldnn=False):
        super(JDE_Detector, self).__init__(
            pred_config=pred_config,
            model_dir=model_dir,
            device=device,
            run_mode=run_mode,
            batch_size=batch_size,
            trt_min_shape=trt_min_shape,
            trt_max_shape=trt_max_shape,
            trt_opt_shape=trt_opt_shape,
            trt_calib_mode=trt_calib_mode,
            cpu_threads=cpu_threads,
            enable_mkldnn=enable_mkldnn)
        assert batch_size == 1, "The JDE Detector only supports batch size=1 now"
        assert pred_config.tracker, "Tracking model should have tracker"
        self.num_classes = len(pred_config.labels)

        tp = pred_config.tracker
        min_box_area = tp['min_box_area'] if 'min_box_area' in tp else 200
        vertical_ratio = tp['vertical_ratio'] if 'vertical_ratio' in tp else 1.6
        conf_thres = tp['conf_thres'] if 'conf_thres' in tp else 0.
        tracked_thresh = tp['tracked_thresh'] if 'tracked_thresh' in tp else 0.7
        metric_type = tp['metric_type'] if 'metric_type' in tp else 'euclidean'

        self.tracker = JDETracker(
            num_classes=self.num_classes,
            min_box_area=min_box_area,
            vertical_ratio=vertical_ratio,
            conf_thres=conf_thres,
            tracked_thresh=tracked_thresh,
            metric_type=metric_type)

    def postprocess(self, pred_dets, pred_embs, threshold):
        online_targets_dict = self.tracker.update(pred_dets, pred_embs)

        online_tlwhs = defaultdict(list)
        online_scores = defaultdict(list)
        online_ids = defaultdict(list)
        for cls_id in range(self.num_classes):
            online_targets = online_targets_dict[cls_id]
            for t in online_targets:
                tlwh = t.tlwh
                tid = t.track_id
                tscore = t.score
                if tscore < threshold: continue
                if tlwh[2] * tlwh[3] <= self.tracker.min_box_area:
                    continue
                if self.tracker.vertical_ratio > 0 and tlwh[2] / tlwh[
                        3] > self.tracker.vertical_ratio:
                    continue
                online_tlwhs[cls_id].append(tlwh)
                online_ids[cls_id].append(tid)
                online_scores[cls_id].append(tscore)
        return online_tlwhs, online_scores, online_ids

    def predict(self, image_list, threshold=0.5, repeats=1, add_timer=True):
        '''
        Args:
            image_list (list[str]): path of images, only support one image path
                (batch_size=1) in tracking model
            threshold (float): threshold of predicted box' score
            repeats (int): repeat number for prediction
            add_timer (bool): whether add timer during prediction
        Returns:
            online_tlwhs, online_scores, online_ids (dict[np.array])
        '''
        # preprocess
        if add_timer:
            self.det_times.preprocess_time_s.start()
        inputs = self.preprocess(image_list)

        pred_dets, pred_embs = None, None
        input_names = self.predictor.get_input_names()
        for i in range(len(input_names)):
            input_tensor = self.predictor.get_input_handle(input_names[i])
            input_tensor.copy_from_cpu(inputs[input_names[i]])
        if add_timer:
            self.det_times.preprocess_time_s.end()
            self.det_times.inference_time_s.start()

        # model prediction
        for i in range(repeats):
            self.predictor.run()
            output_names = self.predictor.get_output_names()
            boxes_tensor = self.predictor.get_output_handle(output_names[0])
            pred_dets = boxes_tensor.copy_to_cpu()
            embs_tensor = self.predictor.get_output_handle(output_names[1])
            pred_embs = embs_tensor.copy_to_cpu()
        if add_timer:
            self.det_times.inference_time_s.end(repeats=repeats)
            self.det_times.postprocess_time_s.start()

        # postprocess
        online_tlwhs, online_scores, online_ids = self.postprocess(
            pred_dets, pred_embs, threshold)
        if add_timer:
            self.det_times.postprocess_time_s.end()
            self.det_times.img_num += 1
        return online_tlwhs, online_scores, online_ids


def predict_image(detector, image_list, threshold, output_dir,
                  save_images=True):
    results = []
    num_classes = detector.num_classes
    data_type = 'mcmot' if num_classes > 1 else 'mot'
    ids2names = detector.pred_config.labels

    image_list.sort()
    for frame_id, img_file in enumerate(image_list):
        frame = cv2.imread(img_file)
        if FLAGS.run_benchmark:
<<<<<<< HEAD
            detector.predict([img_file], threshold, warmup=10, repeats=10)
=======
            # warmup
            detector.predict(
                [img_file], FLAGS.threshold, repeats=10, add_timer=False)
            # run benchmark
            detector.predict(
                [img_file], FLAGS.threshold, repeats=10, add_timer=True)
>>>>>>> 60674617
            cm, gm, gu = get_current_memory_mb()
            detector.cpu_mem += cm
            detector.gpu_mem += gm
            detector.gpu_util += gu
            print('Test iter {}, file name:{}'.format(frame_id, img_file))
        else:
            online_tlwhs, online_scores, online_ids = detector.predict(
                [img_file], threshold)
            online_im = plot_tracking_dict(
                frame,
                num_classes,
                online_tlwhs,
                online_ids,
                online_scores,
                frame_id=frame_id,
                ids2names=ids2names)
            if save_images:
                if not os.path.exists(output_dir):
                    os.makedirs(output_dir)
                img_name = os.path.split(img_file)[-1]
                out_path = os.path.join(output_dir, img_name)
                cv2.imwrite(out_path, online_im)
                print("save result to: " + out_path)


def predict_video(detector,
                  video_file,
                  threshold,
                  output_dir,
                  save_images=True,
                  save_mot_txts=True,
                  draw_center_traj=False,
                  secs_interval=10,
                  do_entrance_counting=False,
                  camera_id=-1):
    video_name = 'mot_output.mp4'
    if camera_id != -1:
        capture = cv2.VideoCapture(camera_id)
    else:
        capture = cv2.VideoCapture(video_file)
        video_name = os.path.split(video_file)[-1]

    # Get Video info : resolution, fps, frame count
    width = int(capture.get(cv2.CAP_PROP_FRAME_WIDTH))
    height = int(capture.get(cv2.CAP_PROP_FRAME_HEIGHT))
    fps = int(capture.get(cv2.CAP_PROP_FPS))
    frame_count = int(capture.get(cv2.CAP_PROP_FRAME_COUNT))
    print("fps: %d, frame_count: %d" % (fps, frame_count))

    if not os.path.exists(output_dir):
        os.makedirs(output_dir)
    out_path = os.path.join(output_dir, video_name)
    if not save_images:
        video_format = 'mp4v'
        fourcc = cv2.VideoWriter_fourcc(*video_format)
        writer = cv2.VideoWriter(out_path, fourcc, fps, (width, height))
    frame_id = 0
    timer = MOTTimer()
    results = defaultdict(list)  # support single class and multi classes
    num_classes = detector.num_classes
    data_type = 'mcmot' if num_classes > 1 else 'mot'
    ids2names = detector.pred_config.labels
    center_traj = None
    entrance = None
    records = None
    if draw_center_traj:
        center_traj = [{} for i in range(num_classes)]

    if num_classes == 1:
        id_set = set()
        interval_id_set = set()
        in_id_list = list()
        out_id_list = list()
        prev_center = dict()
        records = list()
        entrance = [0, height / 2., width, height / 2.]

    video_fps = fps

    while (1):
        ret, frame = capture.read()
        if not ret:
            break
        timer.tic()
        online_tlwhs, online_scores, online_ids = detector.predict([frame],
                                                                   threshold)
        timer.toc()

        for cls_id in range(num_classes):
            results[cls_id].append((frame_id + 1, online_tlwhs[cls_id],
                                    online_scores[cls_id], online_ids[cls_id]))

        fps = 1. / timer.duration
        # NOTE: just implement flow statistic for one class
        if num_classes == 1:
            result = (frame_id + 1, online_tlwhs[0], online_scores[0],
                      online_ids[0])
            statistic = flow_statistic(
                result, secs_interval, do_entrance_counting, video_fps,
                entrance, id_set, interval_id_set, in_id_list, out_id_list,
                prev_center, records, data_type, num_classes)
            id_set = statistic['id_set']
            interval_id_set = statistic['interval_id_set']
            in_id_list = statistic['in_id_list']
            out_id_list = statistic['out_id_list']
            prev_center = statistic['prev_center']
            records = statistic['records']

        elif num_classes > 1 and do_entrance_counting:
            raise NotImplementedError(
                'Multi-class flow counting is not implemented now!')
        im = plot_tracking_dict(
            frame,
            num_classes,
            online_tlwhs,
            online_ids,
            online_scores,
            frame_id=frame_id,
            fps=fps,
            ids2names=ids2names,
            do_entrance_counting=do_entrance_counting,
            entrance=entrance,
            records=records,
            center_traj=center_traj)

        if save_images:
            save_dir = os.path.join(output_dir, video_name.split('.')[-2])
            if not os.path.exists(save_dir):
                os.makedirs(save_dir)
            cv2.imwrite(
                os.path.join(save_dir, '{:05d}.jpg'.format(frame_id)), im)
        else:
            writer.write(im)

        frame_id += 1
        print('detect frame: %d, fps: %f' % (frame_id, fps))
        if camera_id != -1:
            cv2.imshow('Tracking Detection', im)
            if cv2.waitKey(1) & 0xFF == ord('q'):
                break
    if save_mot_txts:
        result_filename = os.path.join(output_dir,
                                       video_name.split('.')[-2] + '.txt')

        write_mot_results(result_filename, results, data_type, num_classes)

        if num_classes == 1:
            result_filename = os.path.join(
                output_dir, video_name.split('.')[-2] + '_flow_statistic.txt')
            f = open(result_filename, 'w')
            for line in records:
                f.write(line)
            print('Flow statistic save in {}'.format(result_filename))
            f.close()

    if save_images:
        save_dir = os.path.join(output_dir, video_name.split('.')[-2])
        cmd_str = 'ffmpeg -f image2 -i {}/%05d.jpg {}'.format(save_dir,
                                                              out_path)
        os.system(cmd_str)
        print('Save video in {}.'.format(out_path))
    else:
        writer.release()


def mot_jde_predict(model_dir,
                    video_file,
                    image_dir,
                    image_file,
                    device='gpu',
                    threshold=0.5,
                    output_dir='output'):
    pred_config = PredictConfig(model_dir)
    detector = JDE_Detector(pred_config, model_dir, device=device.upper())

    if video_file is not None:
        predict_video(
            detector,
            video_file,
            threshold=threshold,
            output_dir=output_dir,
            save_images=True,
            save_mot_txts=True,
            draw_center_traj=False,
            secs_interval=10,
            do_entrance_counting=False)
    else:
        img_list = get_test_images(image_dir, image_file)
        predict_image(
            detector,
            img_list,
            threshold=threshold,
            output_dir=output_dir,
            save_images=True)


def main():
    pred_config = PredictConfig(FLAGS.model_dir)
    detector = JDE_Detector(
        pred_config,
        FLAGS.model_dir,
        device=FLAGS.device,
        run_mode=FLAGS.run_mode,
        trt_min_shape=FLAGS.trt_min_shape,
        trt_max_shape=FLAGS.trt_max_shape,
        trt_opt_shape=FLAGS.trt_opt_shape,
        trt_calib_mode=FLAGS.trt_calib_mode,
        cpu_threads=FLAGS.cpu_threads,
        enable_mkldnn=FLAGS.enable_mkldnn)

    # predict from video file or camera video stream
    if FLAGS.video_file is not None or FLAGS.camera_id != -1:
        predict_video(
            detector,
            FLAGS.video_file,
            threshold=FLAGS.threshold,
            output_dir=FLAGS.output_dir,
            save_images=FLAGS.save_images,
            save_mot_txts=FLAGS.save_mot_txts,
            draw_center_traj=FLAGS.draw_center_traj,
            secs_interval=FLAGS.secs_interval,
            do_entrance_counting=FLAGS.do_entrance_counting,
            camera_id=FLAGS.camera_id)
    else:
        # predict from image
        img_list = get_test_images(FLAGS.image_dir, FLAGS.image_file)
        predict_image(
            detector,
            img_list,
            threshold=FLAGS.threshold,
            output_dir=FLAGS.output_dir,
            save_images=FLAGS.save_images)
        if not FLAGS.run_benchmark:
            detector.det_times.info(average=True)
        else:
            mems = {
                'cpu_rss_mb': detector.cpu_mem / len(img_list),
                'gpu_rss_mb': detector.gpu_mem / len(img_list),
                'gpu_util': detector.gpu_util * 100 / len(img_list)
            }
            perf_info = detector.det_times.report(average=True)
            model_dir = FLAGS.model_dir
            mode = FLAGS.run_mode
            model_info = {
                'model_name': model_dir.strip('/').split('/')[-1],
                'precision': mode.split('_')[-1]
            }
            data_info = {
                'batch_size': 1,
                'shape': "dynamic_shape",
                'data_num': perf_info['img_num']
            }
            det_log = PaddleInferBenchmark(detector.config, model_info,
                                           data_info, perf_info, mems)
            det_log('MOT')


if __name__ == '__main__':
    paddle.enable_static()
    parser = argsparser()
    FLAGS = parser.parse_args()
    print_arguments(FLAGS)
    FLAGS.device = FLAGS.device.upper()
    assert FLAGS.device in ['CPU', 'GPU', 'XPU'
                            ], "device should be CPU, GPU or XPU"

    main()<|MERGE_RESOLUTION|>--- conflicted
+++ resolved
@@ -178,16 +178,12 @@
     for frame_id, img_file in enumerate(image_list):
         frame = cv2.imread(img_file)
         if FLAGS.run_benchmark:
-<<<<<<< HEAD
-            detector.predict([img_file], threshold, warmup=10, repeats=10)
-=======
             # warmup
             detector.predict(
                 [img_file], FLAGS.threshold, repeats=10, add_timer=False)
             # run benchmark
             detector.predict(
                 [img_file], FLAGS.threshold, repeats=10, add_timer=True)
->>>>>>> 60674617
             cm, gm, gu = get_current_memory_mb()
             detector.cpu_mem += cm
             detector.gpu_mem += gm
@@ -353,13 +349,13 @@
         writer.release()
 
 
-def mot_jde_predict(model_dir,
-                    video_file,
-                    image_dir,
-                    image_file,
-                    device='gpu',
-                    threshold=0.5,
-                    output_dir='output'):
+def predict_naive(model_dir,
+                  video_file,
+                  image_dir,
+                  image_file,
+                  device='gpu',
+                  threshold=0.5,
+                  output_dir='output'):
     pred_config = PredictConfig(model_dir)
     detector = JDE_Detector(pred_config, model_dir, device=device.upper())
 
