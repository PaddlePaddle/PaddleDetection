--- conflicted
+++ resolved
@@ -192,23 +192,12 @@
               << " predict time(s): " << total_time / 1000;
 
     cv::Mat out_img = PaddleDetection::VisualizeTrackResult(
-<<<<<<< HEAD
         frame, result, 1000./times, frame_id);
     PaddleDetection::FlowStatistic(
       result, frame_id, secs_interval_, count_, video_fps, entrance,
       &count_set, &interval_count_set, &in_count_list, &out_count_list,
       &prev_center, &flow_records);
 
-=======
-        frame, result, 1000. / times, frame_id);
-
-    if (count_) {
-      // Count total number
-      // Count in & out number
-      PaddleDetection::FlowStatistic(
-          result, frame_id, &count_list, &in_count_list, &out_count_list);
-    }
->>>>>>> 531bca9d
     if (save_result_) {
       PaddleDetection::SaveMOTResult(result, frame_id, &records);
     }
@@ -254,23 +243,18 @@
   throw "Not Implement!";
 }
 
-<<<<<<< HEAD
-void Pipeline::RunMOTStream(const cv::Mat img, const int frame_id,
-  const int video_fps, const Rect entrance,
-  cv::Mat out_img, std::vector<std::string>& records,
-  std::set<int>& count_set, std::set<int>& interval_count_set,
-  std::vector<int>& in_count_list, std::vector<int>& out_count_list,
-  std::map<int, std::vector<float>>& prev_center,
-  std::vector<std::string>& flow_records) {
-=======
 void Pipeline::RunMOTStream(const cv::Mat img,
                             const int frame_id,
+                            const int video_fps,
+                            const Rect entrance,
                             cv::Mat out_img,
                             std::vector<std::string>* records,
-                            std::vector<int>* count_list,
+                            std::set<int>* count_set,
+                            std::set<int>* interval_count_set,
                             std::vector<int>* in_count_list,
-                            std::vector<int>* out_count_list) {
->>>>>>> 531bca9d
+                            std::vector<int>* out_count_list,
+                            std::map<int, std::vector<float>>* prev_center,
+                            std::vector<std::string>* flow_records) {
   PaddleDetection::MOTResult result;
   std::vector<double> det_times(3);
   double times;
@@ -289,21 +273,12 @@
   out_img = PaddleDetection::VisualizeTrackResult(
       img, result, 1000. / times, frame_id);
 
-<<<<<<< HEAD
   // Count total number 
   // Count in & out number
   PaddleDetection::FlowStatistic(
     result, frame_id, secs_interval_, count_, video_fps, entrance,
-    &count_set, &interval_count_set, &in_count_list, &out_count_list,
-    &prev_center, &flow_records);
-=======
-  if (count_) {
-    // Count total number
-    // Count in & out number
-    PaddleDetection::FlowStatistic(
-        result, frame_id, count_list, in_count_list, out_count_list);
-  }
->>>>>>> 531bca9d
+    count_set, interval_count_set, in_count_list, out_count_list,
+    prev_center, flow_records);
 
   PrintBenchmarkLog(det_times, frame_id);
   if (save_result_) {
