//   Copyright (c) 2021 PaddlePaddle Authors. All Rights Reserved.
//
// Licensed under the Apache License, Version 2.0 (the "License");
// you may not use this file except in compliance with the License.
// You may obtain a copy of the License at
//
//     http://www.apache.org/licenses/LICENSE-2.0
//
// Unless required by applicable law or agreed to in writing, software
// distributed under the License is distributed on an "AS IS" BASIS,
// WITHOUT WARRANTIES OR CONDITIONS OF ANY KIND, either express or implied.
// See the License for the specific language governing permissions and
// limitations under the License.

#include <sstream>
// for setprecision
#include <chrono>
#include <iomanip>
#include "include/postprocess.h"

namespace PaddleDetection {

cv::Scalar GetColor(int idx) {
  idx = idx * 3;
  cv::Scalar color =
      cv::Scalar((37 * idx) % 255, (17 * idx) % 255, (29 * idx) % 255);
  return color;
}

cv::Mat VisualizeTrackResult(const cv::Mat& img,
                             const MOTResult& results,
                             const float fps,
                             const int frame_id) {
  cv::Mat vis_img = img.clone();
  int im_h = img.rows;
  int im_w = img.cols;
  float text_scale = std::max(1, static_cast<int>(im_w / 1600.));
  float text_thickness = 2.;
  float line_thickness = std::max(1, static_cast<int>(im_w / 500.));

  std::ostringstream oss;
  oss << std::setiosflags(std::ios::fixed) << std::setprecision(4);
  oss << "frame: " << frame_id << " ";
  oss << "fps: " << fps << " ";
  oss << "num: " << results.size();
  std::string text = oss.str();

  cv::Point origin;
  origin.x = 0;
  origin.y = static_cast<int>(15 * text_scale);
  cv::putText(vis_img,
              text,
              origin,
              cv::FONT_HERSHEY_PLAIN,
              text_scale,
              (0, 0, 255),
              2);

  for (int i = 0; i < results.size(); ++i) {
    const int obj_id = results[i].ids;
    const float score = results[i].score;

    cv::Scalar color = GetColor(obj_id);

    cv::Point pt1 = cv::Point(results[i].rects.left, results[i].rects.top);
    cv::Point pt2 = cv::Point(results[i].rects.right, results[i].rects.bottom);
    cv::Point id_pt =
        cv::Point(results[i].rects.left, results[i].rects.top + 10);
    cv::Point score_pt =
        cv::Point(results[i].rects.left, results[i].rects.top - 10);
    cv::rectangle(vis_img, pt1, pt2, color, line_thickness);

    std::ostringstream idoss;
    idoss << std::setiosflags(std::ios::fixed) << std::setprecision(4);
    idoss << obj_id;
    std::string id_text = idoss.str();

    cv::putText(vis_img,
                id_text,
                id_pt,
                cv::FONT_HERSHEY_PLAIN,
                text_scale,
                cv::Scalar(0, 255, 255),
                text_thickness);

    std::ostringstream soss;
    soss << std::setiosflags(std::ios::fixed) << std::setprecision(2);
    soss << score;
    std::string score_text = soss.str();

    cv::putText(vis_img,
                score_text,
                score_pt,
                cv::FONT_HERSHEY_PLAIN,
                text_scale,
                cv::Scalar(0, 255, 255),
                text_thickness);
  }
  return vis_img;
}

<<<<<<< HEAD
void FlowStatistic(const MOTResult& results, const int frame_id,
                   const int secs_interval, const bool count,
                   const int video_fps, const Rect entrance, 
                   std::set<int>* count_set,
                   std::set<int>* interval_count_set, 
                   std::vector<int>* in_count_list, 
                   std::vector<int>* out_count_list,
                   std::map<int, std::vector<float>>* prev_center,
                   std::vector<std::string>* records) {
  if (frame_id == 0)
    interval_count_set->clear();
  
  if (count) {
    // Count in and out number: 
    // Use horizontal center line as the entrance just for simplification.
    // If a person located in the above the horizontal center line 
    // at the previous frame and is in the below the line at the current frame,
    // the in number is increased by one.
    // If a person was in the below the horizontal center line 
    // at the previous frame and locates in the below the line at the current frame,
    // the out number is increased by one.
    
    float entrance_y = entrance.top; 
    for (const auto& result : results) {
      float center_x = (result.rects.left + result.rects.right) / 2;
      float center_y = (result.rects.top + result.rects.bottom) / 2;
      int ids = result.ids;
      std::map<int, std::vector<float>>::iterator iter;  
      iter = prev_center->find(ids);
      if (iter != prev_center->end()) {
        if (iter->second[1] <= entrance_y && center_y > entrance_y) {
          in_count_list->push_back(ids);
        }
        if (iter->second[1] >= entrance_y && center_y < entrance_y) {
          out_count_list->push_back(ids);
        }
        (*prev_center)[ids][0] = center_x;
        (*prev_center)[ids][1] = center_y;
      } else {
        prev_center->insert(
          std::pair<int, std::vector<float>>(ids, {center_x, center_y}));
      }
    }
  }

  // Count totol number, number at a manual-setting interval
  for (const auto& result : results) {
    count_set->insert(result.ids);
    interval_count_set->insert(result.ids);
  }

  std::ostringstream os;
  os << "Frame id: " << frame_id
     << ", Total count: " << count_set->size();
  if (count) {
    os << ", In count: " << in_count_list->size()
       << ", Out count: " << out_count_list->size();
  }

  // Reset counting at the interval beginning
  int curr_interval_count = -1;
  if (frame_id % video_fps == 0 && frame_id / video_fps % secs_interval == 0) {
    curr_interval_count = interval_count_set->size();
    os << ", Count during " << secs_interval
       << " secs: " << curr_interval_count;
    interval_count_set->clear();
  }
  os << "\n";
  std::string record = os.str();
  records->push_back(record);
  std::cout << record;
=======
void FlowStatistic(const MOTResult& results,
                   const int frame_id,
                   std::vector<int>* count_list,
                   std::vector<int>* in_count_list,
                   std::vector<int>* out_count_list) {
  throw "Not Implement";
>>>>>>> 531bca9d
}

void SaveMOTResult(const MOTResult& results,
                   const int frame_id,
                   std::vector<std::string>* records) {
  // result format: frame_id, track_id, x1, y1, w, h
  std::string record;
  for (int i = 0; i < results.size(); ++i) {
    MOTTrack mot_track = results[i];
    int ids = mot_track.ids;
    float score = mot_track.score;
    Rect rects = mot_track.rects;
    float x1 = rects.left;
    float y1 = rects.top;
    float x2 = rects.right;
    float y2 = rects.bottom;
    float w = x2 - x1;
    float h = y2 - y1;
    if (w == 0 || h == 0) {
      continue;
    }
    std::ostringstream os;
    os << frame_id << " " << ids << "" << x1 << " " << y1 << " " << w << " "
       << h << "\n";
    record = os.str();
    records->push_back(record);
  }
}

}  // namespace PaddleDetection<|MERGE_RESOLUTION|>--- conflicted
+++ resolved
@@ -16,6 +16,7 @@
 // for setprecision
 #include <chrono>
 #include <iomanip>
+#include <iostream>
 #include "include/postprocess.h"
 
 namespace PaddleDetection {
@@ -99,7 +100,6 @@
   return vis_img;
 }
 
-<<<<<<< HEAD
 void FlowStatistic(const MOTResult& results, const int frame_id,
                    const int secs_interval, const bool count,
                    const int video_fps, const Rect entrance, 
@@ -171,14 +171,6 @@
   std::string record = os.str();
   records->push_back(record);
   std::cout << record;
-=======
-void FlowStatistic(const MOTResult& results,
-                   const int frame_id,
-                   std::vector<int>* count_list,
-                   std::vector<int>* in_count_list,
-                   std::vector<int>* out_count_list) {
-  throw "Not Implement";
->>>>>>> 531bca9d
 }
 
 void SaveMOTResult(const MOTResult& results,
