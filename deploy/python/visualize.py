--- conflicted
+++ resolved
@@ -348,24 +348,6 @@
             text_h = 1
         else:
             box = boxes[i]
-<<<<<<< HEAD
-            text_loc = (box[2], box[3])
-        draw.text(text_loc, text, fill=(0, 0, 255))
-    return im
-
-
-def visualize_action(im, mot_boxes, action_visual_collector, action_text=""):
-    im = cv2.imread(im) if isinstance(im, str) else im
-    id_detected = action_visual_collector.get_visualize_ids()
-    text_scale = max(1, im.shape[1] / 1600.)
-    for mot_box in mot_boxes:
-        # mot_box is a format with [mot_id, class, score, xmin, ymin, w, h] 
-        if mot_box[0] in id_detected:
-            text_position = (int(mot_box[3] + mot_box[5] * 0.75),
-                             int(mot_box[4] - 10))
-            cv2.putText(im, action_text, text_position, cv2.FONT_HERSHEY_PLAIN,
-                        text_scale, (0, 0, 255), 2)
-=======
             text_w = int(box[2])
             text_h = int(box[3])
         for text in res:
@@ -378,5 +360,18 @@
                 cv2.FONT_HERSHEY_PLAIN,
                 text_scale, (0, 0, 255),
                 thickness=text_thickness)
->>>>>>> 5471a176
+    return im
+
+
+def visualize_action(im, mot_boxes, action_visual_collector, action_text=""):
+    im = cv2.imread(im) if isinstance(im, str) else im
+    id_detected = action_visual_collector.get_visualize_ids()
+    text_scale = max(1, im.shape[1] / 1600.)
+    for mot_box in mot_boxes:
+        # mot_box is a format with [mot_id, class, score, xmin, ymin, w, h] 
+        if mot_box[0] in id_detected:
+            text_position = (int(mot_box[3] + mot_box[5] * 0.75),
+                             int(mot_box[4] - 10))
+            cv2.putText(im, action_text, text_position, cv2.FONT_HERSHEY_PLAIN,
+                        text_scale, (0, 0, 255), 2)
     return im