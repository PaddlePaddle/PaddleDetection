# Copyright (c) 2021 PaddlePaddle Authors. All Rights Reserved.
#
# Licensed under the Apache License, Version 2.0 (the "License");
# you may not use this file except in compliance with the License.
# You may obtain a copy of the License at
#
#     http://www.apache.org/licenses/LICENSE-2.0
#
# Unless required by applicable law or agreed to in writing, software
# distributed under the License is distributed on an "AS IS" BASIS,
# WITHOUT WARRANTIES OR CONDITIONS OF ANY KIND, either express or implied.
# See the License for the specific language governing permissions and
# limitations under the License.
from IPython import embed
import os
import time
import yaml
import cv2
import numpy as np
import paddle
from benchmark_utils import PaddleInferBenchmark
from preprocess import preprocess
from tracker import DeepSORTTracker
from ppdet.modeling.mot import visualization as mot_vis
from ppdet.modeling.mot.utils import Timer as MOTTimer

from paddle.inference import Config
from paddle.inference import create_predictor
from utils import argsparser, Timer, get_current_memory_mb
from infer import get_test_images, print_arguments, PredictConfig, Detector
from mot_jde_infer import write_mot_results
from infer import load_predictor

# Global dictionary
MOT_SUPPORT_MODELS = {'DeepSORT'}


def bench_log(detector, img_list, model_info, batch_size=1, name=None):
    mems = {
        'cpu_rss_mb': detector.cpu_mem / len(img_list),
        'gpu_rss_mb': detector.gpu_mem / len(img_list),
        'gpu_util': detector.gpu_util * 100 / len(img_list)
    }
    perf_info = detector.det_times.report(average=True)
    data_info = {
        'batch_size': batch_size,
        'shape': "dynamic_shape",
        'data_num': perf_info['img_num']
    }
    log = PaddleInferBenchmark(detector.config, model_info, data_info,
                               perf_info, mems)
    log(name)


def scale_coords(coords, input_shape, im_shape, scale_factor):
    im_shape = im_shape[0]
    ratio = scale_factor[0][0]
    pad_w = (input_shape[1] - int(im_shape[1])) / 2
    pad_h = (input_shape[0] - int(im_shape[0])) / 2
    coords[:, 0::2] -= pad_w
    coords[:, 1::2] -= pad_h
    coords[:, 0:4] /= ratio
    coords[:, :4] = np.clip(coords[:, :4], a_min=0, a_max=coords[:, :4].max())
    return coords.round()


def clip_box(xyxy, input_shape, im_shape, scale_factor):
    im_shape = im_shape[0]
    ratio = scale_factor[0][0]
    img0_shape = [int(im_shape[0] / ratio), int(im_shape[1] / ratio)]
    xyxy[:, 0::2] = np.clip(xyxy[:, 0::2], a_min=0, a_max=img0_shape[1])
    xyxy[:, 1::2] = np.clip(xyxy[:, 1::2], a_min=0, a_max=img0_shape[0])
    w = xyxy[:, 2:3] - xyxy[:, 0:1]
    h = xyxy[:, 3:4] - xyxy[:, 1:2]
    mask = np.logical_and(h > 0, w > 0)
    keep_idx = np.nonzero(mask)
    return xyxy[keep_idx[0]], keep_idx


def preprocess_reid(imgs,
                    w=64,
                    h=192,
                    mean=[0.485, 0.456, 0.406],
                    std=[0.229, 0.224, 0.225]):
    im_batch = []
    for img in imgs:
        img = cv2.resize(img, (w, h))
        img = img[:, :, ::-1].astype('float32').transpose((2, 0, 1)) / 255
        img_mean = np.array(mean).reshape((3, 1, 1))
        img_std = np.array(std).reshape((3, 1, 1))
        img -= img_mean
        img /= img_std
        img = np.expand_dims(img, axis=0)
        im_batch.append(img)
    im_batch = np.concatenate(im_batch, 0)
    return im_batch


class SDE_Detector(Detector):
    """
    Args:
        pred_config (object): config of model, defined by `Config(model_dir)`
        model_dir (str): root path of model.pdiparams, model.pdmodel and infer_cfg.yml
        device (str): Choose the device you want to run, it can be: CPU/GPU/XPU, default is CPU
        run_mode (str): mode of running(fluid/trt_fp32/trt_fp16)
        trt_min_shape (int): min shape for dynamic shape in trt
        trt_max_shape (int): max shape for dynamic shape in trt
        trt_opt_shape (int): opt shape for dynamic shape in trt
        trt_calib_mode (bool): If the model is produced by TRT offline quantitative
            calibration, trt_calib_mode need to set True
        cpu_threads (int): cpu threads
        enable_mkldnn (bool): whether to open MKLDNN
    """

    def __init__(self,
                 pred_config,
                 model_dir,
                 device='CPU',
                 run_mode='fluid',
                 batch_size=1,
                 trt_min_shape=1,
                 trt_max_shape=1088,
                 trt_opt_shape=608,
                 trt_calib_mode=False,
                 cpu_threads=1,
                 enable_mkldnn=False):
        super(SDE_Detector, self).__init__(
            pred_config=pred_config,
            model_dir=model_dir,
            device=device,
            run_mode=run_mode,
            batch_size=batch_size,
            trt_min_shape=trt_min_shape,
            trt_max_shape=trt_max_shape,
            trt_opt_shape=trt_opt_shape,
            trt_calib_mode=trt_calib_mode,
            cpu_threads=cpu_threads,
            enable_mkldnn=enable_mkldnn)
        assert batch_size == 1, "The JDE Detector only supports batch size=1 now"

    def postprocess(self, boxes, input_shape, im_shape, scale_factor, threshold,
                    scaled):
        over_thres_idx = np.nonzero(boxes[:, 1:2] >= threshold)[0]
        if len(over_thres_idx) == 0:
            pred_dets = np.zeros((1, 6), dtype=np.float32)
            pred_xyxys = np.zeros((1, 4), dtype=np.float32)
            return pred_dets, pred_xyxys

        if not scaled:
            # scaled means whether the coords after detector outputs
            # have been scaled back to the original image, set True 
            # in general detector, set False in JDE YOLOv3.
            pred_bboxes = scale_coords(boxes[:, 2:], input_shape, im_shape,
                                       scale_factor)
        else:
            pred_bboxes = boxes[:, 2:]

        pred_xyxys, keep_idx = clip_box(pred_bboxes, input_shape, im_shape,
                                        scale_factor)
        pred_scores = boxes[:, 1:2][keep_idx[0]]
        pred_cls_ids = boxes[:, 0:1][keep_idx[0]]
        pred_tlwhs = np.concatenate(
            (pred_xyxys[:, 0:2], pred_xyxys[:, 2:4] - pred_xyxys[:, 0:2] + 1),
            axis=1)

        pred_dets = np.concatenate(
            (pred_tlwhs, pred_scores, pred_cls_ids), axis=1)

        return pred_dets[over_thres_idx], pred_xyxys[over_thres_idx]

    def predict(self, image, scaled, threshold=0.5, warmup=0, repeats=1):
        '''
        Args:
            image (np.ndarray): image numpy data
            threshold (float): threshold of predicted box' score
            scaled (bool): whether the coords after detector outputs are scaled,
                default False in jde yolov3, set True in general detector.
        Returns:
            pred_dets (np.ndarray, [N, 6])
        '''
        self.det_times.preprocess_time_s.start()
        inputs = self.preprocess(image)
        self.det_times.preprocess_time_s.end()

        input_names = self.predictor.get_input_names()
        for i in range(len(input_names)):
            input_tensor = self.predictor.get_input_handle(input_names[i])
            input_tensor.copy_from_cpu(inputs[input_names[i]])

        for i in range(warmup):
            self.predictor.run()
            output_names = self.predictor.get_output_names()
            boxes_tensor = self.predictor.get_output_handle(output_names[0])
            boxes = boxes_tensor.copy_to_cpu()

        self.det_times.inference_time_s.start()
        for i in range(repeats):
            self.predictor.run()
            output_names = self.predictor.get_output_names()
            boxes_tensor = self.predictor.get_output_handle(output_names[0])
            boxes = boxes_tensor.copy_to_cpu()
        self.det_times.inference_time_s.end(repeats=repeats)

        self.det_times.postprocess_time_s.start()
        if len(boxes) == 0:
            pred_dets = np.zeros((1, 6), dtype=np.float32)
            pred_xyxys = np.zeros((1, 4), dtype=np.float32)
        else:
            input_shape = inputs['image'].shape[2:]
            im_shape = inputs['im_shape']
            scale_factor = inputs['scale_factor']

            pred_dets, pred_xyxys = self.postprocess(
                boxes, input_shape, im_shape, scale_factor, threshold, scaled)

        self.det_times.postprocess_time_s.end()
        self.det_times.img_num += 1
        return pred_dets, pred_xyxys


class SDE_ReID(object):
    def __init__(self,
                 pred_config,
                 model_dir,
                 device='CPU',
                 run_mode='fluid',
                 batch_size=50,
                 trt_min_shape=1,
                 trt_max_shape=1088,
                 trt_opt_shape=608,
                 trt_calib_mode=False,
                 cpu_threads=1,
                 enable_mkldnn=False):
        self.pred_config = pred_config
        self.predictor, self.config = load_predictor(
            model_dir,
            run_mode=run_mode,
            batch_size=batch_size,
            min_subgraph_size=self.pred_config.min_subgraph_size,
            device=device,
            use_dynamic_shape=self.pred_config.use_dynamic_shape,
            trt_min_shape=trt_min_shape,
            trt_max_shape=trt_max_shape,
            trt_opt_shape=trt_opt_shape,
            trt_calib_mode=trt_calib_mode,
            cpu_threads=cpu_threads,
            enable_mkldnn=enable_mkldnn)
        self.det_times = Timer()
        self.cpu_mem, self.gpu_mem, self.gpu_util = 0, 0, 0
        self.batch_size = batch_size
        assert pred_config.tracker, "Tracking model should have tracker"
        pt = pred_config.tracker
        max_age = pt['max_age'] if 'max_age' in pt else 30
        max_iou_distance = pt[
            'max_iou_distance'] if 'max_iou_distance' in pt else 0.7
        self.tracker = DeepSORTTracker(
            max_age=max_age, max_iou_distance=max_iou_distance)

    def get_crops(self, xyxy, ori_img):
        w, h = self.tracker.input_size
        self.det_times.preprocess_time_s.start()
        crops = []
        xyxy = xyxy.astype(np.int64)
        ori_img = ori_img.transpose(1, 0, 2)  # [h,w,3]->[w,h,3]
        for i, bbox in enumerate(xyxy):
            crop = ori_img[bbox[0]:bbox[2], bbox[1]:bbox[3], :]
            crops.append(crop)
        crops = preprocess_reid(crops, w, h)
        self.det_times.preprocess_time_s.end()

        return crops

    def preprocess(self, crops):
        # to keep fast speed, only use topk crops
        crops = crops[:self.batch_size]
        inputs = {}
        inputs['crops'] = np.array(crops).astype('float32')
        return inputs

    def postprocess(self, pred_dets, pred_embs):
        tracker = self.tracker
        tracker.predict()
        online_targets = tracker.update(pred_dets, pred_embs)

        online_tlwhs, online_scores, online_ids = [], [], []
        for t in online_targets:
            if not t.is_confirmed() or t.time_since_update > 1:
                continue
            tlwh = t.to_tlwh()
            tscore = t.score
            tid = t.track_id
            if tlwh[2] * tlwh[3] <= tracker.min_box_area: continue
            if tracker.vertical_ratio > 0 and tlwh[2] / tlwh[
                    3] > tracker.vertical_ratio:
                continue
            online_tlwhs.append(tlwh)
            online_scores.append(tscore)
            online_ids.append(tid)

        return online_tlwhs, online_scores, online_ids

    def predict(self, crops, pred_dets, warmup=0, repeats=1):
        self.det_times.preprocess_time_s.start()
        inputs = self.preprocess(crops)
        self.det_times.preprocess_time_s.end()

        input_names = self.predictor.get_input_names()
        for i in range(len(input_names)):
            input_tensor = self.predictor.get_input_handle(input_names[i])
            input_tensor.copy_from_cpu(inputs[input_names[i]])

        for i in range(warmup):
            self.predictor.run()
            output_names = self.predictor.get_output_names()
            feature_tensor = self.predictor.get_output_handle(output_names[0])
            pred_embs = feature_tensor.copy_to_cpu()

        self.det_times.inference_time_s.start()
        for i in range(repeats):
            self.predictor.run()
            output_names = self.predictor.get_output_names()
            feature_tensor = self.predictor.get_output_handle(output_names[0])
            pred_embs = feature_tensor.copy_to_cpu()
        self.det_times.inference_time_s.end(repeats=repeats)

        self.det_times.postprocess_time_s.start()
        online_tlwhs, online_scores, online_ids = self.postprocess(pred_dets,
                                                                   pred_embs)
        self.det_times.postprocess_time_s.end()
        self.det_times.img_num += 1

        return online_tlwhs, online_scores, online_ids


def predict_image(detector, reid_model, image_list):
    image_list.sort()
    for i, img_file in enumerate(image_list):
        frame = cv2.imread(img_file)
        if FLAGS.run_benchmark:
            pred_dets, pred_xyxys = detector.predict(
                [frame], FLAGS.scaled, FLAGS.threshold, warmup=10, repeats=10)
            cm, gm, gu = get_current_memory_mb()
            detector.cpu_mem += cm
            detector.gpu_mem += gm
            detector.gpu_util += gu
            print('Test iter {}, file name:{}'.format(i, img_file))
        else:
            pred_dets, pred_xyxys = detector.predict([frame], FLAGS.scaled,
                                                     FLAGS.threshold)

        if len(pred_dets) == 1 and sum(pred_dets) == 0:
            print('Frame {} has no object, try to modify score threshold.'.
                  format(i))
            online_im = frame
        else:
            # reid process
            crops = reid_model.get_crops(pred_xyxys, frame)

            if FLAGS.run_benchmark:
                online_tlwhs, online_scores, online_ids = reid_model.predict(
                    crops, pred_dets, warmup=10, repeats=10)
            else:
                online_tlwhs, online_scores, online_ids = reid_model.predict(
                    crops, pred_dets)
                online_im = mot_vis.plot_tracking(
                    frame, online_tlwhs, online_ids, online_scores, frame_id=i)

        if FLAGS.save_images:
            if not os.path.exists(FLAGS.output_dir):
                os.makedirs(FLAGS.output_dir)
            img_name = os.path.split(img_file)[-1]
            out_path = os.path.join(FLAGS.output_dir, img_name)
            cv2.imwrite(out_path, online_im)
            print("save result to: " + out_path)


def predict_video(detector, reid_model, camera_id):
    if camera_id != -1:
        capture = cv2.VideoCapture(camera_id)
        video_name = 'mot_output.mp4'
    else:
        capture = cv2.VideoCapture(FLAGS.video_file)
        video_name = os.path.split(FLAGS.video_file)[-1]
    # Get Video info : resolution, fps, frame count
    width = int(capture.get(cv2.CAP_PROP_FRAME_WIDTH))
    height = int(capture.get(cv2.CAP_PROP_FRAME_HEIGHT))
    fps = int(capture.get(cv2.CAP_PROP_FPS))
    frame_count = int(capture.get(cv2.CAP_PROP_FRAME_COUNT))
    print("fps: %d, frame_count: %d" % (fps, frame_count))

    if not os.path.exists(FLAGS.output_dir):
        os.makedirs(FLAGS.output_dir)
    out_path = os.path.join(FLAGS.output_dir, video_name)
    if not FLAGS.save_images:
        fourcc = cv2.VideoWriter_fourcc(*'mp4v')
        writer = cv2.VideoWriter(out_path, fourcc, fps, (width, height))
    frame_id = 0
    timer = MOTTimer()
    results = []
    while (1):
        ret, frame = capture.read()
        if not ret:
            break
        timer.tic()
        pred_dets, pred_xyxys = detector.predict([frame], FLAGS.scaled,
                                                 FLAGS.threshold)

        if len(pred_dets) == 1 and sum(pred_dets) == 0:
            print('Frame {} has no object, try to modify score threshold.'.
                  format(frame_id))
            timer.toc()
            im = frame
        else:
            # reid process
            crops = reid_model.get_crops(pred_xyxys, frame)
            online_tlwhs, online_scores, online_ids = reid_model.predict(
                crops, pred_dets)
            results.append(
                (frame_id + 1, online_tlwhs, online_scores, online_ids))
            timer.toc()

            fps = 1. / timer.average_time
            im = mot_vis.plot_tracking(
                frame,
                online_tlwhs,
                online_ids,
                online_scores,
                frame_id=frame_id,
                fps=fps)

        if FLAGS.save_images:
            save_dir = os.path.join(FLAGS.output_dir, video_name.split('.')[-2])
            if not os.path.exists(save_dir):
                os.makedirs(save_dir)
            cv2.imwrite(
                os.path.join(save_dir, '{:05d}.jpg'.format(frame_id)), im)
        else:
            writer.write(im)

        if FLAGS.save_mot_txt_per_img:
            save_dir = os.path.join(FLAGS.output_dir, video_name.split('.')[-2])
            if not os.path.exists(save_dir):
                os.makedirs(save_dir)
            result_filename = os.path.join(save_dir,
                                           '{:05d}.txt'.format(frame_id))
            # First few frames, the model may have no tracking results but have
            # detection results，use the detection results instead, and set id -1.
            if results[-1][2] == []:
                tlwhs = [tlwh for tlwh in pred_dets[:, :4]]
                scores = [score[0] for score in pred_dets[:, 4:5]]
                ids = [-1] * len(tlwhs)
                result = (frame_id + 1, tlwhs, scores, ids)
            else:
                result = results[-1]
            write_mot_results(result_filename, [result])

        frame_id += 1
<<<<<<< HEAD
        print('detect frame:%d' % (frame_id))

=======
        print('detect frame: %d' % (frame_id))
>>>>>>> 119f7865
        if camera_id != -1:
            cv2.imshow('Tracking Detection', im)
            if cv2.waitKey(1) & 0xFF == ord('q'):
                break

    if FLAGS.save_mot_txts:
        result_filename = os.path.join(FLAGS.output_dir,
                                       video_name.split('.')[-2] + '.txt')
        write_mot_results(result_filename, results)

    if FLAGS.save_images:
        save_dir = os.path.join(FLAGS.output_dir, video_name.split('.')[-2])
        cmd_str = 'ffmpeg -f image2 -i {}/%05d.jpg {}'.format(save_dir,
                                                              out_path)
        os.system(cmd_str)
        print('Save video in {}.'.format(out_path))
    else:
        writer.release()


def main():
    pred_config = PredictConfig(FLAGS.model_dir)
    detector = SDE_Detector(
        pred_config,
        FLAGS.model_dir,
        device=FLAGS.device,
        run_mode=FLAGS.run_mode,
        trt_min_shape=FLAGS.trt_min_shape,
        trt_max_shape=FLAGS.trt_max_shape,
        trt_opt_shape=FLAGS.trt_opt_shape,
        trt_calib_mode=FLAGS.trt_calib_mode,
        cpu_threads=FLAGS.cpu_threads,
        enable_mkldnn=FLAGS.enable_mkldnn)

    pred_config = PredictConfig(FLAGS.reid_model_dir)
    reid_model = SDE_ReID(
        pred_config,
        FLAGS.reid_model_dir,
        device=FLAGS.device,
        run_mode=FLAGS.run_mode,
        batch_size=FLAGS.reid_batch_size,
        trt_min_shape=FLAGS.trt_min_shape,
        trt_max_shape=FLAGS.trt_max_shape,
        trt_opt_shape=FLAGS.trt_opt_shape,
        trt_calib_mode=FLAGS.trt_calib_mode,
        cpu_threads=FLAGS.cpu_threads,
        enable_mkldnn=FLAGS.enable_mkldnn)

    # predict from video file or camera video stream
    if FLAGS.video_file is not None or FLAGS.camera_id != -1:
        predict_video(detector, reid_model, FLAGS.camera_id)
    else:
        # predict from image
        img_list = get_test_images(FLAGS.image_dir, FLAGS.image_file)
        predict_image(detector, reid_model, img_list)

        if not FLAGS.run_benchmark:
            detector.det_times.info(average=True)
            reid_model.det_times.info(average=True)
        else:
            mode = FLAGS.run_mode
            det_model_dir = FLAGS.model_dir
            det_model_info = {
                'model_name': det_model_dir.strip('/').split('/')[-1],
                'precision': mode.split('_')[-1]
            }
            bench_log(detector, img_list, det_model_info, name='Det')

            reid_model_dir = FLAGS.reid_model_dir
            reid_model_info = {
                'model_name': reid_model_dir.strip('/').split('/')[-1],
                'precision': mode.split('_')[-1]
            }
            bench_log(reid_model, img_list, reid_model_info, name='ReID')


if __name__ == '__main__':
    paddle.enable_static()
    parser = argsparser()
    FLAGS = parser.parse_args()
    print_arguments(FLAGS)
    FLAGS.device = FLAGS.device.upper()
    assert FLAGS.device in ['CPU', 'GPU', 'XPU'
                            ], "device should be CPU, GPU or XPU"

    main()<|MERGE_RESOLUTION|>--- conflicted
+++ resolved
@@ -455,12 +455,8 @@
             write_mot_results(result_filename, [result])
 
         frame_id += 1
-<<<<<<< HEAD
         print('detect frame:%d' % (frame_id))
 
-=======
-        print('detect frame: %d' % (frame_id))
->>>>>>> 119f7865
         if camera_id != -1:
             cv2.imshow('Tracking Detection', im)
             if cv2.waitKey(1) & 0xFF == ord('q'):
