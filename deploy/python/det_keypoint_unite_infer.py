# Copyright (c) 2021 PaddlePaddle Authors. All Rights Reserved.
#
# Licensed under the Apache License, Version 2.0 (the "License");
# you may not use this file except in compliance with the License.
# You may obtain a copy of the License at
#
#     http://www.apache.org/licenses/LICENSE-2.0
#
# Unless required by applicable law or agreed to in writing, software
# distributed under the License is distributed on an "AS IS" BASIS,
# WITHOUT WARRANTIES OR CONDITIONS OF ANY KIND, either express or implied.
# See the License for the specific language governing permissions and
# limitations under the License.

import os
import json
import cv2
import math
import numpy as np
import paddle
import yaml

from det_keypoint_unite_utils import argsparser
from preprocess import decode_image
from infer import Detector, DetectorPicoDet, PredictConfig, print_arguments, get_test_images, bench_log
from keypoint_infer import KeyPointDetector, PredictConfig_KeyPoint
from visualize import visualize_pose
from benchmark_utils import PaddleInferBenchmark
from utils import get_current_memory_mb
from keypoint_postprocess import translate_to_ori_images

KEYPOINT_SUPPORT_MODELS = {
    'HigherHRNet': 'keypoint_bottomup',
    'HRNet': 'keypoint_topdown'
}


def predict_with_given_det(image, det_res, keypoint_detector,
                           keypoint_batch_size, run_benchmark):
    rec_images, records, det_rects = keypoint_detector.get_person_from_rect(
        image, det_res)
    keypoint_vector = []
    score_vector = []

    rect_vector = det_rects
    keypoint_results = keypoint_detector.predict_image(
        rec_images, run_benchmark, repeats=10, visual=False)
    keypoint_vector, score_vector = translate_to_ori_images(keypoint_results,
                                                            np.array(records))
    keypoint_res = {}
    keypoint_res['keypoint'] = [
        keypoint_vector.tolist(), score_vector.tolist()
    ] if len(keypoint_vector) > 0 else [[], []]
    keypoint_res['bbox'] = rect_vector
    return keypoint_res


def topdown_unite_predict(detector,
                          topdown_keypoint_detector,
                          image_list,
                          keypoint_batch_size=1,
                          save_res=False):
    det_timer = detector.get_timer()
    store_res = []
    for i, img_file in enumerate(image_list):
        # Decode image in advance in det + pose prediction
        det_timer.preprocess_time_s.start()
        image, _ = decode_image(img_file, {})
        det_timer.preprocess_time_s.end()

        if FLAGS.run_benchmark:
            results = detector.predict_image(
                [image], run_benchmark=True, repeats=10)

            cm, gm, gu = get_current_memory_mb()
            detector.cpu_mem += cm
            detector.gpu_mem += gm
            detector.gpu_util += gu
        else:
            results = detector.predict_image([image], visual=False)
        results = detector.filter_box(results, FLAGS.det_threshold)
        if results['boxes_num'] > 0:
            keypoint_res = predict_with_given_det(
                image, results, topdown_keypoint_detector, keypoint_batch_size,
                FLAGS.run_benchmark)

            if save_res:
                save_name = img_file if isinstance(img_file, str) else i
                store_res.append([
                    save_name, keypoint_res['bbox'],
                    [keypoint_res['keypoint'][0], keypoint_res['keypoint'][1]]
                ])
        else:
            results["keypoint"] = [[], []]
            keypoint_res = results
        if FLAGS.run_benchmark:
            cm, gm, gu = get_current_memory_mb()
            topdown_keypoint_detector.cpu_mem += cm
            topdown_keypoint_detector.gpu_mem += gm
            topdown_keypoint_detector.gpu_util += gu
        else:
            if not os.path.exists(FLAGS.output_dir):
                os.makedirs(FLAGS.output_dir)
            visualize_pose(
                img_file,
                keypoint_res,
                visual_thresh=FLAGS.keypoint_threshold,
                save_dir=FLAGS.output_dir)
    if save_res:
        """
        1) store_res: a list of image_data
        2) image_data: [imageid, rects, [keypoints, scores]]
        3) rects: list of rect [xmin, ymin, xmax, ymax]
        4) keypoints: 17(joint numbers)*[x, y, conf], total 51 data in list
        5) scores: mean of all joint conf
        """
        with open("det_keypoint_unite_image_results.json", 'w') as wf:
            json.dump(store_res, wf, indent=4)


def topdown_unite_predict_video(detector,
                                topdown_keypoint_detector,
                                camera_id,
                                keypoint_batch_size=1,
                                save_res=False):
    video_name = 'output.mp4'
    if camera_id != -1:
        capture = cv2.VideoCapture(camera_id)
    else:
        capture = cv2.VideoCapture(FLAGS.video_file)
        video_name = os.path.split(FLAGS.video_file)[-1]
    # Get Video info : resolution, fps, frame count
    width = int(capture.get(cv2.CAP_PROP_FRAME_WIDTH))
    height = int(capture.get(cv2.CAP_PROP_FRAME_HEIGHT))
    fps = int(capture.get(cv2.CAP_PROP_FPS))
    frame_count = int(capture.get(cv2.CAP_PROP_FRAME_COUNT))
    print("fps: %d, frame_count: %d" % (fps, frame_count))

    if not os.path.exists(FLAGS.output_dir):
        os.makedirs(FLAGS.output_dir)
    out_path = os.path.join(FLAGS.output_dir, video_name)
    fourcc = cv2.VideoWriter_fourcc(* 'mp4v')
    writer = cv2.VideoWriter(out_path, fourcc, fps, (width, height))
    index = 0
    store_res = []
    keypoint_smoothing = KeypointSmoothing(
        width, height, filter_type=FLAGS.filter_type, beta=0.05)

    while (1):
        ret, frame = capture.read()
        if not ret:
            break
        index += 1
        print('detect frame: %d' % (index))

        frame2 = cv2.cvtColor(frame, cv2.COLOR_BGR2RGB)

        results = detector.predict_image([frame2], visual=False)
        results = detector.filter_box(results, FLAGS.det_threshold)
        if results['boxes_num'] == 0:
            writer.write(frame)
            continue

        keypoint_res = predict_with_given_det(
            frame2, results, topdown_keypoint_detector, keypoint_batch_size,
            FLAGS.run_benchmark)
<<<<<<< HEAD
=======

        if FLAGS.smooth and len(keypoint_res['keypoint'][0]) == 1:
            current_keypoints = np.array(keypoint_res['keypoint'][0][0])
            smooth_keypoints = keypoint_smoothing.smooth_process(
                current_keypoints)

            keypoint_res['keypoint'][0][0] = smooth_keypoints.tolist()
>>>>>>> 35156f31

        im = visualize_pose(
            frame,
            keypoint_res,
            visual_thresh=FLAGS.keypoint_threshold,
            returnimg=True)

        if save_res:
            store_res.append([
                index, keypoint_res['bbox'],
                [keypoint_res['keypoint'][0], keypoint_res['keypoint'][1]]
            ])

        writer.write(im)
        if camera_id != -1:
            cv2.imshow('Mask Detection', im)
            if cv2.waitKey(1) & 0xFF == ord('q'):
                break
    writer.release()
    print('output_video saved to: {}'.format(out_path))
    if save_res:
        """
        1) store_res: a list of frame_data
        2) frame_data: [frameid, rects, [keypoints, scores]]
        3) rects: list of rect [xmin, ymin, xmax, ymax]
        4) keypoints: 17(joint numbers)*[x, y, conf], total 51 data in list
        5) scores: mean of all joint conf
        """
        with open("det_keypoint_unite_video_results.json", 'w') as wf:
            json.dump(store_res, wf, indent=4)


class KeypointSmoothing(object):
    # The following code are modified from:
    # https://github.com/jaantollander/OneEuroFilter

    def __init__(self,
                 width,
                 height,
                 filter_type,
                 alpha=0.5,
                 fc_d=0.1,
                 fc_min=0.1,
                 beta=0.1,
                 thres_mult=0.3):
        super(KeypointSmoothing, self).__init__()
        self.image_width = width
        self.image_height = height
        self.threshold = np.array([
            0.005, 0.005, 0.005, 0.005, 0.005, 0.01, 0.01, 0.01, 0.01, 0.01,
            0.01, 0.01, 0.01, 0.01, 0.01, 0.01, 0.01
        ]) * thres_mult
        self.filter_type = filter_type
        self.alpha = alpha
        self.dx_prev_hat = None
        self.x_prev_hat = None
        self.fc_d = fc_d
        self.fc_min = fc_min
        self.beta = beta

        if self.filter_type == 'OneEuro':
            self.smooth_func = self.one_euro_filter
        elif self.filter_type == 'EMA':
            self.smooth_func = self.ema_filter
        else:
            raise ValueError('filter type must be one_euro or ema')

    def smooth_process(self, current_keypoints):
        if self.x_prev_hat is None:
            self.x_prev_hat = current_keypoints[:, :2]
            self.dx_prev_hat = np.zeros(current_keypoints[:, :2].shape)
            return current_keypoints
        else:
            result = current_keypoints
            num_keypoints = len(current_keypoints)
            for i in range(num_keypoints):
                result[i, :2] = self.smooth(current_keypoints[i, :2],
                                            self.threshold[i], i)
            return result

    def smooth(self, current_keypoint, threshold, index):
        distance = np.sqrt(
            np.square((current_keypoint[0] - self.x_prev_hat[index][0]) /
                      self.image_width) + np.square((current_keypoint[
                          1] - self.x_prev_hat[index][1]) / self.image_height))
        if distance < threshold:
            result = self.x_prev_hat[index]
        else:
            result = self.smooth_func(current_keypoint, self.x_prev_hat[index],
                                      index)

        return result

    def one_euro_filter(self, x_cur, x_pre, index):
        te = 1
        self.alpha = self.smoothing_factor(te, self.fc_d)
        dx_cur = (x_cur - x_pre) / te
        dx_cur_hat = self.exponential_smoothing(dx_cur, self.dx_prev_hat[index])

        fc = self.fc_min + self.beta * np.abs(dx_cur_hat)
        self.alpha = self.smoothing_factor(te, fc)
        x_cur_hat = self.exponential_smoothing(x_cur, x_pre)
        self.dx_prev_hat[index] = dx_cur_hat
        self.x_prev_hat[index] = x_cur_hat
        return x_cur_hat

    def ema_filter(self, x_cur, x_pre, index):
        x_cur_hat = self.exponential_smoothing(x_cur, x_pre)
        self.x_prev_hat[index] = x_cur_hat
        return x_cur_hat

    def smoothing_factor(self, te, fc):
        r = 2 * math.pi * fc * te
        return r / (r + 1)

    def exponential_smoothing(self, x_cur, x_pre, index=0):
        return self.alpha * x_cur + (1 - self.alpha) * x_pre


def main():
    deploy_file = os.path.join(FLAGS.det_model_dir, 'infer_cfg.yml')
    with open(deploy_file) as f:
        yml_conf = yaml.safe_load(f)
    arch = yml_conf['arch']
    detector_func = 'Detector'
    if arch == 'PicoDet':
        detector_func = 'DetectorPicoDet'

    detector = eval(detector_func)(FLAGS.det_model_dir,
                                   device=FLAGS.device,
                                   run_mode=FLAGS.run_mode,
                                   trt_min_shape=FLAGS.trt_min_shape,
                                   trt_max_shape=FLAGS.trt_max_shape,
                                   trt_opt_shape=FLAGS.trt_opt_shape,
                                   trt_calib_mode=FLAGS.trt_calib_mode,
                                   cpu_threads=FLAGS.cpu_threads,
                                   enable_mkldnn=FLAGS.enable_mkldnn,
                                   threshold=FLAGS.det_threshold)

    topdown_keypoint_detector = KeyPointDetector(
        FLAGS.keypoint_model_dir,
        device=FLAGS.device,
        run_mode=FLAGS.run_mode,
        batch_size=FLAGS.keypoint_batch_size,
        trt_min_shape=FLAGS.trt_min_shape,
        trt_max_shape=FLAGS.trt_max_shape,
        trt_opt_shape=FLAGS.trt_opt_shape,
        trt_calib_mode=FLAGS.trt_calib_mode,
        cpu_threads=FLAGS.cpu_threads,
        enable_mkldnn=FLAGS.enable_mkldnn,
        use_dark=FLAGS.use_dark)
    keypoint_arch = topdown_keypoint_detector.pred_config.arch
    assert KEYPOINT_SUPPORT_MODELS[
        keypoint_arch] == 'keypoint_topdown', 'Detection-Keypoint unite inference only supports topdown models.'

    # predict from video file or camera video stream
    if FLAGS.video_file is not None or FLAGS.camera_id != -1:
        topdown_unite_predict_video(detector, topdown_keypoint_detector,
                                    FLAGS.camera_id, FLAGS.keypoint_batch_size,
                                    FLAGS.save_res)
    else:
        # predict from image
        img_list = get_test_images(FLAGS.image_dir, FLAGS.image_file)
        topdown_unite_predict(detector, topdown_keypoint_detector, img_list,
                              FLAGS.keypoint_batch_size, FLAGS.save_res)
        if not FLAGS.run_benchmark:
            detector.det_times.info(average=True)
            topdown_keypoint_detector.det_times.info(average=True)
        else:
            mode = FLAGS.run_mode
            det_model_dir = FLAGS.det_model_dir
            det_model_info = {
                'model_name': det_model_dir.strip('/').split('/')[-1],
                'precision': mode.split('_')[-1]
            }
            bench_log(detector, img_list, det_model_info, name='Det')
            keypoint_model_dir = FLAGS.keypoint_model_dir
            keypoint_model_info = {
                'model_name': keypoint_model_dir.strip('/').split('/')[-1],
                'precision': mode.split('_')[-1]
            }
            bench_log(topdown_keypoint_detector, img_list, keypoint_model_info,
                      FLAGS.keypoint_batch_size, 'KeyPoint')


if __name__ == '__main__':
    paddle.enable_static()
    parser = argsparser()
    FLAGS = parser.parse_args()
    print_arguments(FLAGS)
    FLAGS.device = FLAGS.device.upper()
    assert FLAGS.device in ['CPU', 'GPU', 'XPU'
                            ], "device should be CPU, GPU or XPU"

    main()<|MERGE_RESOLUTION|>--- conflicted
+++ resolved
@@ -164,8 +164,6 @@
         keypoint_res = predict_with_given_det(
             frame2, results, topdown_keypoint_detector, keypoint_batch_size,
             FLAGS.run_benchmark)
-<<<<<<< HEAD
-=======
 
         if FLAGS.smooth and len(keypoint_res['keypoint'][0]) == 1:
             current_keypoints = np.array(keypoint_res['keypoint'][0][0])
@@ -173,7 +171,6 @@
                 current_keypoints)
 
             keypoint_res['keypoint'][0][0] = smooth_keypoints.tolist()
->>>>>>> 35156f31
 
         im = visualize_pose(
             frame,
