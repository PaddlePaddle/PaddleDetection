# Copyright (c) 2021 PaddlePaddle Authors. All Rights Reserved.
#
# Licensed under the Apache License, Version 2.0 (the "License");
# you may not use this file except in compliance with the License.
# You may obtain a copy of the License at
#
#     http://www.apache.org/licenses/LICENSE-2.0
#
# Unless required by applicable law or agreed to in writing, software
# distributed under the License is distributed on an "AS IS" BASIS,
# WITHOUT WARRANTIES OR CONDITIONS OF ANY KIND, either express or implied.
# See the License for the specific language governing permissions and
# limitations under the License.

import os
import cv2
import math
import numpy as np
import paddle
import copy

from mot_keypoint_unite_utils import argsparser
from keypoint_infer import KeyPoint_Detector, PredictConfig_KeyPoint
from keypoint_det_unite_infer import bench_log
from keypoint_visualize import draw_pose
from benchmark_utils import PaddleInferBenchmark
from utils import Timer

from tracker import JDETracker
<<<<<<< HEAD
=======
from preprocess import LetterBoxResize
>>>>>>> 1a5333e9
from mot_infer import MOT_Detector, write_mot_results
from infer import Detector, PredictConfig, print_arguments, get_test_images
from ppdet.modeling.mot import visualization as mot_vis
from ppdet.modeling.mot.utils import Timer as FPSTimer
from utils import get_current_memory_mb
<<<<<<< HEAD
from keypoint_postprocess import affine_backto_orgimages
from keypoint_det_unite_infer import predict_with_given_det, bench_log
=======


def mot_keypoint_unite_predict_image(mot_model, keypoint_model, image_list):
    for i, img_file in enumerate(image_list):
        frame = cv2.imread(img_file)

        if FLAGS.run_benchmark:
            mot_model.predict(frame, FLAGS.mot_threshold, warmup=10, repeats=10)
            cm, gm, gu = get_current_memory_mb()
            mot_model.cpu_mem += cm
            mot_model.gpu_mem += gm
            mot_model.gpu_util += gu

            keypoint_model.predict(
                [frame], FLAGS.keypoint_threshold, warmup=10, repeats=10)
            cm, gm, gu = get_current_memory_mb()
            keypoint_model.cpu_mem += cm
            keypoint_model.gpu_mem += gm
            keypoint_model.gpu_util += gu
        else:
            online_tlwhs, online_scores, online_ids = mot_model.predict(
                frame, FLAGS.mot_threshold)
            keypoint_results = keypoint_model.predict([frame],
                                                      FLAGS.keypoint_threshold)

            im = draw_pose(
                frame,
                keypoint_results,
                visual_thread=FLAGS.keypoint_threshold,
                returnimg=True)

            online_im = mot_vis.plot_tracking(
                im, online_tlwhs, online_ids, online_scores, frame_id=i)
            if FLAGS.save_images:
                if not os.path.exists(FLAGS.output_dir):
                    os.makedirs(FLAGS.output_dir)
                cv2.imwrite(os.path.join(FLAGS.output_dir, img_file), online_im)
>>>>>>> 1a5333e9

# Global dictionary
KEYPOINT_SUPPORT_MODELS = {
    'HigherHRNet': 'keypoint_bottomup',
    'HRNet': 'keypoint_topdown'
}


def convert_mot_to_det(tlwhs, scores):
    results = {}
    num_mot = len(tlwhs)
    xyxys = copy.deepcopy(tlwhs)
    for xyxy in xyxys.copy():
        xyxy[2:] = xyxy[2:] + xyxy[:2]
    # support single class now
    results['boxes'] = np.vstack(
        [np.hstack([0, scores[i], xyxys[i]]) for i in range(num_mot)])
    return results


def mot_keypoint_unite_predict_image(mot_model, keypoint_model, image_list):
    for i, img_file in enumerate(image_list):
        frame = cv2.imread(img_file)

        if FLAGS.run_benchmark:
            online_tlwhs, online_scores, online_ids = mot_model.predict(
                frame, FLAGS.mot_threshold, warmup=10, repeats=10)
            cm, gm, gu = get_current_memory_mb()
            mot_model.cpu_mem += cm
            mot_model.gpu_mem += gm
            mot_model.gpu_util += gu

            #keypoint_model.predict(
            #    [frame], FLAGS.keypoint_threshold, warmup=10, repeats=10)
            #cm, gm, gu = get_current_memory_mb()
            #keypoint_model.cpu_mem += cm
            #keypoint_model.gpu_mem += gm
            #keypoint_model.gpu_util += gu
        else:
            online_tlwhs, online_scores, online_ids = mot_model.predict(
                frame, FLAGS.mot_threshold)
            #keypoint_results = keypoint_model.predict([frame],
            #                                          FLAGS.keypoint_threshold)

        results = convert_mot_to_det(online_tlwhs, online_scores)
        keypoint_arch = keypoint_model.pred_config.arch
        if KEYPOINT_SUPPORT_MODELS[keypoint_arch] == 'keypoint_topdown':
            keypoint_results = predict_with_given_det(
                frame, results, keypoint_model, keypoint_batch_size,
                FLAGS.mot_threshold, FLAGS.keypoint_threshold,
                FLAGS.run_benchmark)

        else:
            warmup = 10 if FLAGS.run_benchmark else 0
            repeats = 10 if FLAGS.run_benchmark else 1
            keypoint_results = keypoint_model.predict(
                [frame],
                FLAGS.keypoint_threshold,
                warmup=warmup,
                repeats=repeats)

        if FLAGS.run_benchmark:
            cm, gm, gu = get_current_memory_mb()
            keypoint_model.cpu_mem += cm
            keypoint_model.gpu_mem += gm
            keypoint_model.gpu_util += gu
        else:
            im = draw_pose(
                frame,
                keypoint_results,
                visual_thread=FLAGS.keypoint_threshold,
                returnimg=True,
                ids=online_ids)

            online_im = mot_vis.plot_tracking(
                im, online_tlwhs, online_ids, online_scores, frame_id=i)

            if FLAGS.save_images:
                if not os.path.exists(FLAGS.output_dir):
                    os.makedirs(FLAGS.output_dir)
                cv2.imwrite(os.path.join(FLAGS.output_dir, img_file), online_im)


def mot_keypoint_unite_predict_video(mot_model,
                                     keypoint_model,
                                     camera_id,
                                     keypoint_batch_size=1):
    if camera_id != -1:
        capture = cv2.VideoCapture(camera_id)
        video_name = 'output.mp4'
    else:
        capture = cv2.VideoCapture(FLAGS.video_file)
        video_name = os.path.split(FLAGS.video_file)[-1]
    fps = 30
    frame_count = int(capture.get(cv2.CAP_PROP_FRAME_COUNT))
    print('frame_count', frame_count)
    width = int(capture.get(cv2.CAP_PROP_FRAME_WIDTH))
    height = int(capture.get(cv2.CAP_PROP_FRAME_HEIGHT))
    # yapf: disable
    fourcc = cv2.VideoWriter_fourcc(*'mp4v')
    # yapf: enable
    if not os.path.exists(FLAGS.output_dir):
        os.makedirs(FLAGS.output_dir)
    out_path = os.path.join(FLAGS.output_dir, video_name)
    writer = cv2.VideoWriter(out_path, fourcc, fps, (width, height))
    frame_id = 0
    timer_mot = FPSTimer()
    timer_kp = FPSTimer()
    timer_mot_kp = FPSTimer()
    mot_results = []
    while (1):
        ret, frame = capture.read()
        if not ret:
            break
        timer_mot_kp.tic()
        timer_mot.tic()
        online_tlwhs, online_scores, online_ids = mot_model.predict(
            frame, FLAGS.mot_threshold)
        timer_mot.toc()
        mot_results.append(
            (frame_id + 1, online_tlwhs, online_scores, online_ids))
        mot_fps = 1. / timer_mot.average_time

        timer_kp.tic()

        results = convert_mot_to_det(online_tlwhs, online_scores)

        keypoint_arch = keypoint_model.pred_config.arch
        if KEYPOINT_SUPPORT_MODELS[keypoint_arch] == 'keypoint_topdown':
            keypoint_results = predict_with_given_det(
                frame, results, keypoint_model, keypoint_batch_size,
                FLAGS.mot_threshold, FLAGS.keypoint_threshold,
                FLAGS.run_benchmark)

        else:
            keypoint_results = keypoint_model.predict([frame],
                                                      FLAGS.keypoint_threshold)
        timer_kp.toc()
        timer_mot_kp.toc()
        kp_fps = 1. / timer_kp.average_time
        mot_kp_fps = 1. / timer_mot_kp.average_time

        im = draw_pose(
            frame,
            keypoint_results,
            visual_thread=FLAGS.keypoint_threshold,
            returnimg=True,
            ids=online_ids)

        online_im = mot_vis.plot_tracking(
            im,
            online_tlwhs,
            online_ids,
            online_scores,
            frame_id=frame_id,
            fps=mot_kp_fps)

        im = np.array(online_im)

        frame_id += 1
        print('detect frame:%d' % (frame_id))

        if FLAGS.save_images:
            save_dir = os.path.join(FLAGS.output_dir, video_name.split('.')[-2])
            if not os.path.exists(save_dir):
                os.makedirs(save_dir)
            cv2.imwrite(
                os.path.join(save_dir, '{:05d}.jpg'.format(frame_id)), im)

        writer.write(im)
        if camera_id != -1:
            cv2.imshow('Tracking and keypoint results', im)
            if cv2.waitKey(1) & 0xFF == ord('q'):
                break
    if FLAGS.save_mot_txts:
        result_filename = os.path.join(FLAGS.output_dir,
                                       video_name.split('.')[-2] + '.txt')
        write_mot_results(result_filename, mot_results)
    writer.release()


def main():
    pred_config = PredictConfig(FLAGS.mot_model_dir)
    mot_model = MOT_Detector(
        pred_config,
        FLAGS.mot_model_dir,
        device=FLAGS.device,
        run_mode=FLAGS.run_mode,
        trt_min_shape=FLAGS.trt_min_shape,
        trt_max_shape=FLAGS.trt_max_shape,
        trt_opt_shape=FLAGS.trt_opt_shape,
        trt_calib_mode=FLAGS.trt_calib_mode,
        cpu_threads=FLAGS.cpu_threads,
        enable_mkldnn=FLAGS.enable_mkldnn)

    pred_config = PredictConfig_KeyPoint(FLAGS.keypoint_model_dir)
    keypoint_model = KeyPoint_Detector(
        pred_config,
        FLAGS.keypoint_model_dir,
        device=FLAGS.device,
        run_mode=FLAGS.run_mode,
        trt_min_shape=FLAGS.trt_min_shape,
        trt_max_shape=FLAGS.trt_max_shape,
        trt_opt_shape=FLAGS.trt_opt_shape,
        trt_calib_mode=FLAGS.trt_calib_mode,
        cpu_threads=FLAGS.cpu_threads,
        enable_mkldnn=FLAGS.enable_mkldnn,
        use_dark=FLAGS.use_dark)

    # predict from video file or camera video stream
    if FLAGS.video_file is not None or FLAGS.camera_id != -1:
        mot_keypoint_unite_predict_video(mot_model, keypoint_model,
                                         FLAGS.camera_id,
                                         FLAGS.keypoint_batch_size)
    else:
        # predict from image
        img_list = get_test_images(FLAGS.image_dir, FLAGS.image_file)
        mot_keypoint_unite_predict_image(mot_model, keypoint_model, img_list)

        if not FLAGS.run_benchmark:
            mot_model.det_times.info(average=True)
            keypoint_model.det_times.info(average=True)
        else:
            mode = FLAGS.run_mode
            mot_model_dir = FLAGS.mot_model_dir
            mot_model_info = {
                'model_name': mot_model_dir.strip('/').split('/')[-1],
                'precision': mode.split('_')[-1]
            }
            bench_log(mot_model, img_list, mot_model_info, name='MOT')

            keypoint_model_dir = FLAGS.keypoint_model_dir
            keypoint_model_info = {
                'model_name': keypoint_model_dir.strip('/').split('/')[-1],
                'precision': mode.split('_')[-1]
            }
            bench_log(keypoint_model, img_list, keypoint_model_info, 'KeyPoint')


if __name__ == '__main__':
    paddle.enable_static()
    parser = argsparser()
    FLAGS = parser.parse_args()
    print_arguments(FLAGS)
    FLAGS.device = FLAGS.device.upper()
    assert FLAGS.device in ['CPU', 'GPU', 'XPU'
                            ], "device should be CPU, GPU or XPU"

    main()<|MERGE_RESOLUTION|>--- conflicted
+++ resolved
@@ -27,57 +27,13 @@
 from utils import Timer
 
 from tracker import JDETracker
-<<<<<<< HEAD
-=======
-from preprocess import LetterBoxResize
->>>>>>> 1a5333e9
 from mot_infer import MOT_Detector, write_mot_results
 from infer import Detector, PredictConfig, print_arguments, get_test_images
 from ppdet.modeling.mot import visualization as mot_vis
 from ppdet.modeling.mot.utils import Timer as FPSTimer
 from utils import get_current_memory_mb
-<<<<<<< HEAD
 from keypoint_postprocess import affine_backto_orgimages
 from keypoint_det_unite_infer import predict_with_given_det, bench_log
-=======
-
-
-def mot_keypoint_unite_predict_image(mot_model, keypoint_model, image_list):
-    for i, img_file in enumerate(image_list):
-        frame = cv2.imread(img_file)
-
-        if FLAGS.run_benchmark:
-            mot_model.predict(frame, FLAGS.mot_threshold, warmup=10, repeats=10)
-            cm, gm, gu = get_current_memory_mb()
-            mot_model.cpu_mem += cm
-            mot_model.gpu_mem += gm
-            mot_model.gpu_util += gu
-
-            keypoint_model.predict(
-                [frame], FLAGS.keypoint_threshold, warmup=10, repeats=10)
-            cm, gm, gu = get_current_memory_mb()
-            keypoint_model.cpu_mem += cm
-            keypoint_model.gpu_mem += gm
-            keypoint_model.gpu_util += gu
-        else:
-            online_tlwhs, online_scores, online_ids = mot_model.predict(
-                frame, FLAGS.mot_threshold)
-            keypoint_results = keypoint_model.predict([frame],
-                                                      FLAGS.keypoint_threshold)
-
-            im = draw_pose(
-                frame,
-                keypoint_results,
-                visual_thread=FLAGS.keypoint_threshold,
-                returnimg=True)
-
-            online_im = mot_vis.plot_tracking(
-                im, online_tlwhs, online_ids, online_scores, frame_id=i)
-            if FLAGS.save_images:
-                if not os.path.exists(FLAGS.output_dir):
-                    os.makedirs(FLAGS.output_dir)
-                cv2.imwrite(os.path.join(FLAGS.output_dir, img_file), online_im)
->>>>>>> 1a5333e9
 
 # Global dictionary
 KEYPOINT_SUPPORT_MODELS = {
@@ -98,7 +54,10 @@
     return results
 
 
-def mot_keypoint_unite_predict_image(mot_model, keypoint_model, image_list):
+def mot_keypoint_unite_predict_image(mot_model,
+                                     keypoint_model,
+                                     image_list,
+                                     keypoint_batch_size=1):
     for i, img_file in enumerate(image_list):
         frame = cv2.imread(img_file)
 
@@ -110,21 +69,13 @@
             mot_model.gpu_mem += gm
             mot_model.gpu_util += gu
 
-            #keypoint_model.predict(
-            #    [frame], FLAGS.keypoint_threshold, warmup=10, repeats=10)
-            #cm, gm, gu = get_current_memory_mb()
-            #keypoint_model.cpu_mem += cm
-            #keypoint_model.gpu_mem += gm
-            #keypoint_model.gpu_util += gu
         else:
             online_tlwhs, online_scores, online_ids = mot_model.predict(
                 frame, FLAGS.mot_threshold)
-            #keypoint_results = keypoint_model.predict([frame],
-            #                                          FLAGS.keypoint_threshold)
-
-        results = convert_mot_to_det(online_tlwhs, online_scores)
+
         keypoint_arch = keypoint_model.pred_config.arch
         if KEYPOINT_SUPPORT_MODELS[keypoint_arch] == 'keypoint_topdown':
+            results = convert_mot_to_det(online_tlwhs, online_scores)
             keypoint_results = predict_with_given_det(
                 frame, results, keypoint_model, keypoint_batch_size,
                 FLAGS.mot_threshold, FLAGS.keypoint_threshold,
@@ -203,10 +154,9 @@
 
         timer_kp.tic()
 
-        results = convert_mot_to_det(online_tlwhs, online_scores)
-
         keypoint_arch = keypoint_model.pred_config.arch
         if KEYPOINT_SUPPORT_MODELS[keypoint_arch] == 'keypoint_topdown':
+            results = convert_mot_to_det(online_tlwhs, online_scores)
             keypoint_results = predict_with_given_det(
                 frame, results, keypoint_model, keypoint_batch_size,
                 FLAGS.mot_threshold, FLAGS.keypoint_threshold,
@@ -295,7 +245,8 @@
     else:
         # predict from image
         img_list = get_test_images(FLAGS.image_dir, FLAGS.image_file)
-        mot_keypoint_unite_predict_image(mot_model, keypoint_model, img_list)
+        mot_keypoint_unite_predict_image(mot_model, keypoint_model, img_list,
+                                         FLAGS.keypoint_batch_size)
 
         if not FLAGS.run_benchmark:
             mot_model.det_times.info(average=True)
