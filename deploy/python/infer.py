# Copyright (c) 2020 PaddlePaddle Authors. All Rights Reserved.
#
# Licensed under the Apache License, Version 2.0 (the "License");
# you may not use this file except in compliance with the License.
# You may obtain a copy of the License at
#
#     http://www.apache.org/licenses/LICENSE-2.0
#
# Unless required by applicable law or agreed to in writing, software
# distributed under the License is distributed on an "AS IS" BASIS,
# WITHOUT WARRANTIES OR CONDITIONS OF ANY KIND, either express or implied.
# See the License for the specific language governing permissions and
# limitations under the License.

import os
import time
import yaml
import glob
from functools import reduce

from PIL import Image
import cv2
import numpy as np
import math
import paddle
from paddle.inference import Config
from paddle.inference import create_predictor

from benchmark_utils import PaddleInferBenchmark
from preprocess import preprocess, Resize, NormalizeImage, Permute, PadStride
from visualize import visualize_box_mask
from utils import argsparser, Timer, get_current_memory_mb

# Global dictionary
SUPPORT_MODELS = {
    'YOLO',
    'RCNN',
    'SSD',
    'FCOS',
    'SOLOv2',
    'TTFNet',
    'S2ANet',
}


class Detector(object):
    """
    Args:
        config (object): config of model, defined by `Config(model_dir)`
        model_dir (str): root path of model.pdiparams, model.pdmodel and infer_cfg.yml
        use_gpu (bool): whether use gpu
        run_mode (str): mode of running(fluid/trt_fp32/trt_fp16)
        use_dynamic_shape (bool): use dynamic shape or not
        trt_min_shape (int): min shape for dynamic shape in trt
        trt_max_shape (int): max shape for dynamic shape in trt
        trt_opt_shape (int): opt shape for dynamic shape in trt
        run_mode (str): mode of running(fluid/trt_fp32/trt_fp16)
        threshold (float): threshold to reserve the result for output.
    """

    def __init__(self,
                 pred_config,
                 model_dir,
                 use_gpu=False,
                 run_mode='fluid',
                 use_dynamic_shape=False,
                 trt_min_shape=1,
                 trt_max_shape=1280,
                 trt_opt_shape=640,
                 trt_calib_mode=False,
                 cpu_threads=1,
                 enable_mkldnn=False):
        self.pred_config = pred_config
        self.predictor, self.config = load_predictor(
            model_dir,
            run_mode=run_mode,
            min_subgraph_size=self.pred_config.min_subgraph_size,
            use_gpu=use_gpu,
            use_dynamic_shape=use_dynamic_shape,
            trt_min_shape=trt_min_shape,
            trt_max_shape=trt_max_shape,
            trt_opt_shape=trt_opt_shape,
            trt_calib_mode=trt_calib_mode,
            cpu_threads=cpu_threads,
            enable_mkldnn=enable_mkldnn)
        self.det_times = Timer()
        self.cpu_mem, self.gpu_mem, self.gpu_util = 0, 0, 0

    def preprocess(self, image_list):
        preprocess_ops = []
        for op_info in self.pred_config.preprocess_infos:
            new_op_info = op_info.copy()
            op_type = new_op_info.pop('type')
            preprocess_ops.append(eval(op_type)(**new_op_info))

        input_im_lst = []
        input_im_info_lst = []
        for im_path in image_list:
            im, im_info = preprocess(im_path, preprocess_ops,
                                     self.pred_config.input_shape)
            input_im_lst.append(im)
            input_im_info_lst.append(im_info)
        inputs = create_inputs(input_im_lst, input_im_info_lst)
        return inputs

    def postprocess(self,
                    np_boxes,
                    np_masks,
                    inputs,
                    np_boxes_num,
                    threshold=0.5):
        # postprocess output of predictor
        results = {}
        if self.pred_config.arch in ['Face']:
            h, w = inputs['im_shape']
            scale_y, scale_x = inputs['scale_factor']
            w, h = float(h) / scale_y, float(w) / scale_x
            np_boxes[:, 2] *= h
            np_boxes[:, 3] *= w
            np_boxes[:, 4] *= h
            np_boxes[:, 5] *= w
        results['boxes'] = np_boxes
        results['boxes_num'] = np_boxes_num
        if np_masks is not None:
            results['masks'] = np_masks
        return results

    def predict(self, image_list, threshold=0.5, warmup=0, repeats=1):
        '''
        Args:
            image_list (list): ,list of image
            threshold (float): threshold of predicted box' score
        Returns:
            results (dict): include 'boxes': np.ndarray: shape:[N,6], N: number of box,
                            matix element:[class, score, x_min, y_min, x_max, y_max]
                            MaskRCNN's results include 'masks': np.ndarray:
                            shape: [N, im_h, im_w]
        '''
<<<<<<< HEAD
        self.det_times.preprocess_time.start()
        inputs = self.preprocess(image_list)
=======
        self.det_times.postprocess_time_s.start()
        inputs = self.preprocess(image)
>>>>>>> 9dbd2b0f
        np_boxes, np_masks = None, None
        input_names = self.predictor.get_input_names()
        for i in range(len(input_names)):
            input_tensor = self.predictor.get_input_handle(input_names[i])
            input_tensor.copy_from_cpu(inputs[input_names[i]])
        self.det_times.postprocess_time_s.end()
        for i in range(warmup):
            self.predictor.run()
            output_names = self.predictor.get_output_names()
            boxes_tensor = self.predictor.get_output_handle(output_names[0])
            np_boxes = boxes_tensor.copy_to_cpu()
            if self.pred_config.mask:
                masks_tensor = self.predictor.get_output_handle(output_names[2])
                np_masks = masks_tensor.copy_to_cpu()

        self.det_times.inference_time_s.start()
        for i in range(repeats):
            self.predictor.run()
            output_names = self.predictor.get_output_names()
            boxes_tensor = self.predictor.get_output_handle(output_names[0])
            np_boxes = boxes_tensor.copy_to_cpu()
            boxes_num = self.predictor.get_output_handle(output_names[1])
            np_boxes_num = boxes_num.copy_to_cpu()
            if self.pred_config.mask:
                masks_tensor = self.predictor.get_output_handle(output_names[2])
                np_masks = masks_tensor.copy_to_cpu()
        self.det_times.inference_time_s.end(repeats=repeats)

        self.det_times.postprocess_time_s.start()
        results = []
        if reduce(lambda x, y: x * y, np_boxes.shape) < 6:
            print('[WARNNING] No object detected.')
            results = {'boxes': np.array([]), 'boxes_num': [0]}
        else:
            results = self.postprocess(
<<<<<<< HEAD
                np_boxes, np_masks, inputs, np_boxes_num, threshold=threshold)
        self.det_times.postprocess_time.end()
        self.det_times.img_num += len(image_list)
=======
                np_boxes, np_masks, inputs, threshold=threshold)
        self.det_times.postprocess_time_s.end()
        self.det_times.img_num += 1
>>>>>>> 9dbd2b0f
        return results


class DetectorSOLOv2(Detector):
    """
    Args:
        config (object): config of model, defined by `Config(model_dir)`
        model_dir (str): root path of model.pdiparams, model.pdmodel and infer_cfg.yml
        use_gpu (bool): whether use gpu
        run_mode (str): mode of running(fluid/trt_fp32/trt_fp16)
        use_dynamic_shape (bool): use dynamic shape or not
        trt_min_shape (int): min shape for dynamic shape in trt
        trt_max_shape (int): max shape for dynamic shape in trt
        trt_opt_shape (int): opt shape for dynamic shape in trt
        threshold (float): threshold to reserve the result for output.
    """

    def __init__(self,
                 pred_config,
                 model_dir,
                 use_gpu=False,
                 run_mode='fluid',
                 use_dynamic_shape=False,
                 trt_min_shape=1,
                 trt_max_shape=1280,
                 trt_opt_shape=640,
                 trt_calib_mode=False,
                 cpu_threads=1,
                 enable_mkldnn=False):
        self.pred_config = pred_config
        self.predictor, self.config  = load_predictor(
            model_dir,
            run_mode=run_mode,
            min_subgraph_size=self.pred_config.min_subgraph_size,
            use_gpu=use_gpu,
            use_dynamic_shape=use_dynamic_shape,
            trt_min_shape=trt_min_shape,
            trt_max_shape=trt_max_shape,
            trt_opt_shape=trt_opt_shape,
            trt_calib_mode=trt_calib_mode,
            cpu_threads=cpu_threads,
            enable_mkldnn=enable_mkldnn)
        self.det_times = Timer()

    def predict(self, image, threshold=0.5, warmup=0, repeats=1):
        '''
        Args:
            image (str/np.ndarray): path of image/ np.ndarray read by cv2
            threshold (float): threshold of predicted box' score
        Returns:
            results (dict): 'segm': np.ndarray,shape:[N, im_h, im_w]
                            'cate_label': label of segm, shape:[N]
                            'cate_score': confidence score of segm, shape:[N]
        '''
        self.det_times.postprocess_time_s.start()
        inputs = self.preprocess(image)
        np_label, np_score, np_segms = None, None, None
        input_names = self.predictor.get_input_names()
        for i in range(len(input_names)):
            input_tensor = self.predictor.get_input_handle(input_names[i])
            input_tensor.copy_from_cpu(inputs[input_names[i]])
        self.det_times.postprocess_time_s.end()
        for i in range(warmup):
            self.predictor.run()
            output_names = self.predictor.get_output_names()
            np_label = self.predictor.get_output_handle(output_names[
                1]).copy_to_cpu()
            np_score = self.predictor.get_output_handle(output_names[
                2]).copy_to_cpu()
            np_segms = self.predictor.get_output_handle(output_names[
                3]).copy_to_cpu()

        self.det_times.inference_time_s.start()
        for i in range(repeats):
            self.predictor.run()
            output_names = self.predictor.get_output_names()
            np_label = self.predictor.get_output_handle(output_names[
                1]).copy_to_cpu()
            np_score = self.predictor.get_output_handle(output_names[
                2]).copy_to_cpu()
            np_segms = self.predictor.get_output_handle(output_names[
                3]).copy_to_cpu()
        self.det_times.inference_time_s.end(repeats=repeats)
        self.det_times.img_num += 1

        return dict(segm=np_segms, label=np_label, score=np_score)


def create_inputs(imgs, im_info):
    """generate input for different model type
    Args:
        im (np.ndarray): image (np.ndarray)
        im_info (dict): info of image
    Returns:
        inputs (dict): input of model
    """
    inputs = {}

    im_shape = []
    scale_factor = []
    for e in im_info:
        im_shape.append(np.array((e['im_shape'], )).astype('float32'))
        scale_factor.append(np.array((e['scale_factor'], )).astype('float32'))

    origin_scale_factor = np.concatenate(scale_factor, axis=0)

    imgs_shape = [[e.shape[1], e.shape[2]] for e in imgs]
    max_shape_h = max([e[0] for e in imgs_shape])
    max_shape_w = max([e[1] for e in imgs_shape])
    padding_imgs = []
    padding_imgs_shape = []
    padding_imgs_scale = []
    for img in imgs:
        im_c, im_h, im_w = img.shape[:]
        padding_im = np.zeros(
            (im_c, max_shape_h, max_shape_w), dtype=np.float32)
        padding_im[:, :im_h, :im_w] = img
        padding_imgs.append(padding_im)
        padding_imgs_shape.append(
            np.array([max_shape_h, max_shape_w]).astype('float32'))
        rescale = [
            float(max_shape_h) / float(im_h), float(max_shape_w) / float(im_w)
        ]
        padding_imgs_scale.append(np.array(rescale).astype('float32'))
    inputs['image'] = np.stack(padding_imgs, axis=0)
    inputs['im_shape'] = np.stack(padding_imgs_shape, axis=0)
    inputs['scale_factor'] = origin_scale_factor
    return inputs


class PredictConfig():
    """set config of preprocess, postprocess and visualize
    Args:
        model_dir (str): root path of model.yml
    """

    def __init__(self, model_dir):
        # parsing Yaml config for Preprocess
        deploy_file = os.path.join(model_dir, 'infer_cfg.yml')
        with open(deploy_file) as f:
            yml_conf = yaml.safe_load(f)
        self.check_model(yml_conf)
        self.arch = yml_conf['arch']
        self.preprocess_infos = yml_conf['Preprocess']
        self.min_subgraph_size = yml_conf['min_subgraph_size']
        self.labels = yml_conf['label_list']
        self.mask = False
        if 'mask' in yml_conf:
            self.mask = yml_conf['mask']
        self.input_shape = yml_conf['image_shape']
        self.print_config()

    def check_model(self, yml_conf):
        """
        Raises:
            ValueError: loaded model not in supported model type 
        """
        for support_model in SUPPORT_MODELS:
            if support_model in yml_conf['arch']:
                return True
        raise ValueError("Unsupported arch: {}, expect {}".format(yml_conf[
            'arch'], SUPPORT_MODELS))

    def print_config(self):
        print('-----------  Model Configuration -----------')
        print('%s: %s' % ('Model Arch', self.arch))
        print('%s: ' % ('Transform Order'))
        for op_info in self.preprocess_infos:
            print('--%s: %s' % ('transform op', op_info['type']))
        print('--------------------------------------------')


def load_predictor(model_dir,
                   run_mode='fluid',
                   batch_size=1,
                   use_gpu=False,
                   min_subgraph_size=3,
                   use_dynamic_shape=False,
                   trt_min_shape=1,
                   trt_max_shape=1280,
                   trt_opt_shape=640,
                   trt_calib_mode=False,
                   cpu_threads=1,
                   enable_mkldnn=False):
    """set AnalysisConfig, generate AnalysisPredictor
    Args:
        model_dir (str): root path of __model__ and __params__
        use_gpu (bool): whether use gpu
        run_mode (str): mode of running(fluid/trt_fp32/trt_fp16/trt_int8)
        use_dynamic_shape (bool): use dynamic shape or not
        trt_min_shape (int): min shape for dynamic shape in trt
        trt_max_shape (int): max shape for dynamic shape in trt
        trt_opt_shape (int): opt shape for dynamic shape in trt
        trt_calib_mode (bool): If the model is produced by TRT offline quantitative
            calibration, trt_calib_mode need to set True
    Returns:
        predictor (PaddlePredictor): AnalysisPredictor
    Raises:
        ValueError: predict by TensorRT need use_gpu == True.
    """
    if not use_gpu and not run_mode == 'fluid':
        raise ValueError(
            "Predict by TensorRT mode: {}, expect use_gpu==True, but use_gpu == {}"
            .format(run_mode, use_gpu))
    config = Config(
        os.path.join(model_dir, 'model.pdmodel'),
        os.path.join(model_dir, 'model.pdiparams'))
    precision_map = {
        'trt_int8': Config.Precision.Int8,
        'trt_fp32': Config.Precision.Float32,
        'trt_fp16': Config.Precision.Half
    }
    if use_gpu:
        # initial GPU memory(M), device ID
        config.enable_use_gpu(200, 0)
        # optimize graph and fuse op
        config.switch_ir_optim(True)
    else:
        config.disable_gpu()
        config.set_cpu_math_library_num_threads(cpu_threads)
        if enable_mkldnn:
            try:
                # cache 10 different shapes for mkldnn to avoid memory leak
                config.set_mkldnn_cache_capacity(10)
                config.enable_mkldnn()
            except Exception as e:
                print(
                    "The current environment does not support `mkldnn`, so disable mkldnn."
                )
                pass

    if run_mode in precision_map.keys():
        config.enable_tensorrt_engine(
            workspace_size=1 << 10,
            max_batch_size=batch_size,
            min_subgraph_size=min_subgraph_size,
            precision_mode=precision_map[run_mode],
            use_static=False,
            use_calib_mode=trt_calib_mode)

        if use_dynamic_shape:
            min_input_shape = {'image': [1, 3, trt_min_shape, trt_min_shape]}
            max_input_shape = {'image': [1, 3, trt_max_shape, trt_max_shape]}
            opt_input_shape = {'image': [1, 3, trt_opt_shape, trt_opt_shape]}
            config.set_trt_dynamic_shape_info(min_input_shape, max_input_shape,
                                              opt_input_shape)
            print('trt set dynamic shape done!')

    # disable print log when predict
    config.disable_glog_info()
    # enable shared memory
    config.enable_memory_optim()
    # disable feed, fetch OP, needed by zero_copy_run
    config.switch_use_feed_fetch_ops(False)
    predictor = create_predictor(config)
    return predictor, config


def get_test_images(infer_dir, infer_img):
    """
    Get image path list in TEST mode
    """
    assert infer_img is not None or infer_dir is not None, \
        "--infer_img or --infer_dir should be set"
    assert infer_img is None or os.path.isfile(infer_img), \
            "{} is not a file".format(infer_img)
    assert infer_dir is None or os.path.isdir(infer_dir), \
            "{} is not a directory".format(infer_dir)

    # infer_img has a higher priority
    if infer_img and os.path.isfile(infer_img):
        return [infer_img]

    images = set()
    infer_dir = os.path.abspath(infer_dir)
    assert os.path.isdir(infer_dir), \
        "infer_dir {} is not a directory".format(infer_dir)
    exts = ['jpg', 'jpeg', 'png', 'bmp']
    exts += [ext.upper() for ext in exts]
    for ext in exts:
        images.update(glob.glob('{}/*.{}'.format(infer_dir, ext)))
    images = list(images)

    assert len(images) > 0, "no image found in {}".format(infer_dir)
    print("Found {} inference images in total.".format(len(images)))

    return images


def visualize(image_list, results, labels, output_dir='output/', threshold=0.5):
    # visualize the predict result
    start_idx = 0
    for idx, image_file in enumerate(image_list):
        im_bboxes_num = results['boxes_num'][idx]
        im_results = {}
        if 'boxes' in results:
            im_results['boxes'] = results['boxes'][start_idx:start_idx +
                                                   im_bboxes_num, :]
        if 'masks' in results:
            im_results['masks'] = results['masks'][start_idx:start_idx +
                                                   im_bboxes_num, :]
        if 'segm' in results:
            im_results['segm'] = results['segm'][start_idx:start_idx +
                                                 im_bboxes_num, :]
        start_idx += im_bboxes_num
        im = visualize_box_mask(
            image_file, im_results, labels, threshold=threshold)
        img_name = os.path.split(image_file)[-1]
        if not os.path.exists(output_dir):
            os.makedirs(output_dir)
        out_path = os.path.join(output_dir, img_name)
        im.save(out_path, quality=95)
        print("save result to: " + out_path)


def print_arguments(args):
    print('-----------  Running Arguments -----------')
    for arg, value in sorted(vars(args).items()):
        print('%s: %s' % (arg, value))
    print('------------------------------------------')


def predict_image(detector, image_list, batch_size=1):
    batch_loop_cnt = math.ceil(float(len(image_list)) / batch_size)
    for i in range(batch_loop_cnt):
        start_index = i * batch_size
        end_index = min((i + 1) * batch_size, len(image_list))
        batch_image_list = image_list[start_index:end_index]
        if FLAGS.run_benchmark:
            detector.predict(
                batch_image_list, FLAGS.threshold, warmup=10, repeats=10)
            cm, gm, gu = get_current_memory_mb()
            detector.cpu_mem += cm
            detector.gpu_mem += gm
            detector.gpu_util += gu
            print('Test iter {}'.format(i))
        else:
            results = detector.predict(batch_image_list, FLAGS.threshold)
            visualize(
                batch_image_list,
                results,
                detector.pred_config.labels,
                output_dir=FLAGS.output_dir,
                threshold=FLAGS.threshold)


def predict_video(detector, camera_id):
    if camera_id != -1:
        capture = cv2.VideoCapture(camera_id)
        video_name = 'output.mp4'
    else:
        capture = cv2.VideoCapture(FLAGS.video_file)
        video_name = os.path.split(FLAGS.video_file)[-1]
    fps = 30
    width = int(capture.get(cv2.CAP_PROP_FRAME_WIDTH))
    height = int(capture.get(cv2.CAP_PROP_FRAME_HEIGHT))
    # yapf: disable
    fourcc = cv2.VideoWriter_fourcc(*'mp4v')
    # yapf: enable
    if not os.path.exists(FLAGS.output_dir):
        os.makedirs(FLAGS.output_dir)
    out_path = os.path.join(FLAGS.output_dir, video_name)
    writer = cv2.VideoWriter(out_path, fourcc, fps, (width, height))
    index = 1
    while (1):
        ret, frame = capture.read()
        if not ret:
            break
        print('detect frame:%d' % (index))
        index += 1
        results = detector.predict(frame, FLAGS.threshold)
        im = visualize_box_mask(
            frame,
            results,
            detector.pred_config.labels,
            threshold=FLAGS.threshold)
        im = np.array(im)
        writer.write(im)
        if camera_id != -1:
            cv2.imshow('Mask Detection', im)
            if cv2.waitKey(1) & 0xFF == ord('q'):
                break
    writer.release()


def main():
    pred_config = PredictConfig(FLAGS.model_dir)
    detector = Detector(
        pred_config,
        FLAGS.model_dir,
        use_gpu=FLAGS.use_gpu,
        run_mode=FLAGS.run_mode,
        use_dynamic_shape=FLAGS.use_dynamic_shape,
        trt_min_shape=FLAGS.trt_min_shape,
        trt_max_shape=FLAGS.trt_max_shape,
        trt_opt_shape=FLAGS.trt_opt_shape,
        trt_calib_mode=FLAGS.trt_calib_mode,
        cpu_threads=FLAGS.cpu_threads,
        enable_mkldnn=FLAGS.enable_mkldnn)
    if pred_config.arch == 'SOLOv2':
        detector = DetectorSOLOv2(
            pred_config,
            FLAGS.model_dir,
            use_gpu=FLAGS.use_gpu,
            run_mode=FLAGS.run_mode,
            use_dynamic_shape=FLAGS.use_dynamic_shape,
            trt_min_shape=FLAGS.trt_min_shape,
            trt_max_shape=FLAGS.trt_max_shape,
            trt_opt_shape=FLAGS.trt_opt_shape,
            trt_calib_mode=FLAGS.trt_calib_mode,
            cpu_threads=FLAGS.cpu_threads,
            enable_mkldnn=FLAGS.enable_mkldnn)

    # predict from video file or camera video stream
    if FLAGS.video_file is not None or FLAGS.camera_id != -1:
        predict_video(detector, FLAGS.camera_id)
    else:
        # predict from image
        if FLAGS.image_dir is None and FLAGS.image_file is not None:
            assert FLAGS.batch_size == 1, "batch_size should be 1, when image_file is not None"
        img_list = get_test_images(FLAGS.image_dir, FLAGS.image_file)
        predict_image(detector, img_list, FLAGS.batch_size)
        if not FLAGS.run_benchmark:
            detector.det_times.info(average=True)
        else:
            mems = {
                'cpu_rss': detector.cpu_mem / len(img_list),
                'gpu_rss': detector.gpu_mem / len(img_list),
                'gpu_util': detector.gpu_util * 100 / len(img_list)
            }

            perf_info = detector.det_times.report(average=True)
            model_dir = FLAGS.model_dir
            mode = FLAGS.run_mode
            model_info = {
            'model_name': model_dir.strip('/').split('/')[-1],
            'precision': mode.split('_')[-1]
            }
            data_info = {
                'batch_size': 1,
                'shape': "dynamic_shape",
                'data_num': perf_info['img_num']
            }
            det_log = PaddleInferBenchmark(
                detector.config, model_info, data_info, perf_info, mems)
            det_log('Det')


if __name__ == '__main__':
    paddle.enable_static()
    parser = argsparser()
    FLAGS = parser.parse_args()
    print_arguments(FLAGS)

    main()<|MERGE_RESOLUTION|>--- conflicted
+++ resolved
@@ -136,13 +136,8 @@
                             MaskRCNN's results include 'masks': np.ndarray:
                             shape: [N, im_h, im_w]
         '''
-<<<<<<< HEAD
-        self.det_times.preprocess_time.start()
+        self.det_times.postprocess_time_s.start()
         inputs = self.preprocess(image_list)
-=======
-        self.det_times.postprocess_time_s.start()
-        inputs = self.preprocess(image)
->>>>>>> 9dbd2b0f
         np_boxes, np_masks = None, None
         input_names = self.predictor.get_input_names()
         for i in range(len(input_names)):
@@ -178,15 +173,9 @@
             results = {'boxes': np.array([]), 'boxes_num': [0]}
         else:
             results = self.postprocess(
-<<<<<<< HEAD
                 np_boxes, np_masks, inputs, np_boxes_num, threshold=threshold)
-        self.det_times.postprocess_time.end()
+        self.det_times.postprocess_time_s.end()
         self.det_times.img_num += len(image_list)
-=======
-                np_boxes, np_masks, inputs, threshold=threshold)
-        self.det_times.postprocess_time_s.end()
-        self.det_times.img_num += 1
->>>>>>> 9dbd2b0f
         return results
 
 
