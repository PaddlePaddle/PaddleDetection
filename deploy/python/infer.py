--- conflicted
+++ resolved
@@ -30,6 +30,7 @@
     'RCNN',
     'RetinaNet',
     'FCOS',
+    'SOLOv2',
 }
 
 SUPPORT_MODELS = {
@@ -41,6 +42,7 @@
     'Face',
     'TTF',
     'FCOS',
+    'SOLOv2',
 }
 
 
@@ -252,7 +254,7 @@
         pad_w = int(np.ceil(float(im_w) / coarsest_stride) * coarsest_stride)
         padding_im = np.zeros((im_c, pad_h, pad_w), dtype=np.float32)
         padding_im[:, :im_h, :im_w] = im
-        im_info['resize_shape'] = padding_im.shape[1:]
+        im_info['pad_shape'] = padding_im.shape[1:]
         return padding_im, im_info
 
 
@@ -269,23 +271,29 @@
     inputs['image'] = im
     origin_shape = list(im_info['origin_shape'])
     resize_shape = list(im_info['resize_shape'])
+    pad_shape = list(im_info['pad_shape']) if 'pad_shape' in im_info else list(
+        im_info['resize_shape'])
     scale_x, scale_y = im_info['scale']
     if 'YOLO' in model_arch:
         im_size = np.array([origin_shape]).astype('int32')
         inputs['im_size'] = im_size
-    elif 'RetinaNet' or 'EfficientDet' in model_arch:
+    elif 'RetinaNet' in model_arch or 'EfficientDet' in model_arch:
         scale = scale_x
-        im_info = np.array([resize_shape + [scale]]).astype('float32')
+        im_info = np.array([pad_shape + [scale]]).astype('float32')
         inputs['im_info'] = im_info
     elif ('RCNN' in model_arch) or ('FCOS' in model_arch):
         scale = scale_x
-        im_info = np.array([resize_shape + [scale]]).astype('float32')
+        im_info = np.array([pad_shape + [scale]]).astype('float32')
         im_shape = np.array([origin_shape + [1.]]).astype('float32')
         inputs['im_info'] = im_info
         inputs['im_shape'] = im_shape
     elif 'TTF' in model_arch:
         scale_factor = np.array([scale_x, scale_y] * 2).astype('float32')
         inputs['scale_factor'] = scale_factor
+    elif 'SOLOv2' in model_arch:
+        scale = scale_x
+        im_info = np.array([resize_shape + [scale]]).astype('float32')
+        inputs['im_info'] = im_info
     return inputs
 
 
@@ -294,12 +302,6 @@
     Args:
         model_dir (str): root path of model.yml
     """
-<<<<<<< HEAD
-    support_models = [
-        'YOLO', 'SSD', 'RetinaNet', 'RCNN', 'Face', 'TTF', 'SOLOv2'
-    ]
-=======
->>>>>>> d7d3fbea
 
     def __init__(self, model_dir):
         # parsing Yaml config for Preprocess
@@ -412,10 +414,15 @@
               results,
               labels,
               mask_resolution=14,
-              output_dir='output/'):
+              output_dir='output/',
+              threshold=0.5):
     # visualize the predict result
     im = visualize_box_mask(
-        image_file, results, labels, mask_resolution=mask_resolution)
+        image_file,
+        results,
+        labels,
+        mask_resolution=mask_resolution,
+        threshold=threshold)
     img_name = os.path.split(image_file)[-1]
     if not os.path.exists(output_dir):
         os.makedirs(output_dir)
@@ -523,6 +530,11 @@
             ms = (t2 - t1) * 1000.0 / repeats
             print("Inference: {} ms per batch image".format(ms))
 
+            if self.config.arch == 'SOLOv2':
+                return dict(
+                    segm=np.array(outs[2]),
+                    label=np.array(outs[0]),
+                    score=np.array(outs[1]))
             np_boxes = np.array(outs[0])
             if self.config.mask_resolution is not None:
                 np_masks = np.array(outs[1])
@@ -546,6 +558,13 @@
             for i in range(repeats):
                 self.predictor.zero_copy_run()
                 output_names = self.predictor.get_output_names()
+                if self.config.arch == 'SOLOv2':
+                    np_label = self.predictor.get_output_tensor(output_names[
+                        0]).copy_to_cpu()
+                    np_score = self.predictor.get_output_tensor(output_names[
+                        1]).copy_to_cpu()
+                    np_segms = self.predictor.get_output_tensor(output_names[
+                        2]).copy_to_cpu()
                 boxes_tensor = self.predictor.get_output_tensor(output_names[0])
                 np_boxes = boxes_tensor.copy_to_cpu()
                 if self.config.mask_resolution is not None:
@@ -559,6 +578,9 @@
         # do not perform postprocess in benchmark mode
         results = []
         if not run_benchmark:
+            if self.config.arch == 'SOLOv2':
+                return dict(segm=np_segms, label=np_label, score=np_score)
+
             if reduce(lambda x, y: x * y, np_boxes.shape) < 6:
                 print('[WARNNING] No object detected.')
                 results = {'boxes': np.array([])}
@@ -586,7 +608,8 @@
             results,
             detector.config.labels,
             mask_resolution=detector.config.mask_resolution,
-            output_dir=FLAGS.output_dir)
+            output_dir=FLAGS.output_dir,
+            threshold=FLAGS.threshold)
 
 
 def predict_video(camera_id):
