# Copyright (c) 2020 PaddlePaddle Authors. All Rights Reserved.
#
# Licensed under the Apache License, Version 2.0 (the "License");
# you may not use this file except in compliance with the License.
# You may obtain a copy of the License at
#
#     http://www.apache.org/licenses/LICENSE-2.0
#
# Unless required by applicable law or agreed to in writing, software
# distributed under the License is distributed on an "AS IS" BASIS,
# WITHOUT WARRANTIES OR CONDITIONS OF ANY KIND, either express or implied.
# See the License for the specific language governing permissions and
# limitations under the License.

import os
import yaml
import glob
from functools import reduce

import cv2
import numpy as np
import math
import paddle
from paddle.inference import Config
from paddle.inference import create_predictor

import sys
# add deploy path of PadleDetection to sys.path
parent_path = os.path.abspath(os.path.join(__file__, *(['..'])))
sys.path.insert(0, parent_path)

from benchmark_utils import PaddleInferBenchmark
from picodet_postprocess import PicoDetPostProcess
from preprocess import preprocess, Resize, NormalizeImage, Permute, PadStride, LetterBoxResize, WarpAffine, Pad, decode_image
from keypoint_preprocess import EvalAffine, TopDownEvalAffine, expand_crop
from visualize import visualize_box_mask
from utils import argsparser, Timer, get_current_memory_mb

# Global dictionary
SUPPORT_MODELS = {
<<<<<<< HEAD
    'YOLO',
    'RCNN',
    'SSD',
    'Face',
    'FCOS',
    'SOLOv2',
    'TTFNet',
    'S2ANet',
    'JDE',
    'FairMOT',
    'DeepSORT',
    'GFL',
    'PicoDet',
    'CenterNet',
    'TOOD',
    'StrongBaseline',
    'STGCN',
    'YOLOX',
=======
    'YOLO', 'RCNN', 'SSD', 'Face', 'FCOS', 'SOLOv2', 'TTFNet', 'S2ANet', 'JDE',
    'FairMOT', 'DeepSORT', 'GFL', 'PicoDet', 'CenterNet', 'TOOD', 'RetinaNet',
    'StrongBaseline', 'STGCN'
>>>>>>> ffb49c0d
}


def bench_log(detector, img_list, model_info, batch_size=1, name=None):
    mems = {
        'cpu_rss_mb': detector.cpu_mem / len(img_list),
        'gpu_rss_mb': detector.gpu_mem / len(img_list),
        'gpu_util': detector.gpu_util * 100 / len(img_list)
    }
    perf_info = detector.det_times.report(average=True)
    data_info = {
        'batch_size': batch_size,
        'shape': "dynamic_shape",
        'data_num': perf_info['img_num']
    }
    log = PaddleInferBenchmark(detector.config, model_info, data_info,
                               perf_info, mems)
    log(name)


class Detector(object):
    """
    Args:
        pred_config (object): config of model, defined by `Config(model_dir)`
        model_dir (str): root path of model.pdiparams, model.pdmodel and infer_cfg.yml
        device (str): Choose the device you want to run, it can be: CPU/GPU/XPU, default is CPU
        run_mode (str): mode of running(paddle/trt_fp32/trt_fp16)
        batch_size (int): size of pre batch in inference
        trt_min_shape (int): min shape for dynamic shape in trt
        trt_max_shape (int): max shape for dynamic shape in trt
        trt_opt_shape (int): opt shape for dynamic shape in trt
        trt_calib_mode (bool): If the model is produced by TRT offline quantitative
            calibration, trt_calib_mode need to set True
        cpu_threads (int): cpu threads
        enable_mkldnn (bool): whether to open MKLDNN
        enable_mkldnn_bfloat16 (bool): whether to turn on mkldnn bfloat16
        output_dir (str): The path of output
        threshold (float): The threshold of score for visualization
        delete_shuffle_pass (bool): whether to remove shuffle_channel_detect_pass in TensorRT. 
                                    Used by action model.
    """

    def __init__(self,
                 model_dir,
                 device='CPU',
                 run_mode='paddle',
                 batch_size=1,
                 trt_min_shape=1,
                 trt_max_shape=1280,
                 trt_opt_shape=640,
                 trt_calib_mode=False,
                 cpu_threads=1,
                 enable_mkldnn=False,
                 enable_mkldnn_bfloat16=False,
                 output_dir='output',
                 threshold=0.5,
                 delete_shuffle_pass=False):
        self.pred_config = self.set_config(model_dir)
        self.predictor, self.config = load_predictor(
            model_dir,
            run_mode=run_mode,
            batch_size=batch_size,
            min_subgraph_size=self.pred_config.min_subgraph_size,
            device=device,
            use_dynamic_shape=self.pred_config.use_dynamic_shape,
            trt_min_shape=trt_min_shape,
            trt_max_shape=trt_max_shape,
            trt_opt_shape=trt_opt_shape,
            trt_calib_mode=trt_calib_mode,
            cpu_threads=cpu_threads,
            enable_mkldnn=enable_mkldnn,
            enable_mkldnn_bfloat16=enable_mkldnn_bfloat16,
            delete_shuffle_pass=delete_shuffle_pass)
        self.det_times = Timer()
        self.cpu_mem, self.gpu_mem, self.gpu_util = 0, 0, 0
        self.batch_size = batch_size
        self.output_dir = output_dir
        self.threshold = threshold

    def set_config(self, model_dir):
        return PredictConfig(model_dir)

    def preprocess(self, image_list):
        preprocess_ops = []
        for op_info in self.pred_config.preprocess_infos:
            new_op_info = op_info.copy()
            op_type = new_op_info.pop('type')
            preprocess_ops.append(eval(op_type)(**new_op_info))

        input_im_lst = []
        input_im_info_lst = []
        for im_path in image_list:
            im, im_info = preprocess(im_path, preprocess_ops)
            input_im_lst.append(im)
            input_im_info_lst.append(im_info)
        inputs = create_inputs(input_im_lst, input_im_info_lst)
        input_names = self.predictor.get_input_names()
        for i in range(len(input_names)):
            input_tensor = self.predictor.get_input_handle(input_names[i])
            input_tensor.copy_from_cpu(inputs[input_names[i]])

        return inputs

    def postprocess(self, inputs, result):
        # postprocess output of predictor
        np_boxes_num = result['boxes_num']
        if np_boxes_num[0] <= 0:
            print('[WARNNING] No object detected.')
            result = {'boxes': np.zeros([0, 6]), 'boxes_num': [0]}
        result = {k: v for k, v in result.items() if v is not None}
        return result

    def filter_box(self, result, threshold):
        np_boxes_num = result['boxes_num']
        boxes = result['boxes']
        start_idx = 0
        filter_boxes = []
        filter_num = []
        for i in range(len(np_boxes_num)):
            boxes_num = np_boxes_num[i]
            boxes_i = boxes[start_idx:start_idx + boxes_num, :]
            idx = boxes_i[:, 1] > threshold
            filter_boxes_i = boxes_i[idx, :]
            filter_boxes.append(filter_boxes_i)
            filter_num.append(filter_boxes_i.shape[0])
            start_idx += boxes_num
        boxes = np.concatenate(filter_boxes)
        filter_num = np.array(filter_num)
        filter_res = {'boxes': boxes, 'boxes_num': filter_num}
        return filter_res

    def predict(self, repeats=1):
        '''
        Args:
            repeats (int): repeats number for prediction
        Returns:
            result (dict): include 'boxes': np.ndarray: shape:[N,6], N: number of box,
                            matix element:[class, score, x_min, y_min, x_max, y_max]
                            MaskRCNN's result include 'masks': np.ndarray:
                            shape: [N, im_h, im_w]
        '''
        # model prediction
        np_boxes, np_masks = None, None
        for i in range(repeats):
            self.predictor.run()
            output_names = self.predictor.get_output_names()
            boxes_tensor = self.predictor.get_output_handle(output_names[0])
            np_boxes = boxes_tensor.copy_to_cpu()
            boxes_num = self.predictor.get_output_handle(output_names[1])
            np_boxes_num = boxes_num.copy_to_cpu()
            if self.pred_config.mask:
                masks_tensor = self.predictor.get_output_handle(output_names[2])
                np_masks = masks_tensor.copy_to_cpu()
        result = dict(boxes=np_boxes, masks=np_masks, boxes_num=np_boxes_num)
        return result

    def merge_batch_result(self, batch_result):
        if len(batch_result) == 1:
            return batch_result[0]
        res_key = batch_result[0].keys()
        results = {k: [] for k in res_key}
        for res in batch_result:
            for k, v in res.items():
                results[k].append(v)
        for k, v in results.items():
            if k != 'masks':
                results[k] = np.concatenate(v)
        return results

    def get_timer(self):
        return self.det_times

    def predict_image(self,
                      image_list,
                      run_benchmark=False,
                      repeats=1,
                      visual=True):
        batch_loop_cnt = math.ceil(float(len(image_list)) / self.batch_size)
        results = []
        for i in range(batch_loop_cnt):
            start_index = i * self.batch_size
            end_index = min((i + 1) * self.batch_size, len(image_list))
            batch_image_list = image_list[start_index:end_index]
            if run_benchmark:
                # preprocess
                inputs = self.preprocess(batch_image_list)  # warmup
                self.det_times.preprocess_time_s.start()
                inputs = self.preprocess(batch_image_list)
                self.det_times.preprocess_time_s.end()

                # model prediction
                result = self.predict(repeats=50)  # warmup
                self.det_times.inference_time_s.start()
                result = self.predict(repeats=repeats)
                self.det_times.inference_time_s.end(repeats=repeats)

                # postprocess
                result_warmup = self.postprocess(inputs, result)  # warmup
                self.det_times.postprocess_time_s.start()
                result = self.postprocess(inputs, result)
                self.det_times.postprocess_time_s.end()
                self.det_times.img_num += len(batch_image_list)

                cm, gm, gu = get_current_memory_mb()
                self.cpu_mem += cm
                self.gpu_mem += gm
                self.gpu_util += gu
            else:
                # preprocess
                self.det_times.preprocess_time_s.start()
                inputs = self.preprocess(batch_image_list)
                self.det_times.preprocess_time_s.end()

                # model prediction
                self.det_times.inference_time_s.start()
                result = self.predict()
                self.det_times.inference_time_s.end()

                # postprocess
                self.det_times.postprocess_time_s.start()
                result = self.postprocess(inputs, result)
                self.det_times.postprocess_time_s.end()
                self.det_times.img_num += len(batch_image_list)

                if visual:
                    visualize(
                        batch_image_list,
                        result,
                        self.pred_config.labels,
                        output_dir=self.output_dir,
                        threshold=self.threshold)

            results.append(result)
            if visual:
                print('Test iter {}'.format(i))

        results = self.merge_batch_result(results)
        return results

    def predict_video(self, video_file, camera_id):
        video_out_name = 'output.mp4'
        if camera_id != -1:
            capture = cv2.VideoCapture(camera_id)
        else:
            capture = cv2.VideoCapture(video_file)
            video_out_name = os.path.split(video_file)[-1]
        # Get Video info : resolution, fps, frame count
        width = int(capture.get(cv2.CAP_PROP_FRAME_WIDTH))
        height = int(capture.get(cv2.CAP_PROP_FRAME_HEIGHT))
        fps = int(capture.get(cv2.CAP_PROP_FPS))
        frame_count = int(capture.get(cv2.CAP_PROP_FRAME_COUNT))
        print("fps: %d, frame_count: %d" % (fps, frame_count))

        if not os.path.exists(self.output_dir):
            os.makedirs(self.output_dir)
        out_path = os.path.join(self.output_dir, video_out_name)
        fourcc = cv2.VideoWriter_fourcc(* 'mp4v')
        writer = cv2.VideoWriter(out_path, fourcc, fps, (width, height))
        index = 1
        while (1):
            ret, frame = capture.read()
            if not ret:
                break
            print('detect frame: %d' % (index))
            index += 1
            results = self.predict_image([frame], visual=False)

            im = visualize_box_mask(
                frame,
                results,
                self.pred_config.labels,
                threshold=self.threshold)
            im = np.array(im)
            writer.write(im)
            if camera_id != -1:
                cv2.imshow('Mask Detection', im)
                if cv2.waitKey(1) & 0xFF == ord('q'):
                    break
        writer.release()


class DetectorSOLOv2(Detector):
    """
    Args:
        model_dir (str): root path of model.pdiparams, model.pdmodel and infer_cfg.yml
        device (str): Choose the device you want to run, it can be: CPU/GPU/XPU, default is CPU
        run_mode (str): mode of running(paddle/trt_fp32/trt_fp16)
        batch_size (int): size of pre batch in inference
        trt_min_shape (int): min shape for dynamic shape in trt
        trt_max_shape (int): max shape for dynamic shape in trt
        trt_opt_shape (int): opt shape for dynamic shape in trt
        trt_calib_mode (bool): If the model is produced by TRT offline quantitative
            calibration, trt_calib_mode need to set True
        cpu_threads (int): cpu threads
        enable_mkldnn (bool): whether to open MKLDNN 
        enable_mkldnn_bfloat16 (bool): Whether to turn on mkldnn bfloat16
        output_dir (str): The path of output
        threshold (float): The threshold of score for visualization
       
    """

    def __init__(
            self,
            model_dir,
            device='CPU',
            run_mode='paddle',
            batch_size=1,
            trt_min_shape=1,
            trt_max_shape=1280,
            trt_opt_shape=640,
            trt_calib_mode=False,
            cpu_threads=1,
            enable_mkldnn=False,
            enable_mkldnn_bfloat16=False,
            output_dir='./',
            threshold=0.5, ):
        super(DetectorSOLOv2, self).__init__(
            model_dir=model_dir,
            device=device,
            run_mode=run_mode,
            batch_size=batch_size,
            trt_min_shape=trt_min_shape,
            trt_max_shape=trt_max_shape,
            trt_opt_shape=trt_opt_shape,
            trt_calib_mode=trt_calib_mode,
            cpu_threads=cpu_threads,
            enable_mkldnn=enable_mkldnn,
            enable_mkldnn_bfloat16=enable_mkldnn_bfloat16,
            output_dir=output_dir,
            threshold=threshold, )

    def predict(self, repeats=1):
        '''
        Args:
            repeats (int): repeat number for prediction
        Returns:
            result (dict): 'segm': np.ndarray,shape:[N, im_h, im_w]
                            'cate_label': label of segm, shape:[N]
                            'cate_score': confidence score of segm, shape:[N]
        '''
        np_label, np_score, np_segms = None, None, None
        for i in range(repeats):
            self.predictor.run()
            output_names = self.predictor.get_output_names()
            np_boxes_num = self.predictor.get_output_handle(output_names[
                0]).copy_to_cpu()
            np_label = self.predictor.get_output_handle(output_names[
                1]).copy_to_cpu()
            np_score = self.predictor.get_output_handle(output_names[
                2]).copy_to_cpu()
            np_segms = self.predictor.get_output_handle(output_names[
                3]).copy_to_cpu()

        result = dict(
            segm=np_segms,
            label=np_label,
            score=np_score,
            boxes_num=np_boxes_num)
        return result


class DetectorPicoDet(Detector):
    """
    Args:
        model_dir (str): root path of model.pdiparams, model.pdmodel and infer_cfg.yml
        device (str): Choose the device you want to run, it can be: CPU/GPU/XPU, default is CPU
        run_mode (str): mode of running(paddle/trt_fp32/trt_fp16)
        batch_size (int): size of pre batch in inference
        trt_min_shape (int): min shape for dynamic shape in trt
        trt_max_shape (int): max shape for dynamic shape in trt
        trt_opt_shape (int): opt shape for dynamic shape in trt
        trt_calib_mode (bool): If the model is produced by TRT offline quantitative
            calibration, trt_calib_mode need to set True
        cpu_threads (int): cpu threads
        enable_mkldnn (bool): whether to turn on MKLDNN
        enable_mkldnn_bfloat16 (bool): whether to turn on MKLDNN_BFLOAT16
    """

    def __init__(
            self,
            model_dir,
            device='CPU',
            run_mode='paddle',
            batch_size=1,
            trt_min_shape=1,
            trt_max_shape=1280,
            trt_opt_shape=640,
            trt_calib_mode=False,
            cpu_threads=1,
            enable_mkldnn=False,
            enable_mkldnn_bfloat16=False,
            output_dir='./',
            threshold=0.5, ):
        super(DetectorPicoDet, self).__init__(
            model_dir=model_dir,
            device=device,
            run_mode=run_mode,
            batch_size=batch_size,
            trt_min_shape=trt_min_shape,
            trt_max_shape=trt_max_shape,
            trt_opt_shape=trt_opt_shape,
            trt_calib_mode=trt_calib_mode,
            cpu_threads=cpu_threads,
            enable_mkldnn=enable_mkldnn,
            enable_mkldnn_bfloat16=enable_mkldnn_bfloat16,
            output_dir=output_dir,
            threshold=threshold, )

    def postprocess(self, inputs, result):
        # postprocess output of predictor
        np_score_list = result['boxes']
        np_boxes_list = result['boxes_num']
        postprocessor = PicoDetPostProcess(
            inputs['image'].shape[2:],
            inputs['im_shape'],
            inputs['scale_factor'],
            strides=self.pred_config.fpn_stride,
            nms_threshold=self.pred_config.nms['nms_threshold'])
        np_boxes, np_boxes_num = postprocessor(np_score_list, np_boxes_list)
        result = dict(boxes=np_boxes, boxes_num=np_boxes_num)
        return result

    def predict(self, repeats=1):
        '''
        Args:
            repeats (int): repeat number for prediction
        Returns:
            result (dict): include 'boxes': np.ndarray: shape:[N,6], N: number of box,
                            matix element:[class, score, x_min, y_min, x_max, y_max]
        '''
        np_score_list, np_boxes_list = [], []
        for i in range(repeats):
            self.predictor.run()
            np_score_list.clear()
            np_boxes_list.clear()
            output_names = self.predictor.get_output_names()
            num_outs = int(len(output_names) / 2)
            for out_idx in range(num_outs):
                np_score_list.append(
                    self.predictor.get_output_handle(output_names[out_idx])
                    .copy_to_cpu())
                np_boxes_list.append(
                    self.predictor.get_output_handle(output_names[
                        out_idx + num_outs]).copy_to_cpu())
        result = dict(boxes=np_score_list, boxes_num=np_boxes_list)
        return result


def create_inputs(imgs, im_info):
    """generate input for different model type
    Args:
        imgs (list(numpy)): list of images (np.ndarray)
        im_info (list(dict)): list of image info
    Returns:
        inputs (dict): input of model
    """
    inputs = {}

    im_shape = []
    scale_factor = []
    if len(imgs) == 1:
        inputs['image'] = np.array((imgs[0], )).astype('float32')
        inputs['im_shape'] = np.array(
            (im_info[0]['im_shape'], )).astype('float32')
        inputs['scale_factor'] = np.array(
            (im_info[0]['scale_factor'], )).astype('float32')
        return inputs

    for e in im_info:
        im_shape.append(np.array((e['im_shape'], )).astype('float32'))
        scale_factor.append(np.array((e['scale_factor'], )).astype('float32'))

    inputs['im_shape'] = np.concatenate(im_shape, axis=0)
    inputs['scale_factor'] = np.concatenate(scale_factor, axis=0)

    imgs_shape = [[e.shape[1], e.shape[2]] for e in imgs]
    max_shape_h = max([e[0] for e in imgs_shape])
    max_shape_w = max([e[1] for e in imgs_shape])
    padding_imgs = []
    for img in imgs:
        im_c, im_h, im_w = img.shape[:]
        padding_im = np.zeros(
            (im_c, max_shape_h, max_shape_w), dtype=np.float32)
        padding_im[:, :im_h, :im_w] = img
        padding_imgs.append(padding_im)
    inputs['image'] = np.stack(padding_imgs, axis=0)
    return inputs


class PredictConfig():
    """set config of preprocess, postprocess and visualize
    Args:
        model_dir (str): root path of model.yml
    """

    def __init__(self, model_dir):
        # parsing Yaml config for Preprocess
        deploy_file = os.path.join(model_dir, 'infer_cfg.yml')
        with open(deploy_file) as f:
            yml_conf = yaml.safe_load(f)
        self.check_model(yml_conf)
        self.arch = yml_conf['arch']
        self.preprocess_infos = yml_conf['Preprocess']
        self.min_subgraph_size = yml_conf['min_subgraph_size']
        self.labels = yml_conf['label_list']
        self.mask = False
        self.use_dynamic_shape = yml_conf['use_dynamic_shape']
        if 'mask' in yml_conf:
            self.mask = yml_conf['mask']
        self.tracker = None
        if 'tracker' in yml_conf:
            self.tracker = yml_conf['tracker']
        if 'NMS' in yml_conf:
            self.nms = yml_conf['NMS']
        if 'fpn_stride' in yml_conf:
            self.fpn_stride = yml_conf['fpn_stride']
        if self.arch == 'RCNN' and yml_conf.get('export_onnx', False):
            print(
                'The RCNN export model is used for ONNX and it only supports batch_size = 1'
            )
        self.print_config()

    def check_model(self, yml_conf):
        """
        Raises:
            ValueError: loaded model not in supported model type 
        """
        for support_model in SUPPORT_MODELS:
            if support_model in yml_conf['arch']:
                return True
        raise ValueError("Unsupported arch: {}, expect {}".format(yml_conf[
            'arch'], SUPPORT_MODELS))

    def print_config(self):
        print('-----------  Model Configuration -----------')
        print('%s: %s' % ('Model Arch', self.arch))
        print('%s: ' % ('Transform Order'))
        for op_info in self.preprocess_infos:
            print('--%s: %s' % ('transform op', op_info['type']))
        print('--------------------------------------------')


def load_predictor(model_dir,
                   run_mode='paddle',
                   batch_size=1,
                   device='CPU',
                   min_subgraph_size=3,
                   use_dynamic_shape=False,
                   trt_min_shape=1,
                   trt_max_shape=1280,
                   trt_opt_shape=640,
                   trt_calib_mode=False,
                   cpu_threads=1,
                   enable_mkldnn=False,
                   enable_mkldnn_bfloat16=False,
                   delete_shuffle_pass=False):
    """set AnalysisConfig, generate AnalysisPredictor
    Args:
        model_dir (str): root path of __model__ and __params__
        device (str): Choose the device you want to run, it can be: CPU/GPU/XPU, default is CPU
        run_mode (str): mode of running(paddle/trt_fp32/trt_fp16/trt_int8)
        use_dynamic_shape (bool): use dynamic shape or not
        trt_min_shape (int): min shape for dynamic shape in trt
        trt_max_shape (int): max shape for dynamic shape in trt
        trt_opt_shape (int): opt shape for dynamic shape in trt
        trt_calib_mode (bool): If the model is produced by TRT offline quantitative
            calibration, trt_calib_mode need to set True
        delete_shuffle_pass (bool): whether to remove shuffle_channel_detect_pass in TensorRT. 
                                    Used by action model.
    Returns:
        predictor (PaddlePredictor): AnalysisPredictor
    Raises:
        ValueError: predict by TensorRT need device == 'GPU'.
    """
    if device != 'GPU' and run_mode != 'paddle':
        raise ValueError(
            "Predict by TensorRT mode: {}, expect device=='GPU', but device == {}"
            .format(run_mode, device))
    config = Config(
        os.path.join(model_dir, 'model.pdmodel'),
        os.path.join(model_dir, 'model.pdiparams'))
    if device == 'GPU':
        # initial GPU memory(M), device ID
        config.enable_use_gpu(200, 0)
        # optimize graph and fuse op
        config.switch_ir_optim(True)
    elif device == 'XPU':
        config.enable_lite_engine()
        config.enable_xpu(10 * 1024 * 1024)
    else:
        config.disable_gpu()
        config.set_cpu_math_library_num_threads(cpu_threads)
        if enable_mkldnn:
            try:
                # cache 10 different shapes for mkldnn to avoid memory leak
                config.set_mkldnn_cache_capacity(10)
                config.enable_mkldnn()
                if enable_mkldnn_bfloat16:
                    config.enable_mkldnn_bfloat16()
            except Exception as e:
                print(
                    "The current environment does not support `mkldnn`, so disable mkldnn."
                )
                pass

    precision_map = {
        'trt_int8': Config.Precision.Int8,
        'trt_fp32': Config.Precision.Float32,
        'trt_fp16': Config.Precision.Half
    }
    if run_mode in precision_map.keys():
        config.enable_tensorrt_engine(
            workspace_size=(1 << 25) * batch_size,
            max_batch_size=batch_size,
            min_subgraph_size=min_subgraph_size,
            precision_mode=precision_map[run_mode],
            use_static=False,
            use_calib_mode=trt_calib_mode)

        if use_dynamic_shape:
            min_input_shape = {
                'image': [batch_size, 3, trt_min_shape, trt_min_shape]
            }
            max_input_shape = {
                'image': [batch_size, 3, trt_max_shape, trt_max_shape]
            }
            opt_input_shape = {
                'image': [batch_size, 3, trt_opt_shape, trt_opt_shape]
            }
            config.set_trt_dynamic_shape_info(min_input_shape, max_input_shape,
                                              opt_input_shape)
            print('trt set dynamic shape done!')

    # disable print log when predict
    config.disable_glog_info()
    # enable shared memory
    config.enable_memory_optim()
    # disable feed, fetch OP, needed by zero_copy_run
    config.switch_use_feed_fetch_ops(False)
    if delete_shuffle_pass:
        config.delete_pass("shuffle_channel_detect_pass")
    predictor = create_predictor(config)
    return predictor, config


def get_test_images(infer_dir, infer_img):
    """
    Get image path list in TEST mode
    """
    assert infer_img is not None or infer_dir is not None, \
        "--infer_img or --infer_dir should be set"
    assert infer_img is None or os.path.isfile(infer_img), \
            "{} is not a file".format(infer_img)
    assert infer_dir is None or os.path.isdir(infer_dir), \
            "{} is not a directory".format(infer_dir)

    # infer_img has a higher priority
    if infer_img and os.path.isfile(infer_img):
        return [infer_img]

    images = set()
    infer_dir = os.path.abspath(infer_dir)
    assert os.path.isdir(infer_dir), \
        "infer_dir {} is not a directory".format(infer_dir)
    exts = ['jpg', 'jpeg', 'png', 'bmp']
    exts += [ext.upper() for ext in exts]
    for ext in exts:
        images.update(glob.glob('{}/*.{}'.format(infer_dir, ext)))
    images = list(images)

    assert len(images) > 0, "no image found in {}".format(infer_dir)
    print("Found {} inference images in total.".format(len(images)))

    return images


def visualize(image_list, result, labels, output_dir='output/', threshold=0.5):
    # visualize the predict result
    start_idx = 0
    for idx, image_file in enumerate(image_list):
        im_bboxes_num = result['boxes_num'][idx]
        im_results = {}
        if 'boxes' in result:
            im_results['boxes'] = result['boxes'][start_idx:start_idx +
                                                  im_bboxes_num, :]
        if 'masks' in result:
            im_results['masks'] = result['masks'][start_idx:start_idx +
                                                  im_bboxes_num, :]
        if 'segm' in result:
            im_results['segm'] = result['segm'][start_idx:start_idx +
                                                im_bboxes_num, :]
        if 'label' in result:
            im_results['label'] = result['label'][start_idx:start_idx +
                                                  im_bboxes_num]
        if 'score' in result:
            im_results['score'] = result['score'][start_idx:start_idx +
                                                  im_bboxes_num]

        start_idx += im_bboxes_num
        im = visualize_box_mask(
            image_file, im_results, labels, threshold=threshold)
        img_name = os.path.split(image_file)[-1]
        if not os.path.exists(output_dir):
            os.makedirs(output_dir)
        out_path = os.path.join(output_dir, img_name)
        im.save(out_path, quality=95)
        print("save result to: " + out_path)


def print_arguments(args):
    print('-----------  Running Arguments -----------')
    for arg, value in sorted(vars(args).items()):
        print('%s: %s' % (arg, value))
    print('------------------------------------------')


def main():
    deploy_file = os.path.join(FLAGS.model_dir, 'infer_cfg.yml')
    with open(deploy_file) as f:
        yml_conf = yaml.safe_load(f)
    arch = yml_conf['arch']
    detector_func = 'Detector'
    if arch == 'SOLOv2':
        detector_func = 'DetectorSOLOv2'
    elif arch == 'PicoDet':
        detector_func = 'DetectorPicoDet'

    detector = eval(detector_func)(
        FLAGS.model_dir,
        device=FLAGS.device,
        run_mode=FLAGS.run_mode,
        batch_size=FLAGS.batch_size,
        trt_min_shape=FLAGS.trt_min_shape,
        trt_max_shape=FLAGS.trt_max_shape,
        trt_opt_shape=FLAGS.trt_opt_shape,
        trt_calib_mode=FLAGS.trt_calib_mode,
        cpu_threads=FLAGS.cpu_threads,
        enable_mkldnn=FLAGS.enable_mkldnn,
        enable_mkldnn_bfloat16=FLAGS.enable_mkldnn_bfloat16,
        threshold=FLAGS.threshold,
        output_dir=FLAGS.output_dir)

    # predict from video file or camera video stream
    if FLAGS.video_file is not None or FLAGS.camera_id != -1:
        detector.predict_video(FLAGS.video_file, FLAGS.camera_id)
    else:
        # predict from image
        if FLAGS.image_dir is None and FLAGS.image_file is not None:
            assert FLAGS.batch_size == 1, "batch_size should be 1, when image_file is not None"
        img_list = get_test_images(FLAGS.image_dir, FLAGS.image_file)
        detector.predict_image(img_list, FLAGS.run_benchmark, repeats=100)
        if not FLAGS.run_benchmark:
            detector.det_times.info(average=True)
        else:
            mode = FLAGS.run_mode
            model_dir = FLAGS.model_dir
            model_info = {
                'model_name': model_dir.strip('/').split('/')[-1],
                'precision': mode.split('_')[-1]
            }
            bench_log(detector, img_list, model_info, name='DET')


if __name__ == '__main__':
    paddle.enable_static()
    parser = argsparser()
    FLAGS = parser.parse_args()
    print_arguments(FLAGS)
    FLAGS.device = FLAGS.device.upper()
    assert FLAGS.device in ['CPU', 'GPU', 'XPU'
                            ], "device should be CPU, GPU or XPU"
    assert not FLAGS.use_gpu, "use_gpu has been deprecated, please use --device"

    assert not (
        FLAGS.enable_mkldnn == False and FLAGS.enable_mkldnn_bfloat16 == True
    ), 'To enable mkldnn bfloat, please turn on both enable_mkldnn and enable_mkldnn_bfloat16'

    main()<|MERGE_RESOLUTION|>--- conflicted
+++ resolved
@@ -38,7 +38,6 @@
 
 # Global dictionary
 SUPPORT_MODELS = {
-<<<<<<< HEAD
     'YOLO',
     'RCNN',
     'SSD',
@@ -54,14 +53,10 @@
     'PicoDet',
     'CenterNet',
     'TOOD',
+    'RetinaNet',
     'StrongBaseline',
     'STGCN',
     'YOLOX',
-=======
-    'YOLO', 'RCNN', 'SSD', 'Face', 'FCOS', 'SOLOv2', 'TTFNet', 'S2ANet', 'JDE',
-    'FairMOT', 'DeepSORT', 'GFL', 'PicoDet', 'CenterNet', 'TOOD', 'RetinaNet',
-    'StrongBaseline', 'STGCN'
->>>>>>> ffb49c0d
 }
 
 
