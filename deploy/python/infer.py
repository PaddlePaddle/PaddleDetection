# Copyright (c) 2020 PaddlePaddle Authors. All Rights Reserved.
#
# Licensed under the Apache License, Version 2.0 (the "License");
# you may not use this file except in compliance with the License.
# You may obtain a copy of the License at
#
#     http://www.apache.org/licenses/LICENSE-2.0
#
# Unless required by applicable law or agreed to in writing, software
# distributed under the License is distributed on an "AS IS" BASIS,
# WITHOUT WARRANTIES OR CONDITIONS OF ANY KIND, either express or implied.
# See the License for the specific language governing permissions and
# limitations under the License.

import os
import yaml
import glob
import json
from pathlib import Path
from functools import reduce

import cv2
import numpy as np
import math
import paddle
from paddle.inference import Config
from paddle.inference import create_predictor

import sys
# add deploy path of PadleDetection to sys.path
parent_path = os.path.abspath(os.path.join(__file__, *(['..'])))
sys.path.insert(0, parent_path)

from benchmark_utils import PaddleInferBenchmark
from picodet_postprocess import PicoDetPostProcess
from preprocess import preprocess, Resize, NormalizeImage, Permute, PadStride, LetterBoxResize, WarpAffine, Pad, decode_image
from keypoint_preprocess import EvalAffine, TopDownEvalAffine, expand_crop
from visualize import visualize_box_mask
from utils import argsparser, Timer, get_current_memory_mb, multiclass_nms, coco_clsid2catid

# Global dictionary
SUPPORT_MODELS = {
    'YOLO', 'RCNN', 'SSD', 'Face', 'FCOS', 'SOLOv2', 'TTFNet', 'S2ANet', 'JDE',
    'FairMOT', 'DeepSORT', 'GFL', 'PicoDet', 'CenterNet', 'TOOD', 'RetinaNet',
<<<<<<< HEAD
    'StrongBaseline', 'STGCN', 'YOLOX', 'SparseInst'
=======
    'StrongBaseline', 'STGCN', 'YOLOX', 'YOLOF', 'PPHGNet', 'PPLCNet', 'DETR'
>>>>>>> 6d644a1d
}

TUNED_TRT_DYNAMIC_MODELS = {'DETR'}


def bench_log(detector, img_list, model_info, batch_size=1, name=None):
    mems = {
        'cpu_rss_mb': detector.cpu_mem / len(img_list),
        'gpu_rss_mb': detector.gpu_mem / len(img_list),
        'gpu_util': detector.gpu_util * 100 / len(img_list)
    }
    perf_info = detector.det_times.report(average=True)
    data_info = {
        'batch_size': batch_size,
        'shape': "dynamic_shape",
        'data_num': perf_info['img_num']
    }
    log = PaddleInferBenchmark(detector.config, model_info, data_info,
                               perf_info, mems)
    log(name)


class Detector(object):
    """
    Args:
        pred_config (object): config of model, defined by `Config(model_dir)`
        model_dir (str): root path of model.pdiparams, model.pdmodel and infer_cfg.yml
        device (str): Choose the device you want to run, it can be: CPU/GPU/XPU, default is CPU
        run_mode (str): mode of running(paddle/trt_fp32/trt_fp16)
        batch_size (int): size of pre batch in inference
        trt_min_shape (int): min shape for dynamic shape in trt
        trt_max_shape (int): max shape for dynamic shape in trt
        trt_opt_shape (int): opt shape for dynamic shape in trt
        trt_calib_mode (bool): If the model is produced by TRT offline quantitative
            calibration, trt_calib_mode need to set True
        cpu_threads (int): cpu threads
        enable_mkldnn (bool): whether to open MKLDNN
        enable_mkldnn_bfloat16 (bool): whether to turn on mkldnn bfloat16
        output_dir (str): The path of output
        threshold (float): The threshold of score for visualization
        delete_shuffle_pass (bool): whether to remove shuffle_channel_detect_pass in TensorRT. 
                                    Used by action model.
    """

    def __init__(self,
                 model_dir,
                 device='CPU',
                 run_mode='paddle',
                 batch_size=1,
                 trt_min_shape=1,
                 trt_max_shape=1280,
                 trt_opt_shape=640,
                 trt_calib_mode=False,
                 cpu_threads=1,
                 enable_mkldnn=False,
                 enable_mkldnn_bfloat16=False,
                 output_dir='output',
                 threshold=0.5,
                 delete_shuffle_pass=False):
        self.pred_config = self.set_config(model_dir)
        self.predictor, self.config = load_predictor(
            model_dir,
            self.pred_config.arch,
            run_mode=run_mode,
            batch_size=batch_size,
            min_subgraph_size=self.pred_config.min_subgraph_size,
            device=device,
            use_dynamic_shape=self.pred_config.use_dynamic_shape,
            trt_min_shape=trt_min_shape,
            trt_max_shape=trt_max_shape,
            trt_opt_shape=trt_opt_shape,
            trt_calib_mode=trt_calib_mode,
            cpu_threads=cpu_threads,
            enable_mkldnn=enable_mkldnn,
            enable_mkldnn_bfloat16=enable_mkldnn_bfloat16,
            delete_shuffle_pass=delete_shuffle_pass)
        self.det_times = Timer()
        self.cpu_mem, self.gpu_mem, self.gpu_util = 0, 0, 0
        self.batch_size = batch_size
        self.output_dir = output_dir
        self.threshold = threshold

    def set_config(self, model_dir):
        return PredictConfig(model_dir)

    def preprocess(self, image_list):
        preprocess_ops = []
        for op_info in self.pred_config.preprocess_infos:
            new_op_info = op_info.copy()
            op_type = new_op_info.pop('type')
            preprocess_ops.append(eval(op_type)(**new_op_info))

        input_im_lst = []
        input_im_info_lst = []
        for im_path in image_list:
            im, im_info = preprocess(im_path, preprocess_ops)
            input_im_lst.append(im)
            input_im_info_lst.append(im_info)
        inputs = create_inputs(input_im_lst, input_im_info_lst)
        input_names = self.predictor.get_input_names()
        for i in range(len(input_names)):
            input_tensor = self.predictor.get_input_handle(input_names[i])
            if input_names[i] == 'x':
                input_tensor.copy_from_cpu(inputs['image'])
            else:
                input_tensor.copy_from_cpu(inputs[input_names[i]])

        return inputs

    def postprocess(self, inputs, result):
        # postprocess output of predictor
        np_boxes_num = result['boxes_num']
        assert isinstance(np_boxes_num, np.ndarray), \
            '`np_boxes_num` should be a `numpy.ndarray`'

        if np_boxes_num.sum() <= 0:
            print('[WARNNING] No object detected.')
            result = {'boxes': np.zeros([0, 6]), 'boxes_num': np_boxes_num}
        result = {k: v for k, v in result.items() if v is not None}
        return result

    def filter_box(self, result, threshold):
        np_boxes_num = result['boxes_num']
        boxes = result['boxes']
        start_idx = 0
        filter_boxes = []
        filter_num = []
        for i in range(len(np_boxes_num)):
            boxes_num = np_boxes_num[i]
            boxes_i = boxes[start_idx:start_idx + boxes_num, :]
            idx = boxes_i[:, 1] > threshold
            filter_boxes_i = boxes_i[idx, :]
            filter_boxes.append(filter_boxes_i)
            filter_num.append(filter_boxes_i.shape[0])
            start_idx += boxes_num
        boxes = np.concatenate(filter_boxes)
        filter_num = np.array(filter_num)
        filter_res = {'boxes': boxes, 'boxes_num': filter_num}
        return filter_res

    def predict(self, repeats=1):
        '''
        Args:
            repeats (int): repeats number for prediction
        Returns:
            result (dict): include 'boxes': np.ndarray: shape:[N,6], N: number of box,
                            matix element:[class, score, x_min, y_min, x_max, y_max]
                            MaskRCNN's result include 'masks': np.ndarray:
                            shape: [N, im_h, im_w]
        '''
        # model prediction
        np_boxes_num, np_boxes, np_masks = np.array([0]), None, None
        for i in range(repeats):
            self.predictor.run()
            output_names = self.predictor.get_output_names()
            boxes_tensor = self.predictor.get_output_handle(output_names[0])
            np_boxes = boxes_tensor.copy_to_cpu()
            boxes_num = self.predictor.get_output_handle(output_names[1])
            np_boxes_num = boxes_num.copy_to_cpu()
            if self.pred_config.mask:
                masks_tensor = self.predictor.get_output_handle(output_names[2])
                np_masks = masks_tensor.copy_to_cpu()
        result = dict(boxes=np_boxes, masks=np_masks, boxes_num=np_boxes_num)
        return result

    def merge_batch_result(self, batch_result):
        if len(batch_result) == 1:
            return batch_result[0]
        res_key = batch_result[0].keys()
        results = {k: [] for k in res_key}
        for res in batch_result:
            for k, v in res.items():
                results[k].append(v)
        for k, v in results.items():
            if k not in ['masks', 'segm']:
                results[k] = np.concatenate(v)
        return results

    def get_timer(self):
        return self.det_times

    def predict_image_slice(self,
                            img_list,
                            slice_size=[640, 640],
                            overlap_ratio=[0.25, 0.25],
                            combine_method='nms',
                            match_threshold=0.6,
                            match_metric='ios',
                            run_benchmark=False,
                            repeats=1,
                            visual=True,
                            save_results=False):
        # slice infer only support bs=1
        results = []
        try:
            import sahi
            from sahi.slicing import slice_image
        except Exception as e:
            print(
                'sahi not found, plaese install sahi. '
                'for example: `pip install sahi`, see https://github.com/obss/sahi.'
            )
            raise e
        num_classes = len(self.pred_config.labels)
        for i in range(len(img_list)):
            ori_image = img_list[i]
            slice_image_result = sahi.slicing.slice_image(
                image=ori_image,
                slice_height=slice_size[0],
                slice_width=slice_size[1],
                overlap_height_ratio=overlap_ratio[0],
                overlap_width_ratio=overlap_ratio[1])
            sub_img_num = len(slice_image_result)
            merged_bboxs = []
            print('slice to {} sub_samples.', sub_img_num)

            batch_image_list = [
                slice_image_result.images[_ind] for _ind in range(sub_img_num)
            ]
            if run_benchmark:
                # preprocess
                inputs = self.preprocess(batch_image_list)  # warmup
                self.det_times.preprocess_time_s.start()
                inputs = self.preprocess(batch_image_list)
                self.det_times.preprocess_time_s.end()

                # model prediction
                result = self.predict(repeats=50)  # warmup
                self.det_times.inference_time_s.start()
                result = self.predict(repeats=repeats)
                self.det_times.inference_time_s.end(repeats=repeats)

                # postprocess
                result_warmup = self.postprocess(inputs, result)  # warmup
                self.det_times.postprocess_time_s.start()
                result = self.postprocess(inputs, result)
                self.det_times.postprocess_time_s.end()
                self.det_times.img_num += 1

                cm, gm, gu = get_current_memory_mb()
                self.cpu_mem += cm
                self.gpu_mem += gm
                self.gpu_util += gu
            else:
                # preprocess
                self.det_times.preprocess_time_s.start()
                inputs = self.preprocess(batch_image_list)
                self.det_times.preprocess_time_s.end()

                # model prediction
                self.det_times.inference_time_s.start()
                result = self.predict()
                self.det_times.inference_time_s.end()

                # postprocess
                self.det_times.postprocess_time_s.start()
                result = self.postprocess(inputs, result)
                self.det_times.postprocess_time_s.end()
                self.det_times.img_num += 1

            st, ed = 0, result['boxes_num'][0]  # start_index, end_index
            for _ind in range(sub_img_num):
                boxes_num = result['boxes_num'][_ind]
                ed = st + boxes_num
                shift_amount = slice_image_result.starting_pixels[_ind]
                result['boxes'][st:ed][:, 2:4] = result['boxes'][
                    st:ed][:, 2:4] + shift_amount
                result['boxes'][st:ed][:, 4:6] = result['boxes'][
                    st:ed][:, 4:6] + shift_amount
                merged_bboxs.append(result['boxes'][st:ed])
                st = ed

            merged_results = {'boxes': []}
            if combine_method == 'nms':
                final_boxes = multiclass_nms(
                    np.concatenate(merged_bboxs), num_classes, match_threshold,
                    match_metric)
                merged_results['boxes'] = np.concatenate(final_boxes)
            elif combine_method == 'concat':
                merged_results['boxes'] = np.concatenate(merged_bboxs)
            else:
                raise ValueError(
                    "Now only support 'nms' or 'concat' to fuse detection results."
                )
            merged_results['boxes_num'] = np.array(
                [len(merged_results['boxes'])], dtype=np.int32)

            if visual:
                visualize(
                    [ori_image],  # should be list
                    merged_results,
                    self.pred_config.labels,
                    output_dir=self.output_dir,
                    threshold=self.threshold)

            results.append(merged_results)
            print('Test iter {}'.format(i))

        results = self.merge_batch_result(results)
        if save_results:
            Path(self.output_dir).mkdir(exist_ok=True)
            self.save_coco_results(
                img_list, results, use_coco_category=FLAGS.use_coco_category)
        return results

    def predict_image(self,
                      image_list,
                      run_benchmark=False,
                      repeats=1,
                      visual=True,
                      save_results=False):
        batch_loop_cnt = math.ceil(float(len(image_list)) / self.batch_size)
        results = []
        for i in range(batch_loop_cnt):
            start_index = i * self.batch_size
            end_index = min((i + 1) * self.batch_size, len(image_list))
            batch_image_list = image_list[start_index:end_index]
            if run_benchmark:
                # preprocess
                inputs = self.preprocess(batch_image_list)  # warmup
                self.det_times.preprocess_time_s.start()
                inputs = self.preprocess(batch_image_list)
                self.det_times.preprocess_time_s.end()

                # model prediction
                result = self.predict(repeats=50)  # warmup
                self.det_times.inference_time_s.start()
                result = self.predict(repeats=repeats)
                self.det_times.inference_time_s.end(repeats=repeats)

                # postprocess
                result_warmup = self.postprocess(inputs, result)  # warmup
                self.det_times.postprocess_time_s.start()
                result = self.postprocess(inputs, result)
                self.det_times.postprocess_time_s.end()
                self.det_times.img_num += len(batch_image_list)

                cm, gm, gu = get_current_memory_mb()
                self.cpu_mem += cm
                self.gpu_mem += gm
                self.gpu_util += gu
            else:
                # preprocess
                self.det_times.preprocess_time_s.start()
                inputs = self.preprocess(batch_image_list)
                self.det_times.preprocess_time_s.end()

                # model prediction
                self.det_times.inference_time_s.start()
                result = self.predict()
                self.det_times.inference_time_s.end()

                # postprocess
                self.det_times.postprocess_time_s.start()
                result = self.postprocess(inputs, result)
                self.det_times.postprocess_time_s.end()
                self.det_times.img_num += len(batch_image_list)

                if visual:
                    visualize(
                        batch_image_list,
                        result,
                        self.pred_config.labels,
                        output_dir=self.output_dir,
                        threshold=self.threshold)
            results.append(result)
            print('Test iter {}'.format(i))
        results = self.merge_batch_result(results)
        if save_results:
            Path(self.output_dir).mkdir(exist_ok=True)
            self.save_coco_results(
                image_list, results, use_coco_category=FLAGS.use_coco_category)
        return results

    def predict_video(self, video_file, camera_id):
        video_out_name = 'output.mp4'
        if camera_id != -1:
            capture = cv2.VideoCapture(camera_id)
        else:
            capture = cv2.VideoCapture(video_file)
            video_out_name = os.path.split(video_file)[-1]
        # Get Video info : resolution, fps, frame count
        width = int(capture.get(cv2.CAP_PROP_FRAME_WIDTH))
        height = int(capture.get(cv2.CAP_PROP_FRAME_HEIGHT))
        fps = int(capture.get(cv2.CAP_PROP_FPS))
        frame_count = int(capture.get(cv2.CAP_PROP_FRAME_COUNT))
        print("fps: %d, frame_count: %d" % (fps, frame_count))

        if not os.path.exists(self.output_dir):
            os.makedirs(self.output_dir)
        out_path = os.path.join(self.output_dir, video_out_name)
        fourcc = cv2.VideoWriter_fourcc(*'mp4v')
        writer = cv2.VideoWriter(out_path, fourcc, fps, (width, height))
        index = 1
        while (1):
            ret, frame = capture.read()
            if not ret:
                break
            print('detect frame: %d' % (index))
            index += 1
            results = self.predict_image([frame[:, :, ::-1]], visual=False)

            im = visualize_box_mask(
                frame,
                results,
                self.pred_config.labels,
                threshold=self.threshold)
            im = np.array(im)
            writer.write(im)
            if camera_id != -1:
                cv2.imshow('Mask Detection', im)
                if cv2.waitKey(1) & 0xFF == ord('q'):
                    break
        writer.release()

    def save_coco_results(self, image_list, results, use_coco_category=False):
        bbox_results = []
        mask_results = []
        idx = 0
        print("Start saving coco json files...")
        for i, box_num in enumerate(results['boxes_num']):
            file_name = os.path.split(image_list[i])[-1]
            if use_coco_category:
                img_id = int(os.path.splitext(file_name)[0])
            else:
                img_id = i

            if 'boxes' in results:
                boxes = results['boxes'][idx:idx + box_num].tolist()
                bbox_results.extend([{
                    'image_id': img_id,
                    'category_id': coco_clsid2catid[int(box[0])] \
                        if use_coco_category else int(box[0]),
                    'file_name': file_name,
                    'bbox': [box[2], box[3], box[4] - box[2],
                         box[5] - box[3]],  # xyxy -> xywh
                    'score': box[1]} for box in boxes])

            if 'masks' in results:
                import pycocotools.mask as mask_util

                boxes = results['boxes'][idx:idx + box_num].tolist()
                masks = results['masks'][i][:box_num].astype(np.uint8)
                seg_res = []
                for box, mask in zip(boxes, masks):
                    rle = mask_util.encode(
                        np.array(
                            mask[:, :, None], dtype=np.uint8, order="F"))[0]
                    if 'counts' in rle:
                        rle['counts'] = rle['counts'].decode("utf8")
                    seg_res.append({
                        'image_id': img_id,
                        'category_id': coco_clsid2catid[int(box[0])] \
                        if use_coco_category else int(box[0]),
                        'file_name': file_name,
                        'segmentation': rle,
                        'score': box[1]})
                mask_results.extend(seg_res)

            idx += box_num

        if bbox_results:
            bbox_file = os.path.join(self.output_dir, "bbox.json")
            with open(bbox_file, 'w') as f:
                json.dump(bbox_results, f)
            print(f"The bbox result is saved to {bbox_file}")
        if mask_results:
            mask_file = os.path.join(self.output_dir, "mask.json")
            with open(mask_file, 'w') as f:
                json.dump(mask_results, f)
            print(f"The mask result is saved to {mask_file}")


class DetectorSOLOv2(Detector):
    """
    Args:
        model_dir (str): root path of model.pdiparams, model.pdmodel and infer_cfg.yml
        device (str): Choose the device you want to run, it can be: CPU/GPU/XPU, default is CPU
        run_mode (str): mode of running(paddle/trt_fp32/trt_fp16)
        batch_size (int): size of pre batch in inference
        trt_min_shape (int): min shape for dynamic shape in trt
        trt_max_shape (int): max shape for dynamic shape in trt
        trt_opt_shape (int): opt shape for dynamic shape in trt
        trt_calib_mode (bool): If the model is produced by TRT offline quantitative
            calibration, trt_calib_mode need to set True
        cpu_threads (int): cpu threads
        enable_mkldnn (bool): whether to open MKLDNN 
        enable_mkldnn_bfloat16 (bool): Whether to turn on mkldnn bfloat16
        output_dir (str): The path of output
        threshold (float): The threshold of score for visualization
       
    """

    def __init__(
            self,
            model_dir,
            device='CPU',
            run_mode='paddle',
            batch_size=1,
            trt_min_shape=1,
            trt_max_shape=1280,
            trt_opt_shape=640,
            trt_calib_mode=False,
            cpu_threads=1,
            enable_mkldnn=False,
            enable_mkldnn_bfloat16=False,
            output_dir='./',
            threshold=0.5, ):
        super(DetectorSOLOv2, self).__init__(
            model_dir=model_dir,
            device=device,
            run_mode=run_mode,
            batch_size=batch_size,
            trt_min_shape=trt_min_shape,
            trt_max_shape=trt_max_shape,
            trt_opt_shape=trt_opt_shape,
            trt_calib_mode=trt_calib_mode,
            cpu_threads=cpu_threads,
            enable_mkldnn=enable_mkldnn,
            enable_mkldnn_bfloat16=enable_mkldnn_bfloat16,
            output_dir=output_dir,
            threshold=threshold, )

    def predict(self, repeats=1):
        '''
        Args:
            repeats (int): repeat number for prediction
        Returns:
            result (dict): 'segm': np.ndarray,shape:[N, im_h, im_w]
                            'cate_label': label of segm, shape:[N]
                            'cate_score': confidence score of segm, shape:[N]
        '''
        np_label, np_score, np_segms = None, None, None
        for i in range(repeats):
            self.predictor.run()
            output_names = self.predictor.get_output_names()
            np_boxes_num = self.predictor.get_output_handle(output_names[
                0]).copy_to_cpu()
            np_label = self.predictor.get_output_handle(output_names[
                1]).copy_to_cpu()
            np_score = self.predictor.get_output_handle(output_names[
                2]).copy_to_cpu()
            np_segms = self.predictor.get_output_handle(output_names[
                3]).copy_to_cpu()

        result = dict(
            segm=np_segms,
            label=np_label,
            score=np_score,
            boxes_num=np_boxes_num)
        return result


class DetectorPicoDet(Detector):
    """
    Args:
        model_dir (str): root path of model.pdiparams, model.pdmodel and infer_cfg.yml
        device (str): Choose the device you want to run, it can be: CPU/GPU/XPU, default is CPU
        run_mode (str): mode of running(paddle/trt_fp32/trt_fp16)
        batch_size (int): size of pre batch in inference
        trt_min_shape (int): min shape for dynamic shape in trt
        trt_max_shape (int): max shape for dynamic shape in trt
        trt_opt_shape (int): opt shape for dynamic shape in trt
        trt_calib_mode (bool): If the model is produced by TRT offline quantitative
            calibration, trt_calib_mode need to set True
        cpu_threads (int): cpu threads
        enable_mkldnn (bool): whether to turn on MKLDNN
        enable_mkldnn_bfloat16 (bool): whether to turn on MKLDNN_BFLOAT16
    """

    def __init__(
            self,
            model_dir,
            device='CPU',
            run_mode='paddle',
            batch_size=1,
            trt_min_shape=1,
            trt_max_shape=1280,
            trt_opt_shape=640,
            trt_calib_mode=False,
            cpu_threads=1,
            enable_mkldnn=False,
            enable_mkldnn_bfloat16=False,
            output_dir='./',
            threshold=0.5, ):
        super(DetectorPicoDet, self).__init__(
            model_dir=model_dir,
            device=device,
            run_mode=run_mode,
            batch_size=batch_size,
            trt_min_shape=trt_min_shape,
            trt_max_shape=trt_max_shape,
            trt_opt_shape=trt_opt_shape,
            trt_calib_mode=trt_calib_mode,
            cpu_threads=cpu_threads,
            enable_mkldnn=enable_mkldnn,
            enable_mkldnn_bfloat16=enable_mkldnn_bfloat16,
            output_dir=output_dir,
            threshold=threshold, )

    def postprocess(self, inputs, result):
        # postprocess output of predictor
        np_score_list = result['boxes']
        np_boxes_list = result['boxes_num']
        postprocessor = PicoDetPostProcess(
            inputs['image'].shape[2:],
            inputs['im_shape'],
            inputs['scale_factor'],
            strides=self.pred_config.fpn_stride,
            nms_threshold=self.pred_config.nms['nms_threshold'])
        np_boxes, np_boxes_num = postprocessor(np_score_list, np_boxes_list)
        result = dict(boxes=np_boxes, boxes_num=np_boxes_num)
        return result

    def predict(self, repeats=1):
        '''
        Args:
            repeats (int): repeat number for prediction
        Returns:
            result (dict): include 'boxes': np.ndarray: shape:[N,6], N: number of box,
                            matix element:[class, score, x_min, y_min, x_max, y_max]
        '''
        np_score_list, np_boxes_list = [], []
        for i in range(repeats):
            self.predictor.run()
            np_score_list.clear()
            np_boxes_list.clear()
            output_names = self.predictor.get_output_names()
            num_outs = int(len(output_names) / 2)
            for out_idx in range(num_outs):
                np_score_list.append(
                    self.predictor.get_output_handle(output_names[out_idx])
                    .copy_to_cpu())
                np_boxes_list.append(
                    self.predictor.get_output_handle(output_names[
                        out_idx + num_outs]).copy_to_cpu())
        result = dict(boxes=np_score_list, boxes_num=np_boxes_list)
        return result


def create_inputs(imgs, im_info):
    """generate input for different model type
    Args:
        imgs (list(numpy)): list of images (np.ndarray)
        im_info (list(dict)): list of image info
    Returns:
        inputs (dict): input of model
    """
    inputs = {}

    im_shape = []
    scale_factor = []
    if len(imgs) == 1:
        inputs['image'] = np.array((imgs[0], )).astype('float32')
        inputs['im_shape'] = np.array(
            (im_info[0]['im_shape'], )).astype('float32')
        inputs['scale_factor'] = np.array(
            (im_info[0]['scale_factor'], )).astype('float32')
        return inputs

    for e in im_info:
        im_shape.append(np.array((e['im_shape'], )).astype('float32'))
        scale_factor.append(np.array((e['scale_factor'], )).astype('float32'))

    inputs['im_shape'] = np.concatenate(im_shape, axis=0)
    inputs['scale_factor'] = np.concatenate(scale_factor, axis=0)

    imgs_shape = [[e.shape[1], e.shape[2]] for e in imgs]
    max_shape_h = max([e[0] for e in imgs_shape])
    max_shape_w = max([e[1] for e in imgs_shape])
    padding_imgs = []
    for img in imgs:
        im_c, im_h, im_w = img.shape[:]
        padding_im = np.zeros(
            (im_c, max_shape_h, max_shape_w), dtype=np.float32)
        padding_im[:, :im_h, :im_w] = img
        padding_imgs.append(padding_im)
    inputs['image'] = np.stack(padding_imgs, axis=0)
    return inputs


class PredictConfig():
    """set config of preprocess, postprocess and visualize
    Args:
        model_dir (str): root path of model.yml
    """

    def __init__(self, model_dir):
        # parsing Yaml config for Preprocess
        deploy_file = os.path.join(model_dir, 'infer_cfg.yml')
        with open(deploy_file) as f:
            yml_conf = yaml.safe_load(f)
        self.check_model(yml_conf)
        self.arch = yml_conf['arch']
        self.preprocess_infos = yml_conf['Preprocess']
        self.min_subgraph_size = yml_conf['min_subgraph_size']
        self.labels = yml_conf['label_list']
        self.mask = False
        self.use_dynamic_shape = yml_conf['use_dynamic_shape']
        if 'mask' in yml_conf:
            self.mask = yml_conf['mask']
        self.tracker = None
        if 'tracker' in yml_conf:
            self.tracker = yml_conf['tracker']
        if 'NMS' in yml_conf:
            self.nms = yml_conf['NMS']
        if 'fpn_stride' in yml_conf:
            self.fpn_stride = yml_conf['fpn_stride']
        if self.arch == 'RCNN' and yml_conf.get('export_onnx', False):
            print(
                'The RCNN export model is used for ONNX and it only supports batch_size = 1'
            )
        self.print_config()

    def check_model(self, yml_conf):
        """
        Raises:
            ValueError: loaded model not in supported model type 
        """
        for support_model in SUPPORT_MODELS:
            if support_model in yml_conf['arch']:
                return True
        raise ValueError("Unsupported arch: {}, expect {}".format(yml_conf[
            'arch'], SUPPORT_MODELS))

    def print_config(self):
        print('-----------  Model Configuration -----------')
        print('%s: %s' % ('Model Arch', self.arch))
        print('%s: ' % ('Transform Order'))
        for op_info in self.preprocess_infos:
            print('--%s: %s' % ('transform op', op_info['type']))
        print('--------------------------------------------')


def load_predictor(model_dir,
                   arch,
                   run_mode='paddle',
                   batch_size=1,
                   device='CPU',
                   min_subgraph_size=3,
                   use_dynamic_shape=False,
                   trt_min_shape=1,
                   trt_max_shape=1280,
                   trt_opt_shape=640,
                   trt_calib_mode=False,
                   cpu_threads=1,
                   enable_mkldnn=False,
                   enable_mkldnn_bfloat16=False,
                   delete_shuffle_pass=False,
                   tuned_trt_shape_file="shape_range_info.pbtxt"):
    """set AnalysisConfig, generate AnalysisPredictor
    Args:
        model_dir (str): root path of __model__ and __params__
        device (str): Choose the device you want to run, it can be: CPU/GPU/XPU, default is CPU
        run_mode (str): mode of running(paddle/trt_fp32/trt_fp16/trt_int8)
        use_dynamic_shape (bool): use dynamic shape or not
        trt_min_shape (int): min shape for dynamic shape in trt
        trt_max_shape (int): max shape for dynamic shape in trt
        trt_opt_shape (int): opt shape for dynamic shape in trt
        trt_calib_mode (bool): If the model is produced by TRT offline quantitative
            calibration, trt_calib_mode need to set True
        delete_shuffle_pass (bool): whether to remove shuffle_channel_detect_pass in TensorRT. 
                                    Used by action model.
    Returns:
        predictor (PaddlePredictor): AnalysisPredictor
    Raises:
        ValueError: predict by TensorRT need device == 'GPU'.
    """
    if device != 'GPU' and run_mode != 'paddle':
        raise ValueError(
            "Predict by TensorRT mode: {}, expect device=='GPU', but device == {}"
            .format(run_mode, device))
    infer_model = os.path.join(model_dir, 'model.pdmodel')
    infer_params = os.path.join(model_dir, 'model.pdiparams')
    if not os.path.exists(infer_model):
        infer_model = os.path.join(model_dir, 'inference.pdmodel')
        infer_params = os.path.join(model_dir, 'inference.pdiparams')
        if not os.path.exists(infer_model):
            raise ValueError(
                "Cannot find any inference model in dir: {},".format(model_dir))
    config = Config(infer_model, infer_params)
    if device == 'GPU':
        # initial GPU memory(M), device ID
        config.enable_use_gpu(200, 0)
        # optimize graph and fuse op
        config.switch_ir_optim(True)
    elif device == 'XPU':
        if config.lite_engine_enabled():
            config.enable_lite_engine()
        config.enable_xpu(10 * 1024 * 1024)
    elif device == 'NPU':
        if config.lite_engine_enabled():
            config.enable_lite_engine()
        config.enable_npu()
    else:
        config.disable_gpu()
        config.set_cpu_math_library_num_threads(cpu_threads)
        if enable_mkldnn:
            try:
                # cache 10 different shapes for mkldnn to avoid memory leak
                config.set_mkldnn_cache_capacity(10)
                config.enable_mkldnn()
                if enable_mkldnn_bfloat16:
                    config.enable_mkldnn_bfloat16()
            except Exception as e:
                print(
                    "The current environment does not support `mkldnn`, so disable mkldnn."
                )
                pass

    precision_map = {
        'trt_int8': Config.Precision.Int8,
        'trt_fp32': Config.Precision.Float32,
        'trt_fp16': Config.Precision.Half
    }
    if run_mode in precision_map.keys():
        if arch in TUNED_TRT_DYNAMIC_MODELS:
            config.collect_shape_range_info(tuned_trt_shape_file)
        config.enable_tensorrt_engine(
            workspace_size=(1 << 25) * batch_size,
            max_batch_size=batch_size,
            min_subgraph_size=min_subgraph_size,
            precision_mode=precision_map[run_mode],
            use_static=False,
            use_calib_mode=trt_calib_mode)
        if arch in TUNED_TRT_DYNAMIC_MODELS:
            config.enable_tuned_tensorrt_dynamic_shape(tuned_trt_shape_file,
                                                       True)

        if use_dynamic_shape:
            min_input_shape = {
                'image': [batch_size, 3, trt_min_shape, trt_min_shape],
                'scale_factor': [batch_size, 2]
            }
            max_input_shape = {
                'image': [batch_size, 3, trt_max_shape, trt_max_shape],
                'scale_factor': [batch_size, 2]
            }
            opt_input_shape = {
                'image': [batch_size, 3, trt_opt_shape, trt_opt_shape],
                'scale_factor': [batch_size, 2]
            }
            config.set_trt_dynamic_shape_info(min_input_shape, max_input_shape,
                                              opt_input_shape)
            print('trt set dynamic shape done!')

    # disable print log when predict
    config.disable_glog_info()
    # enable shared memory
    config.enable_memory_optim()
    # disable feed, fetch OP, needed by zero_copy_run
    config.switch_use_feed_fetch_ops(False)
    if delete_shuffle_pass:
        config.delete_pass("shuffle_channel_detect_pass")
    predictor = create_predictor(config)
    return predictor, config


def get_test_images(infer_dir, infer_img):
    """
    Get image path list in TEST mode
    """
    assert infer_img is not None or infer_dir is not None, \
        "--image_file or --image_dir should be set"
    assert infer_img is None or os.path.isfile(infer_img), \
            "{} is not a file".format(infer_img)
    assert infer_dir is None or os.path.isdir(infer_dir), \
            "{} is not a directory".format(infer_dir)

    # infer_img has a higher priority
    if infer_img and os.path.isfile(infer_img):
        return [infer_img]

    images = set()
    infer_dir = os.path.abspath(infer_dir)
    assert os.path.isdir(infer_dir), \
        "infer_dir {} is not a directory".format(infer_dir)
    exts = ['jpg', 'jpeg', 'png', 'bmp']
    exts += [ext.upper() for ext in exts]
    for ext in exts:
        images.update(glob.glob('{}/*.{}'.format(infer_dir, ext)))
    images = list(images)

    assert len(images) > 0, "no image found in {}".format(infer_dir)
    print("Found {} inference images in total.".format(len(images)))

    return images


def visualize(image_list, result, labels, output_dir='output/', threshold=0.5):
    # visualize the predict result
    start_idx = 0
    for idx, image_file in enumerate(image_list):
        im_bboxes_num = result['boxes_num'][idx]
        im_results = {}
        if 'boxes' in result:
            im_results['boxes'] = result['boxes'][start_idx:start_idx +
                                                  im_bboxes_num, :]
        if 'masks' in result:
            im_results['masks'] = result['masks'][start_idx:start_idx +
                                                  im_bboxes_num, :]
        if 'segm' in result:
            im_results['segm'] = result['segm'][start_idx:start_idx +
                                                im_bboxes_num, :]
        if 'label' in result:
            im_results['label'] = result['label'][start_idx:start_idx +
                                                  im_bboxes_num]
        if 'score' in result:
            im_results['score'] = result['score'][start_idx:start_idx +
                                                  im_bboxes_num]

        start_idx += im_bboxes_num
        im = visualize_box_mask(
            image_file, im_results, labels, threshold=threshold)
        img_name = os.path.split(image_file)[-1]
        if not os.path.exists(output_dir):
            os.makedirs(output_dir)
        out_path = os.path.join(output_dir, img_name)
        im.save(out_path, quality=95)
        print("save result to: " + out_path)


def print_arguments(args):
    print('-----------  Running Arguments -----------')
    for arg, value in sorted(vars(args).items()):
        print('%s: %s' % (arg, value))
    print('------------------------------------------')


def main():
    deploy_file = os.path.join(FLAGS.model_dir, 'infer_cfg.yml')
    with open(deploy_file) as f:
        yml_conf = yaml.safe_load(f)
    arch = yml_conf['arch']
    detector_func = 'Detector'
    if arch in ['SOLOv2', 'SparseInst']:
        detector_func = 'DetectorSOLOv2'
    elif arch == 'PicoDet':
        detector_func = 'DetectorPicoDet'

    detector = eval(detector_func)(
        FLAGS.model_dir,
        device=FLAGS.device,
        run_mode=FLAGS.run_mode,
        batch_size=FLAGS.batch_size,
        trt_min_shape=FLAGS.trt_min_shape,
        trt_max_shape=FLAGS.trt_max_shape,
        trt_opt_shape=FLAGS.trt_opt_shape,
        trt_calib_mode=FLAGS.trt_calib_mode,
        cpu_threads=FLAGS.cpu_threads,
        enable_mkldnn=FLAGS.enable_mkldnn,
        enable_mkldnn_bfloat16=FLAGS.enable_mkldnn_bfloat16,
        threshold=FLAGS.threshold,
        output_dir=FLAGS.output_dir)

    # predict from video file or camera video stream
    if FLAGS.video_file is not None or FLAGS.camera_id != -1:
        detector.predict_video(FLAGS.video_file, FLAGS.camera_id)
    else:
        # predict from image
        if FLAGS.image_dir is None and FLAGS.image_file is not None:
            assert FLAGS.batch_size == 1, "batch_size should be 1, when image_file is not None"
        img_list = get_test_images(FLAGS.image_dir, FLAGS.image_file)
        if FLAGS.slice_infer:
            detector.predict_image_slice(
                img_list,
                FLAGS.slice_size,
                FLAGS.overlap_ratio,
                FLAGS.combine_method,
                FLAGS.match_threshold,
                FLAGS.match_metric,
                visual=FLAGS.save_images,
                save_results=FLAGS.save_results)
        else:
            detector.predict_image(
                img_list,
                FLAGS.run_benchmark,
                repeats=100,
                visual=FLAGS.save_images,
                save_results=FLAGS.save_results)
        if not FLAGS.run_benchmark:
            detector.det_times.info(average=True)
        else:
            mode = FLAGS.run_mode
            model_dir = FLAGS.model_dir
            model_info = {
                'model_name': model_dir.strip('/').split('/')[-1],
                'precision': mode.split('_')[-1]
            }
            bench_log(detector, img_list, model_info, name='DET')


if __name__ == '__main__':
    paddle.enable_static()
    parser = argsparser()
    FLAGS = parser.parse_args()
    print_arguments(FLAGS)
    FLAGS.device = FLAGS.device.upper()
    assert FLAGS.device in ['CPU', 'GPU', 'XPU', 'NPU'
                            ], "device should be CPU, GPU, XPU or NPU"
    assert not FLAGS.use_gpu, "use_gpu has been deprecated, please use --device"

    assert not (
        FLAGS.enable_mkldnn == False and FLAGS.enable_mkldnn_bfloat16 == True
    ), 'To enable mkldnn bfloat, please turn on both enable_mkldnn and enable_mkldnn_bfloat16'

    main()<|MERGE_RESOLUTION|>--- conflicted
+++ resolved
@@ -42,11 +42,8 @@
 SUPPORT_MODELS = {
     'YOLO', 'RCNN', 'SSD', 'Face', 'FCOS', 'SOLOv2', 'TTFNet', 'S2ANet', 'JDE',
     'FairMOT', 'DeepSORT', 'GFL', 'PicoDet', 'CenterNet', 'TOOD', 'RetinaNet',
-<<<<<<< HEAD
-    'StrongBaseline', 'STGCN', 'YOLOX', 'SparseInst'
-=======
-    'StrongBaseline', 'STGCN', 'YOLOX', 'YOLOF', 'PPHGNet', 'PPLCNet', 'DETR'
->>>>>>> 6d644a1d
+    'StrongBaseline', 'STGCN', 'YOLOX', 'YOLOF', 'PPHGNet', 'PPLCNet', 'DETR',
+    'SparseInst'
 }
 
 TUNED_TRT_DYNAMIC_MODELS = {'DETR'}
@@ -438,7 +435,7 @@
         if not os.path.exists(self.output_dir):
             os.makedirs(self.output_dir)
         out_path = os.path.join(self.output_dir, video_out_name)
-        fourcc = cv2.VideoWriter_fourcc(*'mp4v')
+        fourcc = cv2.VideoWriter_fourcc(* 'mp4v')
         writer = cv2.VideoWriter(out_path, fourcc, fps, (width, height))
         index = 1
         while (1):
