--- conflicted
+++ resolved
@@ -786,96 +786,6 @@
     print('------------------------------------------')
 
 
-<<<<<<< HEAD
-def predict_image(detector, image_list, batch_size=1):
-    batch_loop_cnt = math.ceil(float(len(image_list)) / batch_size)
-    coco_results = []
-    for i in range(batch_loop_cnt):
-        start_index = i * batch_size
-        end_index = min((i + 1) * batch_size, len(image_list))
-        batch_image_list = image_list[start_index:end_index]
-        if FLAGS.run_benchmark:
-            # warmup
-            detector.predict(
-                batch_image_list, FLAGS.threshold, repeats=10, add_timer=False)
-            # run benchmark
-            detector.predict(
-                batch_image_list, FLAGS.threshold, repeats=10, add_timer=True)
-
-            cm, gm, gu = get_current_memory_mb()
-            detector.cpu_mem += cm
-            detector.gpu_mem += gm
-            detector.gpu_util += gu
-            print('Test iter {}'.format(i))
-
-        else:
-            results = detector.predict(batch_image_list, FLAGS.threshold)
-
-            if not os.path.exists(FLAGS.output_dir):
-                os.makedirs(FLAGS.output_dir)
-
-            visualize(
-                batch_image_list,
-                results,
-                detector.pred_config.labels,
-                output_dir=FLAGS.output_dir,
-                threshold=FLAGS.threshold)
-
-            if FLAGS.save_dets:
-                coco_results.extend(
-                    format_results(
-                        batch_image_list,
-                        results,
-                        detector.pred_config.labels, ))
-
-    if FLAGS.save_dets:
-        with open(os.path.join(FLAGS.output_dir, 'results.json'), 'w') as f:
-            json.dump(coco_results, f)
-
-
-def predict_video(detector, camera_id):
-    video_out_name = 'output.mp4'
-    if camera_id != -1:
-        capture = cv2.VideoCapture(camera_id)
-    else:
-        capture = cv2.VideoCapture(FLAGS.video_file)
-        video_out_name = os.path.split(FLAGS.video_file)[-1]
-    # Get Video info : resolution, fps, frame count
-    width = int(capture.get(cv2.CAP_PROP_FRAME_WIDTH))
-    height = int(capture.get(cv2.CAP_PROP_FRAME_HEIGHT))
-    fps = int(capture.get(cv2.CAP_PROP_FPS))
-    frame_count = int(capture.get(cv2.CAP_PROP_FRAME_COUNT))
-    print("fps: %d, frame_count: %d" % (fps, frame_count))
-
-    if not os.path.exists(FLAGS.output_dir):
-        os.makedirs(FLAGS.output_dir)
-    out_path = os.path.join(FLAGS.output_dir, video_out_name)
-    fourcc = cv2.VideoWriter_fourcc(*'mp4v')
-    writer = cv2.VideoWriter(out_path, fourcc, fps, (width, height))
-    index = 1
-    while (1):
-        ret, frame = capture.read()
-        if not ret:
-            break
-        print('detect frame: %d' % (index))
-        index += 1
-        results = detector.predict([frame], FLAGS.threshold)
-        im = visualize_box_mask(
-            frame,
-            results,
-            detector.pred_config.labels,
-            threshold=FLAGS.threshold)
-        im = np.array(im)
-        writer.write(im)
-        if camera_id != -1:
-            cv2.imshow('Mask Detection', im)
-            if cv2.waitKey(1) & 0xFF == ord('q'):
-                break
-    writer.release()
-
-
-=======
->>>>>>> e9cfb187
 def main():
     deploy_file = os.path.join(FLAGS.model_dir, 'infer_cfg.yml')
     with open(deploy_file) as f:
@@ -908,9 +818,15 @@
         if FLAGS.image_dir is None and FLAGS.image_file is not None:
             assert FLAGS.batch_size == 1, "batch_size should be 1, when image_file is not None"
         img_list = get_test_images(FLAGS.image_dir, FLAGS.image_file)
-        detector.predict_image(img_list, FLAGS.run_benchmark, repeats=10)
+        results = detector.predict_image(
+            img_list, FLAGS.run_benchmark, repeats=10)
         if not FLAGS.run_benchmark:
             detector.det_times.info(average=True)
+            results = format_results(img_list, results)
+            if FLAGS.save_dets:
+                with open(os.path.join(FLAGS.output_dir, 'results.json'),
+                          'w') as f:
+                    json.dump(results, f)
         else:
             mode = FLAGS.run_mode
             model_dir = FLAGS.model_dir
