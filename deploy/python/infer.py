--- conflicted
+++ resolved
@@ -182,11 +182,6 @@
             if self.pred_config.mask:
                 masks_tensor = self.predictor.get_output_handle(output_names[2])
                 np_masks = masks_tensor.copy_to_cpu()
-<<<<<<< HEAD
-        if add_timer:
-            self.det_times.inference_time_s.end(repeats=repeats)
-            self.det_times.postprocess_time_s.start()
-=======
         result = dict(boxes=np_boxes, masks=np_masks, boxes_num=np_boxes_num)
         return result
 
@@ -204,7 +199,6 @@
 
     def get_timer(self):
         return self.det_times
->>>>>>> 6e1fa92d
 
     def predict_image(self,
                       image_list,
@@ -290,7 +284,7 @@
         if not os.path.exists(self.output_dir):
             os.makedirs(self.output_dir)
         out_path = os.path.join(self.output_dir, video_out_name)
-        fourcc = cv2.VideoWriter_fourcc(*'mp4v')
+        fourcc = cv2.VideoWriter_fourcc(* 'mp4v')
         writer = cv2.VideoWriter(out_path, fourcc, fps, (width, height))
         index = 1
         while (1):
