# Copyright (c) 2022 PaddlePaddle Authors. All Rights Reserved.
#
# Licensed under the Apache License, Version 2.0 (the "License");
# you may not use this file except in compliance with the License.
# You may obtain a copy of the License at
#
#     http://www.apache.org/licenses/LICENSE-2.0
#
# Unless required by applicable law or agreed to in writing, software
# distributed under the License is distributed on an "AS IS" BASIS,
# WITHOUT WARRANTIES OR CONDITIONS OF ANY KIND, either express or implied.
# See the License for the specific language governing permissions and
# limitations under the License.

import os
import copy


class Result(object):
    def __init__(self):
        self.res_dict = {
            'det': dict(),
            'mot': dict(),
            'attr': dict(),
            'kpt': dict(),
<<<<<<< HEAD
            'action': dict(),
            'fight': dict(),
=======
            'skeleton_action': dict(),
>>>>>>> 9c689a4b
            'reid': dict()
        }

    def update(self, res, name):
        self.res_dict[name].update(res)

    def get(self, name):
        if name in self.res_dict and len(self.res_dict[name]) > 0:
            return self.res_dict[name]
        return None

    def clear(self, name):
        self.res_dict[name].clear()


class DataCollector(object):
    """
  DataCollector of pphuman Pipeline, collect results in every frames and assign it to each track ids.
  mainly used in mtmct.
  
  data struct:
  collector:
    - [id1]: (all results of N frames)
      - frames(list of int): Nx[int]
      - rects(list of rect): Nx[rect(conf, xmin, ymin, xmax, ymax)]
      - features(list of array(256,)): Nx[array(256,)]
      - qualities(list of float): Nx[float]
      - attrs(list of attr): refer to attrs for details
      - kpts(list of kpts): refer to kpts for details
      - skeleton_action(list of skeleton_action): refer to skeleton_action for details
    ...
    - [idN]
  """

    def __init__(self):
        #id, frame, rect, score, label, attrs, kpts, skeleton_action
        self.mots = {
            "frames": [],
            "rects": [],
            "attrs": [],
            "kpts": [],
            "features": [],
            "qualities": [],
            "skeleton_action": []
        }
        self.collector = {}

    def append(self, frameid, Result):
        mot_res = Result.get('mot')
        attr_res = Result.get('attr')
        kpt_res = Result.get('kpt')
        skeleton_action_res = Result.get('skeleton_action')
        reid_res = Result.get('reid')

        rects = []
        if reid_res is not None:
            rects = reid_res['rects']
        elif mot_res is not None:
            rects = mot_res['boxes']

        for idx, mot_item in enumerate(rects):
            ids = int(mot_item[0])
            if ids not in self.collector:
                self.collector[ids] = copy.deepcopy(self.mots)
            self.collector[ids]["frames"].append(frameid)
            self.collector[ids]["rects"].append([mot_item[2:]])
            if attr_res:
                self.collector[ids]["attrs"].append(attr_res['output'][idx])
            if kpt_res:
                self.collector[ids]["kpts"].append(
                    [kpt_res['keypoint'][0][idx], kpt_res['keypoint'][1][idx]])
            if skeleton_action_res and (idx + 1) in skeleton_action_res:
                self.collector[ids]["skeleton_action"].append(
                    skeleton_action_res[idx + 1])
            else:
                # action model generate result per X frames, Not available every frames
                self.collector[ids]["skeleton_action"].append(None)
            if reid_res:
                self.collector[ids]["features"].append(reid_res['features'][
                    idx])
                self.collector[ids]["qualities"].append(reid_res['qualities'][
                    idx])

    def get_res(self):
        return self.collector<|MERGE_RESOLUTION|>--- conflicted
+++ resolved
@@ -23,12 +23,8 @@
             'mot': dict(),
             'attr': dict(),
             'kpt': dict(),
-<<<<<<< HEAD
-            'action': dict(),
-            'fight': dict(),
-=======
+            'video_action': dict(),
             'skeleton_action': dict(),
->>>>>>> 9c689a4b
             'reid': dict()
         }
 
