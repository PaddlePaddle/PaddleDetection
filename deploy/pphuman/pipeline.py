--- conflicted
+++ resolved
@@ -185,11 +185,7 @@
         self.res_dict[name].update(res)
 
     def get(self, name):
-<<<<<<< HEAD
-        if name in self.res_dict and len(self.res_dict[name].keys()) > 0:
-=======
         if name in self.res_dict and len(self.res_dict[name]) > 0:
->>>>>>> 812eeeca
             return self.res_dict[name]
         return None
 
