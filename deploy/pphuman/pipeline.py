--- conflicted
+++ resolved
@@ -146,17 +146,13 @@
             if self.is_video:
                 self.predictor.set_file_name(video_file)
 
-<<<<<<< HEAD
         self.output_dir = output_dir
         self.draw_center_traj = draw_center_traj
         self.secs_interval = secs_interval
         self.do_entrance_counting = do_entrance_counting
 
-    def _parse_input(self, image_file, image_dir, video_file, camera_id):
-=======
     def _parse_input(self, image_file, image_dir, video_file, video_dir,
                      camera_id):
->>>>>>> 253c8a05
 
         # parse input as is_video and multi_camera
 
@@ -716,19 +712,12 @@
     cfg = merge_cfg(FLAGS)
     print_arguments(cfg)
     pipeline = Pipeline(
-        cfg, FLAGS.image_file, FLAGS.image_dir, FLAGS.video_file,
-<<<<<<< HEAD
+        cfg, FLAGS.image_file, FLAGS.image_dir, FLAGS.video_file, FLAGS.video_dir,
         FLAGS.camera_id, FLAGS.enable_attr, FLAGS.enable_action, FLAGS.device,
         FLAGS.run_mode, FLAGS.trt_min_shape, FLAGS.trt_max_shape,
         FLAGS.trt_opt_shape, FLAGS.trt_calib_mode, FLAGS.cpu_threads,
         FLAGS.enable_mkldnn, FLAGS.output_dir, FLAGS.draw_center_traj,
         FLAGS.secs_interval, FLAGS.do_entrance_counting)
-=======
-        FLAGS.video_dir, FLAGS.camera_id, FLAGS.enable_attr,
-        FLAGS.enable_action, FLAGS.device, FLAGS.run_mode, FLAGS.trt_min_shape,
-        FLAGS.trt_max_shape, FLAGS.trt_opt_shape, FLAGS.trt_calib_mode,
-        FLAGS.cpu_threads, FLAGS.enable_mkldnn, FLAGS.output_dir)
->>>>>>> 253c8a05
 
     pipeline.run()
 
