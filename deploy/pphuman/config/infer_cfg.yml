crop_thresh: 0.5
attr_thresh: 0.5
kpt_thresh: 0.2
visual: True

DET:
<<<<<<< HEAD
  model_dir: output_inference/mot_ppyolov3/
  #model_dir: output_inference/pedestrian_yolov3_darknet
=======
  model_dir: output_inference/mot_ppyolov3//
>>>>>>> 5471a176
  batch_size: 1

#ATTR:
#  model_dir: output_inference/strongbaseline_r50_30e_pa100k/
#  batch_size: 8

MOT:
  model_dir: output_inference/mot_ppyolov3/
<<<<<<< HEAD
  #model_dir: output_inference/pedestrian_yolov3_darknet
  tracker_config: deploy/pphuman/tracker_config.yml
  batch_size: 1

KPT:
  model_dir: output_inference/dark_hrnet_w32_256x192/
  batch_size: 8
  use_dark: False

ACTION:
  #model_dir: /paddle/shared_files/PaddleVideo/output_inference/STGCN
  model_dir: output_inference/STGCN
  batch_size: 1
  max_frames: 50
=======
  tracker_config: deploy/pphuman/config/tracker_config.yml
  batch_size: 1
>>>>>>> 5471a176
<|MERGE_RESOLUTION|>--- conflicted
+++ resolved
@@ -4,23 +4,16 @@
 visual: True
 
 DET:
-<<<<<<< HEAD
   model_dir: output_inference/mot_ppyolov3/
-  #model_dir: output_inference/pedestrian_yolov3_darknet
-=======
-  model_dir: output_inference/mot_ppyolov3//
->>>>>>> 5471a176
   batch_size: 1
 
-#ATTR:
-#  model_dir: output_inference/strongbaseline_r50_30e_pa100k/
-#  batch_size: 8
+ATTR:
+  model_dir: output_inference/strongbaseline_r50_30e_pa100k/
+  batch_size: 8
 
 MOT:
   model_dir: output_inference/mot_ppyolov3/
-<<<<<<< HEAD
-  #model_dir: output_inference/pedestrian_yolov3_darknet
-  tracker_config: deploy/pphuman/tracker_config.yml
+  tracker_config: deploy/pphuman/config/tracker_config.yml
   batch_size: 1
 
 KPT:
@@ -29,11 +22,6 @@
   use_dark: False
 
 ACTION:
-  #model_dir: /paddle/shared_files/PaddleVideo/output_inference/STGCN
   model_dir: output_inference/STGCN
   batch_size: 1
-  max_frames: 50
-=======
-  tracker_config: deploy/pphuman/config/tracker_config.yml
-  batch_size: 1
->>>>>>> 5471a176
+  max_frames: 50