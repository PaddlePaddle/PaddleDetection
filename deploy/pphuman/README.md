[English](README_en.md) | 简体中文

# 实时行人分析工具 PP-Human

**PP-Human是基于飞桨深度学习框架的业界首个开源产业级实时行人分析工具，具有功能丰富，应用广泛和部署高效三大优势。**

![](https://user-images.githubusercontent.com/48054808/173030254-ecf282bd-2cfe-43d5-b598-8fed29e22020.gif)

PP-Human支持图片/单镜头视频/多镜头视频多种输入方式，功能覆盖多目标跟踪、属性识别、行为分析及人流量计数与轨迹记录。能够广泛应用于智慧交通、智慧社区、工业巡检等领域。支持服务器端部署及TensorRT加速，T4服务器上可达到实时。

## 📣 近期更新

- 2022.4.18：新增PP-Human全流程实战教程, 覆盖训练、部署、动作类型扩展等内容，AIStudio项目请见[链接](https://aistudio.baidu.com/aistudio/projectdetail/3842982)
- 2022.4.10：新增PP-Human范例，赋能社区智能精细化管理, AIStudio快速上手教程[链接](https://aistudio.baidu.com/aistudio/projectdetail/3679564)
- 2022.4.5：全新发布实时行人分析工具PP-Human，支持行人跟踪、人流量统计、人体属性识别与摔倒检测四大能力，基于真实场景数据特殊优化，精准识别各类摔倒姿势，适应不同环境背景、光线及摄像角度

## 🔮 功能介绍与效果展示

| ⭐ 功能           | 💟 方案优势                                                                                                                                           | 💡示例图                                                                                                                                         |
| -------------- | ------------------------------------------------------------------------------------------------------------------------------------------------- | --------------------------------------------------------------------------------------------------------------------------------------------- |
| **跨镜跟踪（ReID）** | 超强性能：针对目标遮挡、完整度、模糊度等难点特殊优化，实现mAP 98.8、1.5ms/人                                                                                                     | <img src="https://user-images.githubusercontent.com/48054808/173037607-0a5deadc-076e-4dcc-bd96-d54eea205f1f.png" title="" alt="" width="191"> |
| **属性分析**       | 兼容多种数据格式：支持图片、视频输入<br/><br/>高性能：融合开源数据集与企业真实数据进行训练，实现mAP 94.86、2ms/人<br/><br/>支持26种属性：性别、年龄、眼镜、上衣、鞋子、帽子、背包等26种高频属性                                | <img src="https://user-images.githubusercontent.com/48054808/173036043-68b90df7-e95e-4ada-96ae-20f52bc98d7c.png" title="" alt="" width="207"> |
| **行为识别**       | 功能丰富：支持摔倒、打架、抽烟、打电话、人员闯入五种高频异常行为识别<br/><br/>鲁棒性强：对光照、视角、背景环境无限制<br/><br/>性能高：与视频识别技术相比，模型计算量大幅降低，支持本地化与服务化快速部署<br/><br/>训练速度快：仅需15分钟即可产出高精度行为识别模型 | <img src="https://user-images.githubusercontent.com/48054808/173034825-623e4f78-22a5-4f14-9b83-dc47aa868478.gif" title="" alt="" width="209"> |
| **人流量计数与轨迹记录** | 简洁易用：单个参数即可开启人流量计数与轨迹记录功能                                                                                                                         | <img src="https://user-images.githubusercontent.com/22989727/174736440-87cd5169-c939-48f8-90a1-0495a1fcb2b1.gif" title="" alt="" width="200"> |

## 🗳 模型库

| 任务    | 适用场景         | 精度         | 预测速度（ms） | 模型权重                                                                                           | 预测部署模型                                                                                       |
|:-----:|:------------:|:---------- |:--------:|:----------------------------------------------------------------------------------------------:|:--------------------------------------------------------------------------------------------:|
| 目标检测  | 图片输入         | mAP: 56.3  | 28.0ms   | [下载链接](https://bj.bcebos.com/v1/paddledet/models/pipeline/mot_ppyoloe_l_36e_pipeline.pdparams) | [下载链接](https://bj.bcebos.com/v1/paddledet/models/pipeline/mot_ppyoloe_l_36e_pipeline.zip)    |
| 目标跟踪  | 视频输入         | MOTA: 72.0 | 33.1ms   | [下载链接](https://bj.bcebos.com/v1/paddledet/models/pipeline/mot_ppyoloe_l_36e_pipeline.pdparams) | [下载链接](https://bj.bcebos.com/v1/paddledet/models/pipeline/mot_ppyoloe_l_36e_pipeline.zip)    |
| 属性识别  | 图片/视频输入 属性识别 | mA: 94.86  | 单人2ms    | -                                                                                              | [下载链接](https://bj.bcebos.com/v1/paddledet/models/pipeline/strongbaseline_r50_30e_pa100k.zip) |
| 关键点检测 | 视频输入 行为识别    | AP: 87.1   | 单人2.9ms  | [下载链接](https://bj.bcebos.com/v1/paddledet/models/pipeline/dark_hrnet_w32_256x192.pdparams)     | [下载链接](https://bj.bcebos.com/v1/paddledet/models/pipeline/dark_hrnet_w32_256x192.zip)        |
| 行为识别  | 视频输入 行为识别    | 准确率: 96.43 | 单人2.7ms  | -                                                                                              | [下载链接](https://bj.bcebos.com/v1/paddledet/models/pipeline/STGCN.zip)                         |
| ReID  | 视频输入 跨镜跟踪    | mAP: 98.8  | 单人1.5ms  | -                                                                                              | [下载链接](https://bj.bcebos.com/v1/paddledet/models/pipeline/reid_model.zip)                    |

## 📚 文档教程

### [快速开始](docs/tutorials/QUICK_STARTED.md)

### 行人属性/特征识别

* [快速开始](docs/tutorials/attribute.md)
* [二次开发教程](../../docs/advanced_tutorials/customization/attribute.md)
  * 数据准备
  * 模型优化
  * 新增属性

### 行为识别

* [快速开始](docs/tutorials/action.md)
  * 摔倒检测
* [二次开发教程](../../docs/advanced_tutorials/customization/action.md)
  * 方案选择
  * 数据准备
  * 模型优化
  * 新增行为

### 跨镜跟踪ReID

* [快速开始](docs/tutorials/mtmct.md)
* [二次开发教程]()
  * 数据准备
  * 模型优化

### 人流量计数与轨迹记录

<<<<<<< HEAD
### 2. 配置文件说明

PP-Human相关配置位于```deploy/pphuman/config/infer_cfg_pphuman.yml```中，存放模型路径，完成不同功能需要设置不同的任务类型

功能及任务类型对应表单如下：

| 输入类型 | 功能 | 任务类型 | 配置项 |
|-------|-------|----------|-----|
| 图片 | 属性识别 | 目标检测 属性识别 | DET ATTR |
| 单镜头视频 | 属性识别 | 多目标跟踪 属性识别 | MOT ATTR |
| 单镜头视频 | 行为识别 | 多目标跟踪 关键点检测 摔倒识别 | MOT KPT SKELETON_ACTION |

例如基于视频输入的属性识别，任务类型包含多目标跟踪和属性识别，具体配置如下：

```
crop_thresh: 0.5
attr_thresh: 0.5
visual: True

MOT:
  model_dir: output_inference/mot_ppyoloe_l_36e_pipeline/
  tracker_config: deploy/pphuman/config/tracker_config.yml
  batch_size: 1
  basemode: "idbased"
  enable: False

ATTR:
  model_dir: output_inference/strongbaseline_r50_30e_pa100k/
  batch_size: 8
  basemode: "idbased"
  enable: False
```

**注意：**

- 如果用户需要实现不同任务，可以在配置文件对应enable选项设置为True, 其basemode类型会在代码中开启依赖的基础能力模型，比如跟踪模型。
- 如果用户仅需要修改模型文件路径，可以在命令行中加入 `--model_dir det=ppyoloe/` 即可，也可以手动修改配置文件中的相应模型路径，详细说明参考下方参数说明文档。


### 3. 预测部署

```
# 行人检测，指定配置文件路径和测试图片
python deploy/pphuman/pipeline.py --config deploy/pphuman/config/infer_cfg_pphuman.yml --image_file=test_image.jpg --device=gpu [--run_mode trt_fp16]

# 行人跟踪，指定配置文件路径和测试视频，在配置文件中```deploy/pphuman/config/infer_cfg_pphuman.yml```中的MOT部分enable设置为```True```
python deploy/pphuman/pipeline.py --config deploy/pphuman/config/infer_cfg_pphuman.yml --video_file=test_video.mp4 --device=gpu [--run_mode trt_fp16]

# 行人跟踪，指定配置文件路径，模型路径和测试视频，在配置文件中```deploy/pphuman/config/infer_cfg_pphuman.yml```中的MOT部分enable设置为```True```
# 命令行中指定的模型路径优先级高于配置文件
python deploy/pphuman/pipeline.py --config deploy/pphuman/config/infer_cfg_pphuman.yml --video_file=test_video.mp4 --device=gpu --model_dir det=ppyoloe/ [--run_mode trt_fp16]

# 行人属性识别，指定配置文件路径和测试视频，在配置文件中```deploy/pphuman/config/infer_cfg_pphuman.yml```中的ATTR部分enable设置为```True```
python deploy/pphuman/pipeline.py --config deploy/pphuman/config/infer_cfg_pphuman.yml --video_file=test_video.mp4 --device=gpu [--run_mode trt_fp16]

# 行为识别，指定配置文件路径和测试视频，在配置文件中```deploy/pphuman/config/infer_cfg_pphuman.yml```中的SKELETON_ACTION部分enable设置为```True```
python deploy/pphuman/pipeline.py --config deploy/pphuman/config/infer_cfg_pphuman.yml --video_file=test_video.mp4 --device=gpu [--run_mode trt_fp16]

# 行人跨境跟踪，指定配置文件路径和测试视频列表文件夹，在配置文件中```deploy/pphuman/config/infer_cfg_pphuman.yml```中的REID部分enable设置为```True```
python deploy/pphuman/pipeline.py --config deploy/pphuman/config/infer_cfg_pphuman.yml --video_dir=mtmct_dir/ --device=gpu [--run_mode trt_fp16]
```

其他用法请参考[子任务文档](./docs)

#### 3.1 参数说明

| 参数 | 是否必须|含义 |
|-------|-------|----------|
| --config | Yes | 配置文件路径 |
| --model_dir | Option | PP-Human中各任务模型路径，优先级高于配置文件, 例如`--model_dir det=better_det/ attr=better_attr/`|
| --image_file | Option | 需要预测的图片 |
| --image_dir  | Option |  要预测的图片文件夹路径   |
| --video_file | Option | 需要预测的视频 |
| --camera_id | Option | 用来预测的摄像头ID，默认为-1(表示不使用摄像头预测，可设置为：0 - (摄像头数目-1) )，预测过程中在可视化界面按`q`退出输出预测结果到：output/output.mp4|
| --device | Option | 运行时的设备，可选择`CPU/GPU/XPU`，默认为`CPU`|
| --output_dir | Option|可视化结果保存的根目录，默认为output/|
| --run_mode | Option |使用GPU时，默认为paddle, 可选（paddle/trt_fp32/trt_fp16/trt_int8）|
| --enable_mkldnn | Option | CPU预测中是否开启MKLDNN加速，默认为False |
| --cpu_threads | Option| 设置cpu线程数，默认为1 |
| --trt_calib_mode | Option| TensorRT是否使用校准功能，默认为False。使用TensorRT的int8功能时，需设置为True，使用PaddleSlim量化后的模型时需要设置为False |
| --do_entrance_counting | Option | 是否统计出入口流量，默认为False |
| --draw_center_traj | Option | 是否绘制跟踪轨迹，默认为False |

## 三、方案介绍

PP-Human整体方案如下图所示

<div width="1000" align="center">
  <img src="../../docs/images/pphuman-tech.png"/>
</div>


### 1. 行人检测
- 采用PP-YOLOE L 作为目标检测模型
- 详细文档参考[PP-YOLOE](../../configs/ppyoloe/)和[检测跟踪文档](docs/mot.md)

### 2. 行人跟踪
- 采用SDE方案完成行人跟踪
- 检测模型使用PP-YOLOE L
- 跟踪模块采用Bytetrack方案
- 详细文档参考[Bytetrack](../../configs/mot/bytetrack)和[检测跟踪文档](docs/mot.md)

### 3. 跨镜行人跟踪
- 使用PP-YOLOE + Bytetrack得到单镜头多目标跟踪轨迹
- 使用ReID（centroid网络）对每一帧的检测结果提取特征
- 多镜头轨迹特征进行匹配，得到跨镜头跟踪结果
- 详细文档参考[跨镜跟踪](docs/mtmct.md)

### 4. 属性识别
- 使用PP-YOLOE + Bytetrack跟踪人体
- 使用StrongBaseline（多分类模型）完成识别属性，主要属性包括年龄、性别、帽子、眼睛、上衣下衣款式、背包等
- 详细文档参考[属性识别](docs/attribute.md)

### 5. 行为识别：
- 使用PP-YOLOE + Bytetrack跟踪人体
- 使用HRNet进行关键点检测得到人体17个骨骼点
- 结合50帧内同一个人骨骼点的变化，通过ST-GCN判断50帧内发生的动作是否为摔倒
- 详细文档参考[行为识别](docs/action.md)
=======
* [快速开始](docs/tutorials/mot.md)
* [二次开发教程](../../docs/advanced_tutorials/customization/mot.md)
  * 数据准备
  * 模型优化
>>>>>>> 831a431f
<|MERGE_RESOLUTION|>--- conflicted
+++ resolved
@@ -25,14 +25,18 @@
 
 ## 🗳 模型库
 
-| 任务    | 适用场景         | 精度         | 预测速度（ms） | 模型权重                                                                                           | 预测部署模型                                                                                       |
-|:-----:|:------------:|:---------- |:--------:|:----------------------------------------------------------------------------------------------:|:--------------------------------------------------------------------------------------------:|
-| 目标检测  | 图片输入         | mAP: 56.3  | 28.0ms   | [下载链接](https://bj.bcebos.com/v1/paddledet/models/pipeline/mot_ppyoloe_l_36e_pipeline.pdparams) | [下载链接](https://bj.bcebos.com/v1/paddledet/models/pipeline/mot_ppyoloe_l_36e_pipeline.zip)    |
-| 目标跟踪  | 视频输入         | MOTA: 72.0 | 33.1ms   | [下载链接](https://bj.bcebos.com/v1/paddledet/models/pipeline/mot_ppyoloe_l_36e_pipeline.pdparams) | [下载链接](https://bj.bcebos.com/v1/paddledet/models/pipeline/mot_ppyoloe_l_36e_pipeline.zip)    |
-| 属性识别  | 图片/视频输入 属性识别 | mA: 94.86  | 单人2ms    | -                                                                                              | [下载链接](https://bj.bcebos.com/v1/paddledet/models/pipeline/strongbaseline_r50_30e_pa100k.zip) |
-| 关键点检测 | 视频输入 行为识别    | AP: 87.1   | 单人2.9ms  | [下载链接](https://bj.bcebos.com/v1/paddledet/models/pipeline/dark_hrnet_w32_256x192.pdparams)     | [下载链接](https://bj.bcebos.com/v1/paddledet/models/pipeline/dark_hrnet_w32_256x192.zip)        |
-| 行为识别  | 视频输入 行为识别    | 准确率: 96.43 | 单人2.7ms  | -                                                                                              | [下载链接](https://bj.bcebos.com/v1/paddledet/models/pipeline/STGCN.zip)                         |
-| ReID  | 视频输入 跨镜跟踪    | mAP: 98.8  | 单人1.5ms  | -                                                                                              | [下载链接](https://bj.bcebos.com/v1/paddledet/models/pipeline/reid_model.zip)                    |
+| 任务            | 适用场景 | 精度 | 预测速度（ms） | 模型权重 | 预测部署模型 |
+| :---------:     |:---------:     |:---------------     | :-------:  |  :------:      | :------:      |
+| 目标检测(高精度) | 图片输入 | mAP: 56.6  | 28.0ms          |[下载链接](https://bj.bcebos.com/v1/paddledet/models/pipeline/mot_ppyoloe_l_36e_pipeline.pdparams) |[下载链接](https://bj.bcebos.com/v1/paddledet/models/pipeline/mot_ppyoloe_l_36e_pipeline.zip) |
+| 目标检测(轻量级) | 图片输入 | mAP: 53.2  | 22.1ms          |[下载链接](https://bj.bcebos.com/v1/paddledet/models/pipeline/mot_ppyoloe_s_36e_pipeline.pdparams) |[下载链接](https://bj.bcebos.com/v1/paddledet/models/pipeline/mot_ppyoloe_s_36e_pipeline.zip) |
+| 目标跟踪(高精度) | 视频输入 | MOTA: 79.5  | 33.1ms           |[下载链接](https://bj.bcebos.com/v1/paddledet/models/pipeline/mot_ppyoloe_l_36e_pipeline.pdparams) |[下载链接](https://bj.bcebos.com/v1/paddledet/models/pipeline/mot_ppyoloe_l_36e_pipeline.zip) |
+| 目标跟踪(轻量级) | 视频输入 | MOTA: 69.1  | 27.2ms           |[下载链接](https://bj.bcebos.com/v1/paddledet/models/pipeline/mot_ppyoloe_s_36e_pipeline.pdparams) |[下载链接](https://bj.bcebos.com/v1/paddledet/models/pipeline/mot_ppyoloe_s_36e_pipeline.zip) |
+| 属性识别    | 图片/视频输入 属性识别  | mA: 94.86 |  单人2ms     | - |[下载链接](https://bj.bcebos.com/v1/paddledet/models/pipeline/strongbaseline_r50_30e_pa100k.zip) |
+| 关键点检测    | 视频输入 行为识别 | AP: 87.1 | 单人2.9ms        |[下载链接](https://bj.bcebos.com/v1/paddledet/models/pipeline/dark_hrnet_w32_256x192.pdparams) |[下载链接](https://bj.bcebos.com/v1/paddledet/models/pipeline/dark_hrnet_w32_256x192.zip)
+| 行为识别   |  视频输入 行为识别  | 准确率: 96.43 |  单人2.7ms      | - |[下载链接](https://bj.bcebos.com/v1/paddledet/models/pipeline/STGCN.zip) |
+| ReID         | 视频输入 跨镜跟踪   | mAP: 98.8 | 单人1.5ms        | - |[下载链接](https://bj.bcebos.com/v1/paddledet/models/pipeline/reid_model.zip) |
+
+下载模型后存放至`./output_inference`新建目录中。
 
 ## 📚 文档教程
 
@@ -65,128 +69,7 @@
 
 ### 人流量计数与轨迹记录
 
-<<<<<<< HEAD
-### 2. 配置文件说明
-
-PP-Human相关配置位于```deploy/pphuman/config/infer_cfg_pphuman.yml```中，存放模型路径，完成不同功能需要设置不同的任务类型
-
-功能及任务类型对应表单如下：
-
-| 输入类型 | 功能 | 任务类型 | 配置项 |
-|-------|-------|----------|-----|
-| 图片 | 属性识别 | 目标检测 属性识别 | DET ATTR |
-| 单镜头视频 | 属性识别 | 多目标跟踪 属性识别 | MOT ATTR |
-| 单镜头视频 | 行为识别 | 多目标跟踪 关键点检测 摔倒识别 | MOT KPT SKELETON_ACTION |
-
-例如基于视频输入的属性识别，任务类型包含多目标跟踪和属性识别，具体配置如下：
-
-```
-crop_thresh: 0.5
-attr_thresh: 0.5
-visual: True
-
-MOT:
-  model_dir: output_inference/mot_ppyoloe_l_36e_pipeline/
-  tracker_config: deploy/pphuman/config/tracker_config.yml
-  batch_size: 1
-  basemode: "idbased"
-  enable: False
-
-ATTR:
-  model_dir: output_inference/strongbaseline_r50_30e_pa100k/
-  batch_size: 8
-  basemode: "idbased"
-  enable: False
-```
-
-**注意：**
-
-- 如果用户需要实现不同任务，可以在配置文件对应enable选项设置为True, 其basemode类型会在代码中开启依赖的基础能力模型，比如跟踪模型。
-- 如果用户仅需要修改模型文件路径，可以在命令行中加入 `--model_dir det=ppyoloe/` 即可，也可以手动修改配置文件中的相应模型路径，详细说明参考下方参数说明文档。
-
-
-### 3. 预测部署
-
-```
-# 行人检测，指定配置文件路径和测试图片
-python deploy/pphuman/pipeline.py --config deploy/pphuman/config/infer_cfg_pphuman.yml --image_file=test_image.jpg --device=gpu [--run_mode trt_fp16]
-
-# 行人跟踪，指定配置文件路径和测试视频，在配置文件中```deploy/pphuman/config/infer_cfg_pphuman.yml```中的MOT部分enable设置为```True```
-python deploy/pphuman/pipeline.py --config deploy/pphuman/config/infer_cfg_pphuman.yml --video_file=test_video.mp4 --device=gpu [--run_mode trt_fp16]
-
-# 行人跟踪，指定配置文件路径，模型路径和测试视频，在配置文件中```deploy/pphuman/config/infer_cfg_pphuman.yml```中的MOT部分enable设置为```True```
-# 命令行中指定的模型路径优先级高于配置文件
-python deploy/pphuman/pipeline.py --config deploy/pphuman/config/infer_cfg_pphuman.yml --video_file=test_video.mp4 --device=gpu --model_dir det=ppyoloe/ [--run_mode trt_fp16]
-
-# 行人属性识别，指定配置文件路径和测试视频，在配置文件中```deploy/pphuman/config/infer_cfg_pphuman.yml```中的ATTR部分enable设置为```True```
-python deploy/pphuman/pipeline.py --config deploy/pphuman/config/infer_cfg_pphuman.yml --video_file=test_video.mp4 --device=gpu [--run_mode trt_fp16]
-
-# 行为识别，指定配置文件路径和测试视频，在配置文件中```deploy/pphuman/config/infer_cfg_pphuman.yml```中的SKELETON_ACTION部分enable设置为```True```
-python deploy/pphuman/pipeline.py --config deploy/pphuman/config/infer_cfg_pphuman.yml --video_file=test_video.mp4 --device=gpu [--run_mode trt_fp16]
-
-# 行人跨境跟踪，指定配置文件路径和测试视频列表文件夹，在配置文件中```deploy/pphuman/config/infer_cfg_pphuman.yml```中的REID部分enable设置为```True```
-python deploy/pphuman/pipeline.py --config deploy/pphuman/config/infer_cfg_pphuman.yml --video_dir=mtmct_dir/ --device=gpu [--run_mode trt_fp16]
-```
-
-其他用法请参考[子任务文档](./docs)
-
-#### 3.1 参数说明
-
-| 参数 | 是否必须|含义 |
-|-------|-------|----------|
-| --config | Yes | 配置文件路径 |
-| --model_dir | Option | PP-Human中各任务模型路径，优先级高于配置文件, 例如`--model_dir det=better_det/ attr=better_attr/`|
-| --image_file | Option | 需要预测的图片 |
-| --image_dir  | Option |  要预测的图片文件夹路径   |
-| --video_file | Option | 需要预测的视频 |
-| --camera_id | Option | 用来预测的摄像头ID，默认为-1(表示不使用摄像头预测，可设置为：0 - (摄像头数目-1) )，预测过程中在可视化界面按`q`退出输出预测结果到：output/output.mp4|
-| --device | Option | 运行时的设备，可选择`CPU/GPU/XPU`，默认为`CPU`|
-| --output_dir | Option|可视化结果保存的根目录，默认为output/|
-| --run_mode | Option |使用GPU时，默认为paddle, 可选（paddle/trt_fp32/trt_fp16/trt_int8）|
-| --enable_mkldnn | Option | CPU预测中是否开启MKLDNN加速，默认为False |
-| --cpu_threads | Option| 设置cpu线程数，默认为1 |
-| --trt_calib_mode | Option| TensorRT是否使用校准功能，默认为False。使用TensorRT的int8功能时，需设置为True，使用PaddleSlim量化后的模型时需要设置为False |
-| --do_entrance_counting | Option | 是否统计出入口流量，默认为False |
-| --draw_center_traj | Option | 是否绘制跟踪轨迹，默认为False |
-
-## 三、方案介绍
-
-PP-Human整体方案如下图所示
-
-<div width="1000" align="center">
-  <img src="../../docs/images/pphuman-tech.png"/>
-</div>
-
-
-### 1. 行人检测
-- 采用PP-YOLOE L 作为目标检测模型
-- 详细文档参考[PP-YOLOE](../../configs/ppyoloe/)和[检测跟踪文档](docs/mot.md)
-
-### 2. 行人跟踪
-- 采用SDE方案完成行人跟踪
-- 检测模型使用PP-YOLOE L
-- 跟踪模块采用Bytetrack方案
-- 详细文档参考[Bytetrack](../../configs/mot/bytetrack)和[检测跟踪文档](docs/mot.md)
-
-### 3. 跨镜行人跟踪
-- 使用PP-YOLOE + Bytetrack得到单镜头多目标跟踪轨迹
-- 使用ReID（centroid网络）对每一帧的检测结果提取特征
-- 多镜头轨迹特征进行匹配，得到跨镜头跟踪结果
-- 详细文档参考[跨镜跟踪](docs/mtmct.md)
-
-### 4. 属性识别
-- 使用PP-YOLOE + Bytetrack跟踪人体
-- 使用StrongBaseline（多分类模型）完成识别属性，主要属性包括年龄、性别、帽子、眼睛、上衣下衣款式、背包等
-- 详细文档参考[属性识别](docs/attribute.md)
-
-### 5. 行为识别：
-- 使用PP-YOLOE + Bytetrack跟踪人体
-- 使用HRNet进行关键点检测得到人体17个骨骼点
-- 结合50帧内同一个人骨骼点的变化，通过ST-GCN判断50帧内发生的动作是否为摔倒
-- 详细文档参考[行为识别](docs/action.md)
-=======
 * [快速开始](docs/tutorials/mot.md)
 * [二次开发教程](../../docs/advanced_tutorials/customization/mot.md)
   * 数据准备
-  * 模型优化
->>>>>>> 831a431f
+  * 模型优化