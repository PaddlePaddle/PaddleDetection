--- conflicted
+++ resolved
@@ -6,10 +6,7 @@
 option(WITH_TENSORRT   "Compile demo with TensorRT."                                    OFF)
 
 option(WITH_KEYPOINT        "Whether to Compile KeyPoint detector"                    OFF)
-<<<<<<< HEAD
 option(WITH_MOT       "Whether to Compile MOT detector" OFF)
-=======
->>>>>>> 6486b773
 
 SET(PADDLE_DIR "" CACHE PATH "Location of libraries")
 SET(PADDLE_LIB_NAME "" CACHE STRING "libpaddle_inference")
@@ -26,13 +23,9 @@
 link_directories("${CMAKE_CURRENT_BINARY_DIR}/ext/yaml-cpp/lib")
 
 if (WITH_KEYPOINT)
-<<<<<<< HEAD
-    set(SRCS src/main_keypoint.cc src/preprocess_op.cc src/object_detector.cc src/keypoint_detector.cc src/keypoint_postprocess.cc)
+    set(SRCS src/main_keypoint.cc src/preprocess_op.cc src/object_detector.cc src/picodet_postprocess.cc src/utils.cc src/keypoint_detector.cc src/keypoint_postprocess.cc)
 elseif (WITH_MOT)
     set(SRCS src/main_jde.cc src/preprocess_op.cc src/object_detector.cc src/jde_detector.cc src/tracker.cc src/trajectory.cc src/lapjv.cpp)
-=======
-    set(SRCS src/main_keypoint.cc src/preprocess_op.cc src/object_detector.cc src/picodet_postprocess.cc src/utils.cc src/keypoint_detector.cc src/keypoint_postprocess.cc)
->>>>>>> 6486b773
 else ()
     set(SRCS src/main.cc src/preprocess_op.cc src/object_detector.cc src/picodet_postprocess.cc src/utils.cc)
 endif()
