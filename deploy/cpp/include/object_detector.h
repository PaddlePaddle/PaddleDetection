--- conflicted
+++ resolved
@@ -104,13 +104,6 @@
   void Preprocess(const cv::Mat &image_mat);
   // Postprocess result
   void Postprocess(const std::vector<cv::Mat> mats,
-<<<<<<< HEAD
-                   std::vector<PaddleDetection::ObjectResult>* result,
-                   std::vector<int> bbox_num,
-                   std::vector<float> output_data_,
-                   std::vector<int> output_mask_data_,
-                   bool is_rbox);
-=======
                    std::vector<PaddleDetection::ObjectResult> *result,
                    std::vector<int> bbox_num, std::vector<float> output_data_,
                    std::vector<int> output_mask_data_, bool is_rbox);
@@ -120,7 +113,6 @@
       std::vector<int> *bbox_num, std::vector<int> out_bbox_num_data_,
       std::vector<int64_t> out_label_data_, std::vector<float> out_score_data_,
       std::vector<uint8_t> out_global_mask_data_, float threshold = 0.5);
->>>>>>> 35156f31
 
   std::shared_ptr<Predictor> predictor_;
   Preprocessor preprocessor_;
