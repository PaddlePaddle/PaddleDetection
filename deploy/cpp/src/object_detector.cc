--- conflicted
+++ resolved
@@ -143,23 +143,10 @@
         std::vector<cv::Mat> contours;
         cv::Mat hierarchy;
         mask.convertTo(mask, CV_8U);
-<<<<<<< HEAD
-        cv::findContours(
-            mask, contours, hierarchy, cv::RETR_CCOMP, cv::CHAIN_APPROX_SIMPLE);
-        cv::drawContours(colored_img,
-                         contours,
-                         -1,
-                         roi_color,
-                         -1,
-                         cv::LINE_8,
-                         hierarchy,
-                         100);
-=======
         cv::findContours(mask, contours, hierarchy, cv::RETR_CCOMP,
                          cv::CHAIN_APPROX_SIMPLE);
         cv::drawContours(colored_img, contours, -1, roi_color, -1, cv::LINE_8,
                          hierarchy, 100);
->>>>>>> 35156f31
 
         cv::Mat debug_roi = vis_img;
         colored_img = 0.4 * colored_img + 0.6 * vis_img;
@@ -191,17 +178,9 @@
 
 void ObjectDetector::Postprocess(
     const std::vector<cv::Mat> mats,
-<<<<<<< HEAD
-    std::vector<PaddleDetection::ObjectResult>* result,
-    std::vector<int> bbox_num,
-    std::vector<float> output_data_,
-    std::vector<int> output_mask_data_,
-    bool is_rbox = false) {
-=======
     std::vector<PaddleDetection::ObjectResult> *result,
     std::vector<int> bbox_num, std::vector<float> output_data_,
     std::vector<int> output_mask_data_, bool is_rbox = false) {
->>>>>>> 35156f31
   result->clear();
   int start_idx = 0;
   int total_num = std::accumulate(bbox_num.begin(), bbox_num.end(), 0);
@@ -357,14 +336,11 @@
   std::vector<const float *> output_data_list_;
   std::vector<int> out_bbox_num_data_;
   std::vector<int> out_mask_data_;
-<<<<<<< HEAD
-=======
 
   // these parameters are for SOLOv2 output
   std::vector<float> out_score_data_;
   std::vector<uint8_t> out_global_mask_data_;
   std::vector<int64_t> out_label_data_;
->>>>>>> 35156f31
 
   // in_net img for each batch
   std::vector<cv::Mat> in_net_img_all(batch_size);
@@ -435,29 +411,6 @@
   bool is_rbox = false;
   int reg_max = 7;
   int num_class = 80;
-<<<<<<< HEAD
-  // warmup
-  for (int i = 0; i < warmup; i++) {
-    predictor_->Run();
-    // Get output tensor
-    auto output_names = predictor_->GetOutputNames();
-    for (int j = 0; j < output_names.size(); j++) {
-      auto output_tensor = predictor_->GetOutputHandle(output_names[j]);
-      std::vector<int> output_shape = output_tensor->shape();
-      int out_num = std::accumulate(
-          output_shape.begin(), output_shape.end(), 1, std::multiplies<int>());
-      if (config_.mask_ && (j == 2)) {
-        out_mask_data_.resize(out_num);
-        output_tensor->CopyToCpu(out_mask_data_.data());
-      } else if (output_tensor->type() == paddle_infer::DataType::INT32) {
-        out_bbox_num_data_.resize(out_num);
-        output_tensor->CopyToCpu(out_bbox_num_data_.data());
-      } else {
-        std::vector<float> out_data;
-        out_data.resize(out_num);
-        output_tensor->CopyToCpu(out_data.data());
-        out_tensor_list.push_back(out_data);
-=======
 
   auto inference_start = std::chrono::steady_clock::now();
   if (config_.arch_ == "SOLOv2") {
@@ -484,36 +437,9 @@
           out_global_mask_data_.resize(out_num);
           output_tensor->CopyToCpu(out_global_mask_data_.data());
         }
->>>>>>> 35156f31
-      }
-    }
-
-<<<<<<< HEAD
-  auto inference_start = std::chrono::steady_clock::now();
-  for (int i = 0; i < repeats; i++) {
-    predictor_->Run();
-    // Get output tensor
-    out_tensor_list.clear();
-    output_shape_list.clear();
-    auto output_names = predictor_->GetOutputNames();
-    for (int j = 0; j < output_names.size(); j++) {
-      auto output_tensor = predictor_->GetOutputHandle(output_names[j]);
-      std::vector<int> output_shape = output_tensor->shape();
-      int out_num = std::accumulate(
-          output_shape.begin(), output_shape.end(), 1, std::multiplies<int>());
-      output_shape_list.push_back(output_shape);
-      if (config_.mask_ && (j == 2)) {
-        out_mask_data_.resize(out_num);
-        output_tensor->CopyToCpu(out_mask_data_.data());
-      } else if (output_tensor->type() == paddle_infer::DataType::INT32) {
-        out_bbox_num_data_.resize(out_num);
-        output_tensor->CopyToCpu(out_bbox_num_data_.data());
-      } else {
-        std::vector<float> out_data;
-        out_data.resize(out_num);
-        output_tensor->CopyToCpu(out_data.data());
-        out_tensor_list.push_back(out_data);
-=======
+      }
+    }
+
     inference_start = std::chrono::steady_clock::now();
     for (int i = 0; i < repeats; i++) {
       predictor_->Run();
@@ -593,7 +519,6 @@
           output_tensor->CopyToCpu(out_data.data());
           out_tensor_list.push_back(out_data);
         }
->>>>>>> 35156f31
       }
     }
   }
@@ -627,17 +552,8 @@
                       threshold);
   } else {
     is_rbox = output_shape_list[0][output_shape_list[0].size() - 1] % 10 == 0;
-<<<<<<< HEAD
-    Postprocess(imgs,
-                result,
-                out_bbox_num_data_,
-                out_tensor_list[0],
-                out_mask_data_,
-                is_rbox);
-=======
     Postprocess(imgs, result, out_bbox_num_data_, out_tensor_list[0],
                 out_mask_data_, is_rbox);
->>>>>>> 35156f31
     for (int k = 0; k < out_bbox_num_data_.size(); k++) {
       int tmp = out_bbox_num_data_[k];
       bbox_num->push_back(tmp);
