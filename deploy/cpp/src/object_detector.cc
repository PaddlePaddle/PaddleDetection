--- conflicted
+++ resolved
@@ -277,12 +277,8 @@
     out_tensor->CopyToCpu(output_data_.data()); 
   }
 
-<<<<<<< HEAD
   bool is_rbox = false;
-  auto start = std::chrono::steady_clock::now();
-=======
   auto inference_start = std::chrono::steady_clock::now();
->>>>>>> aa9e0d54
   for (int i = 0; i < repeats; i++)
   {
     predictor_->Run();
@@ -306,12 +302,7 @@
   auto inference_end = std::chrono::steady_clock::now();
   auto postprocess_start = std::chrono::steady_clock::now();
   // Postprocessing result
-<<<<<<< HEAD
-  if(!run_benchmark) {
-    Postprocess(im,  result, is_rbox);
-  }
-=======
-  Postprocess(im,  result);
+  Postprocess(im,  result, is_rbox);
   auto postprocess_end = std::chrono::steady_clock::now();
 
   std::chrono::duration<float> preprocess_diff = preprocess_end - preprocess_start;
@@ -320,7 +311,7 @@
   times->push_back(double(inference_diff.count() / repeats * 1000));
   std::chrono::duration<float> postprocess_diff = postprocess_end - postprocess_start;
   times->push_back(double(postprocess_diff.count() * 1000));
->>>>>>> aa9e0d54
+  
 }
 
 std::vector<int> GenerateColorMap(int num_class) {
