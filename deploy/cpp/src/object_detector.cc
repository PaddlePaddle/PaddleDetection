//   Copyright (c) 2020 PaddlePaddle Authors. All Rights Reserved.
//
// Licensed under the Apache License, Version 2.0 (the "License");
// you may not use this file except in compliance with the License.
// You may obtain a copy of the License at
//
//     http://www.apache.org/licenses/LICENSE-2.0
//
// Unless required by applicable law or agreed to in writing, software
// distributed under the License is distributed on an "AS IS" BASIS,
// WITHOUT WARRANTIES OR CONDITIONS OF ANY KIND, either express or implied.
// See the License for the specific language governing permissions and
// limitations under the License.
#include <sstream>
// for setprecision
#include <chrono>
#include <iomanip>

#include "include/object_detector.h"

namespace PaddleDetection {

// Load Model and create model predictor
void ObjectDetector::LoadModel(const std::string &model_dir,
                               const int batch_size,
                               const std::string &run_mode) {
  paddle_infer::Config config;
  std::string prog_file = model_dir + OS_PATH_SEP + "model.pdmodel";
  std::string params_file = model_dir + OS_PATH_SEP + "model.pdiparams";
  config.SetModel(prog_file, params_file);
  if (this->device_ == "GPU") {
    config.EnableUseGpu(200, this->gpu_id_);
    config.SwitchIrOptim(true);
    // use tensorrt
    if (run_mode != "paddle") {
      auto precision = paddle_infer::Config::Precision::kFloat32;
      if (run_mode == "trt_fp32") {
        precision = paddle_infer::Config::Precision::kFloat32;
      } else if (run_mode == "trt_fp16") {
        precision = paddle_infer::Config::Precision::kHalf;
      } else if (run_mode == "trt_int8") {
        precision = paddle_infer::Config::Precision::kInt8;
      } else {
        printf("run_mode should be 'paddle', 'trt_fp32', 'trt_fp16' or "
               "'trt_int8'");
      }
      // set tensorrt
      config.EnableTensorRtEngine(1 << 30, batch_size, this->min_subgraph_size_,
                                  precision, false, this->trt_calib_mode_);

      // set use dynamic shape
      if (this->use_dynamic_shape_) {
        // set DynamicShape for image tensor
        const std::vector<int> min_input_shape = {
            batch_size, 3, this->trt_min_shape_, this->trt_min_shape_};
        const std::vector<int> max_input_shape = {
            batch_size, 3, this->trt_max_shape_, this->trt_max_shape_};
        const std::vector<int> opt_input_shape = {
            batch_size, 3, this->trt_opt_shape_, this->trt_opt_shape_};
        const std::map<std::string, std::vector<int>> map_min_input_shape = {
            {"image", min_input_shape}};
        const std::map<std::string, std::vector<int>> map_max_input_shape = {
            {"image", max_input_shape}};
        const std::map<std::string, std::vector<int>> map_opt_input_shape = {
            {"image", opt_input_shape}};

        config.SetTRTDynamicShapeInfo(map_min_input_shape, map_max_input_shape,
                                      map_opt_input_shape);
        std::cout << "TensorRT dynamic shape enabled" << std::endl;
      }
    }

  } else if (this->device_ == "XPU") {
    config.EnableXpu(10 * 1024 * 1024);
  } else {
    config.DisableGpu();
    if (this->use_mkldnn_) {
      config.EnableMKLDNN();
      // cache 10 different shapes for mkldnn to avoid memory leak
      config.SetMkldnnCacheCapacity(10);
    }
    config.SetCpuMathLibraryNumThreads(this->cpu_math_library_num_threads_);
  }
  config.SwitchUseFeedFetchOps(false);
  config.SwitchIrOptim(true);
  config.DisableGlogInfo();
  // Memory optimization
  config.EnableMemoryOptim();
  predictor_ = std::move(CreatePredictor(config));
}

// Visualiztion MaskDetector results
cv::Mat
VisualizeResult(const cv::Mat &img,
                const std::vector<PaddleDetection::ObjectResult> &results,
                const std::vector<std::string> &lables,
                const std::vector<int> &colormap, const bool is_rbox = false) {
  cv::Mat vis_img = img.clone();
  int img_h = vis_img.rows;
  int img_w = vis_img.cols;
  for (int i = 0; i < results.size(); ++i) {
    // Configure color and text size
    std::ostringstream oss;
    oss << std::setiosflags(std::ios::fixed) << std::setprecision(4);
    oss << lables[results[i].class_id] << " ";
    oss << results[i].confidence;
    std::string text = oss.str();
    int c1 = colormap[3 * results[i].class_id + 0];
    int c2 = colormap[3 * results[i].class_id + 1];
    int c3 = colormap[3 * results[i].class_id + 2];
    cv::Scalar roi_color = cv::Scalar(c1, c2, c3);
    int font_face = cv::FONT_HERSHEY_COMPLEX_SMALL;
    double font_scale = 0.5f;
    float thickness = 0.5;
    cv::Size text_size =
        cv::getTextSize(text, font_face, font_scale, thickness, nullptr);
    cv::Point origin;

    if (is_rbox) {
      // Draw object, text, and background
      for (int k = 0; k < 4; k++) {
        cv::Point pt1 = cv::Point(results[i].rect[(k * 2) % 8],
                                  results[i].rect[(k * 2 + 1) % 8]);
        cv::Point pt2 = cv::Point(results[i].rect[(k * 2 + 2) % 8],
                                  results[i].rect[(k * 2 + 3) % 8]);
        cv::line(vis_img, pt1, pt2, roi_color, 2);
      }
    } else {
      int w = results[i].rect[2] - results[i].rect[0];
      int h = results[i].rect[3] - results[i].rect[1];
      cv::Rect roi = cv::Rect(results[i].rect[0], results[i].rect[1], w, h);
      // Draw roi object, text, and background
      cv::rectangle(vis_img, roi, roi_color, 2);

      // Draw mask
      std::vector<int> mask_v = results[i].mask;
      if (mask_v.size() > 0) {
        cv::Mat mask = cv::Mat(img_h, img_w, CV_32S);
        std::memcpy(mask.data, mask_v.data(), mask_v.size() * sizeof(int));

        cv::Mat colored_img = vis_img.clone();

        std::vector<cv::Mat> contours;
        cv::Mat hierarchy;
        mask.convertTo(mask, CV_8U);
        cv::findContours(
            mask, contours, hierarchy, cv::RETR_CCOMP, cv::CHAIN_APPROX_SIMPLE);
        cv::drawContours(colored_img,
                         contours,
                         -1,
                         roi_color,
                         -1,
                         cv::LINE_8,
                         hierarchy,
                         100);

        cv::Mat debug_roi = vis_img;
        colored_img = 0.4 * colored_img + 0.6 * vis_img;
        colored_img.copyTo(vis_img, mask);
      }
    }

    origin.x = results[i].rect[0];
    origin.y = results[i].rect[1];

    // Configure text background
    cv::Rect text_back =
        cv::Rect(results[i].rect[0], results[i].rect[1] - text_size.height,
                 text_size.width, text_size.height);
    // Draw text, and background
    cv::rectangle(vis_img, text_back, roi_color, -1);
    cv::putText(vis_img, text, origin, font_face, font_scale,
                cv::Scalar(255, 255, 255), thickness);
  }
  return vis_img;
}

void ObjectDetector::Preprocess(const cv::Mat &ori_im) {
  // Clone the image : keep the original mat for postprocess
  cv::Mat im = ori_im.clone();
  cv::cvtColor(im, im, cv::COLOR_BGR2RGB);
  preprocessor_.Run(&im, &inputs_);
}

void ObjectDetector::Postprocess(
    const std::vector<cv::Mat> mats,
<<<<<<< HEAD
    std::vector<PaddleDetection::ObjectResult>* result,
    std::vector<int> bbox_num,
    std::vector<float> output_data_,
    std::vector<int> output_mask_data_,
=======
    std::vector<PaddleDetection::ObjectResult> *result,
    std::vector<int> bbox_num, std::vector<float> output_data_,
>>>>>>> b7dd8133
    bool is_rbox = false) {
  result->clear();
  int start_idx = 0;
  int total_num = std::accumulate(bbox_num.begin(), bbox_num.end(), 0);
  int out_mask_dim = -1;
  if (config_.mask_) {
    out_mask_dim = output_mask_data_.size() / total_num;
  }

  for (int im_id = 0; im_id < mats.size(); im_id++) {
    cv::Mat raw_mat = mats[im_id];
    int rh = 1;
    int rw = 1;
    if (config_.arch_ == "Face") {
      rh = raw_mat.rows;
      rw = raw_mat.cols;
    }
    for (int j = start_idx; j < start_idx + bbox_num[im_id]; j++) {
      if (is_rbox) {
        // Class id
        int class_id = static_cast<int>(round(output_data_[0 + j * 10]));
        // Confidence score
        float score = output_data_[1 + j * 10];
        int x1 = (output_data_[2 + j * 10] * rw);
        int y1 = (output_data_[3 + j * 10] * rh);
        int x2 = (output_data_[4 + j * 10] * rw);
        int y2 = (output_data_[5 + j * 10] * rh);
        int x3 = (output_data_[6 + j * 10] * rw);
        int y3 = (output_data_[7 + j * 10] * rh);
        int x4 = (output_data_[8 + j * 10] * rw);
        int y4 = (output_data_[9 + j * 10] * rh);

        PaddleDetection::ObjectResult result_item;
        result_item.rect = {x1, y1, x2, y2, x3, y3, x4, y4};
        result_item.class_id = class_id;
        result_item.confidence = score;
        result->push_back(result_item);
      } else {
        // Class id
        int class_id = static_cast<int>(round(output_data_[0 + j * 6]));
        // Confidence score
        float score = output_data_[1 + j * 6];
        int xmin = (output_data_[2 + j * 6] * rw);
        int ymin = (output_data_[3 + j * 6] * rh);
        int xmax = (output_data_[4 + j * 6] * rw);
        int ymax = (output_data_[5 + j * 6] * rh);
        int wd = xmax - xmin;
        int hd = ymax - ymin;

        PaddleDetection::ObjectResult result_item;
        result_item.rect = {xmin, ymin, xmax, ymax};
        result_item.class_id = class_id;
        result_item.confidence = score;

        if (config_.mask_) {
          std::vector<int> mask;
          for (int k = 0; k < out_mask_dim; ++k) {
            if (output_mask_data_[k + j * out_mask_dim] > -1) {
              mask.push_back(output_mask_data_[k + j * out_mask_dim]);
            }
          }
          result_item.mask = mask;
        }

        result->push_back(result_item);
      }
    }
    start_idx += bbox_num[im_id];
  }
}

void ObjectDetector::Predict(const std::vector<cv::Mat> imgs,
                             const double threshold, const int warmup,
                             const int repeats,
                             std::vector<PaddleDetection::ObjectResult> *result,
                             std::vector<int> *bbox_num,
                             std::vector<double> *times) {
  auto preprocess_start = std::chrono::steady_clock::now();
  int batch_size = imgs.size();

  // in_data_batch
  std::vector<float> in_data_all;
  std::vector<float> im_shape_all(batch_size * 2);
  std::vector<float> scale_factor_all(batch_size * 2);
  std::vector<const float *> output_data_list_;
  std::vector<int> out_bbox_num_data_;
  std::vector<int> out_mask_data_;

  // in_net img for each batch
  std::vector<cv::Mat> in_net_img_all(batch_size);

  // Preprocess image
  for (int bs_idx = 0; bs_idx < batch_size; bs_idx++) {
    cv::Mat im = imgs.at(bs_idx);
    Preprocess(im);
    im_shape_all[bs_idx * 2] = inputs_.im_shape_[0];
    im_shape_all[bs_idx * 2 + 1] = inputs_.im_shape_[1];

    scale_factor_all[bs_idx * 2] = inputs_.scale_factor_[0];
    scale_factor_all[bs_idx * 2 + 1] = inputs_.scale_factor_[1];

    in_data_all.insert(in_data_all.end(), inputs_.im_data_.begin(),
                       inputs_.im_data_.end());

    // collect in_net img
    in_net_img_all[bs_idx] = inputs_.in_net_im_;
  }

  // Pad Batch if batch size > 1
  if (batch_size > 1 && CheckDynamicInput(in_net_img_all)) {
    in_data_all.clear();
    std::vector<cv::Mat> pad_img_all = PadBatch(in_net_img_all);
    int rh = pad_img_all[0].rows;
    int rw = pad_img_all[0].cols;
    int rc = pad_img_all[0].channels();

    for (int bs_idx = 0; bs_idx < batch_size; bs_idx++) {
      cv::Mat pad_img = pad_img_all[bs_idx];
      pad_img.convertTo(pad_img, CV_32FC3);
      std::vector<float> pad_data;
      pad_data.resize(rc * rh * rw);
      float *base = pad_data.data();
      for (int i = 0; i < rc; ++i) {
        cv::extractChannel(pad_img,
                           cv::Mat(rh, rw, CV_32FC1, base + i * rh * rw), i);
      }
      in_data_all.insert(in_data_all.end(), pad_data.begin(), pad_data.end());
    }
    // update in_net_shape
    inputs_.in_net_shape_ = {static_cast<float>(rh), static_cast<float>(rw)};
  }

  auto preprocess_end = std::chrono::steady_clock::now();
  // Prepare input tensor
  auto input_names = predictor_->GetInputNames();
  for (const auto &tensor_name : input_names) {
    auto in_tensor = predictor_->GetInputHandle(tensor_name);
    if (tensor_name == "image") {
      int rh = inputs_.in_net_shape_[0];
      int rw = inputs_.in_net_shape_[1];
      in_tensor->Reshape({batch_size, 3, rh, rw});
      in_tensor->CopyFromCpu(in_data_all.data());
    } else if (tensor_name == "im_shape") {
      in_tensor->Reshape({batch_size, 2});
      in_tensor->CopyFromCpu(im_shape_all.data());
    } else if (tensor_name == "scale_factor") {
      in_tensor->Reshape({batch_size, 2});
      in_tensor->CopyFromCpu(scale_factor_all.data());
    }
  }

  // Run predictor
  std::vector<std::vector<float>> out_tensor_list;
  std::vector<std::vector<int>> output_shape_list;
  bool is_rbox = false;
  int reg_max = 7;
  int num_class = 80;
  // warmup
  for (int i = 0; i < warmup; i++) {
    predictor_->Run();
    // Get output tensor
    auto output_names = predictor_->GetOutputNames();
    for (int j = 0; j < output_names.size(); j++) {
      auto output_tensor = predictor_->GetOutputHandle(output_names[j]);
      std::vector<int> output_shape = output_tensor->shape();
<<<<<<< HEAD
      int out_num = std::accumulate(
          output_shape.begin(), output_shape.end(), 1, std::multiplies<int>());
      if (config_.mask_ && (j == 2)) {
        out_mask_data_.resize(out_num);
        output_tensor->CopyToCpu(out_mask_data_.data());
      } else if (output_tensor->type() == paddle_infer::DataType::INT32) {
=======
      int out_num = std::accumulate(output_shape.begin(), output_shape.end(), 1,
                                    std::multiplies<int>());
      if (output_tensor->type() == paddle_infer::DataType::INT32) {
>>>>>>> b7dd8133
        out_bbox_num_data_.resize(out_num);
        output_tensor->CopyToCpu(out_bbox_num_data_.data());
      } else {
        std::vector<float> out_data;
        out_data.resize(out_num);
        output_tensor->CopyToCpu(out_data.data());
        out_tensor_list.push_back(out_data);
      }
    }
  }

  auto inference_start = std::chrono::steady_clock::now();
  for (int i = 0; i < repeats; i++) {
    predictor_->Run();
    // Get output tensor
    out_tensor_list.clear();
    output_shape_list.clear();
    auto output_names = predictor_->GetOutputNames();
    for (int j = 0; j < output_names.size(); j++) {
      auto output_tensor = predictor_->GetOutputHandle(output_names[j]);
      std::vector<int> output_shape = output_tensor->shape();
      int out_num = std::accumulate(output_shape.begin(), output_shape.end(), 1,
                                    std::multiplies<int>());
      output_shape_list.push_back(output_shape);
      if (config_.mask_ && (j == 2)) {
        out_mask_data_.resize(out_num);
        output_tensor->CopyToCpu(out_mask_data_.data());
      } else if (output_tensor->type() == paddle_infer::DataType::INT32) {
        out_bbox_num_data_.resize(out_num);
        output_tensor->CopyToCpu(out_bbox_num_data_.data());
      } else {
        std::vector<float> out_data;
        out_data.resize(out_num);
        output_tensor->CopyToCpu(out_data.data());
        out_tensor_list.push_back(out_data);
      }
    }
  }
  auto inference_end = std::chrono::steady_clock::now();
  auto postprocess_start = std::chrono::steady_clock::now();
  // Postprocessing result
  result->clear();
  bbox_num->clear();
  if (config_.arch_ == "PicoDet") {
    for (int i = 0; i < out_tensor_list.size(); i++) {
      if (i == 0) {
        num_class = output_shape_list[i][2];
      }
      if (i == config_.fpn_stride_.size()) {
        reg_max = output_shape_list[i][2] / 4 - 1;
      }
      float *buffer = new float[out_tensor_list[i].size()];
      memcpy(buffer, &out_tensor_list[i][0],
             out_tensor_list[i].size() * sizeof(float));
      output_data_list_.push_back(buffer);
    }
    PaddleDetection::PicoDetPostProcess(
        result, output_data_list_, config_.fpn_stride_, inputs_.im_shape_,
        inputs_.scale_factor_, config_.nms_info_["score_threshold"].as<float>(),
        config_.nms_info_["nms_threshold"].as<float>(), num_class, reg_max);
    bbox_num->push_back(result->size());
  } else {
    is_rbox = output_shape_list[0][output_shape_list[0].size() - 1] % 10 == 0;
    Postprocess(imgs,
                result,
                out_bbox_num_data_,
                out_tensor_list[0],
                out_mask_data_,
                is_rbox);
    for (int k = 0; k < out_bbox_num_data_.size(); k++) {
      int tmp = out_bbox_num_data_[k];
      bbox_num->push_back(tmp);
    }
  }

  auto postprocess_end = std::chrono::steady_clock::now();

  std::chrono::duration<float> preprocess_diff =
      preprocess_end - preprocess_start;
  times->push_back(static_cast<double>(preprocess_diff.count() * 1000));
  std::chrono::duration<float> inference_diff = inference_end - inference_start;
  times->push_back(
      static_cast<double>(inference_diff.count() / repeats * 1000));
  std::chrono::duration<float> postprocess_diff =
      postprocess_end - postprocess_start;
  times->push_back(static_cast<double>(postprocess_diff.count() * 1000));
}

std::vector<int> GenerateColorMap(int num_class) {
  auto colormap = std::vector<int>(3 * num_class, 0);
  for (int i = 0; i < num_class; ++i) {
    int j = 0;
    int lab = i;
    while (lab) {
      colormap[i * 3] |= (((lab >> 0) & 1) << (7 - j));
      colormap[i * 3 + 1] |= (((lab >> 1) & 1) << (7 - j));
      colormap[i * 3 + 2] |= (((lab >> 2) & 1) << (7 - j));
      ++j;
      lab >>= 3;
    }
  }
  return colormap;
}

}  // namespace PaddleDetection<|MERGE_RESOLUTION|>--- conflicted
+++ resolved
@@ -41,12 +41,17 @@
       } else if (run_mode == "trt_int8") {
         precision = paddle_infer::Config::Precision::kInt8;
       } else {
-        printf("run_mode should be 'paddle', 'trt_fp32', 'trt_fp16' or "
-               "'trt_int8'");
+        printf(
+            "run_mode should be 'paddle', 'trt_fp32', 'trt_fp16' or "
+            "'trt_int8'");
       }
       // set tensorrt
-      config.EnableTensorRtEngine(1 << 30, batch_size, this->min_subgraph_size_,
-                                  precision, false, this->trt_calib_mode_);
+      config.EnableTensorRtEngine(1 << 30,
+                                  batch_size,
+                                  this->min_subgraph_size_,
+                                  precision,
+                                  false,
+                                  this->trt_calib_mode_);
 
       // set use dynamic shape
       if (this->use_dynamic_shape_) {
@@ -64,8 +69,8 @@
         const std::map<std::string, std::vector<int>> map_opt_input_shape = {
             {"image", opt_input_shape}};
 
-        config.SetTRTDynamicShapeInfo(map_min_input_shape, map_max_input_shape,
-                                      map_opt_input_shape);
+        config.SetTRTDynamicShapeInfo(
+            map_min_input_shape, map_max_input_shape, map_opt_input_shape);
         std::cout << "TensorRT dynamic shape enabled" << std::endl;
       }
     }
@@ -90,11 +95,12 @@
 }
 
 // Visualiztion MaskDetector results
-cv::Mat
-VisualizeResult(const cv::Mat &img,
-                const std::vector<PaddleDetection::ObjectResult> &results,
-                const std::vector<std::string> &lables,
-                const std::vector<int> &colormap, const bool is_rbox = false) {
+cv::Mat VisualizeResult(
+    const cv::Mat &img,
+    const std::vector<PaddleDetection::ObjectResult> &results,
+    const std::vector<std::string> &lables,
+    const std::vector<int> &colormap,
+    const bool is_rbox = false) {
   cv::Mat vis_img = img.clone();
   int img_h = vis_img.rows;
   int img_w = vis_img.cols;
@@ -164,13 +170,19 @@
     origin.y = results[i].rect[1];
 
     // Configure text background
-    cv::Rect text_back =
-        cv::Rect(results[i].rect[0], results[i].rect[1] - text_size.height,
-                 text_size.width, text_size.height);
+    cv::Rect text_back = cv::Rect(results[i].rect[0],
+                                  results[i].rect[1] - text_size.height,
+                                  text_size.width,
+                                  text_size.height);
     // Draw text, and background
     cv::rectangle(vis_img, text_back, roi_color, -1);
-    cv::putText(vis_img, text, origin, font_face, font_scale,
-                cv::Scalar(255, 255, 255), thickness);
+    cv::putText(vis_img,
+                text,
+                origin,
+                font_face,
+                font_scale,
+                cv::Scalar(255, 255, 255),
+                thickness);
   }
   return vis_img;
 }
@@ -184,15 +196,10 @@
 
 void ObjectDetector::Postprocess(
     const std::vector<cv::Mat> mats,
-<<<<<<< HEAD
-    std::vector<PaddleDetection::ObjectResult>* result,
+    std::vector<PaddleDetection::ObjectResult> *result,
     std::vector<int> bbox_num,
     std::vector<float> output_data_,
     std::vector<int> output_mask_data_,
-=======
-    std::vector<PaddleDetection::ObjectResult> *result,
-    std::vector<int> bbox_num, std::vector<float> output_data_,
->>>>>>> b7dd8133
     bool is_rbox = false) {
   result->clear();
   int start_idx = 0;
@@ -265,7 +272,8 @@
 }
 
 void ObjectDetector::Predict(const std::vector<cv::Mat> imgs,
-                             const double threshold, const int warmup,
+                             const double threshold,
+                             const int warmup,
                              const int repeats,
                              std::vector<PaddleDetection::ObjectResult> *result,
                              std::vector<int> *bbox_num,
@@ -294,8 +302,8 @@
     scale_factor_all[bs_idx * 2] = inputs_.scale_factor_[0];
     scale_factor_all[bs_idx * 2 + 1] = inputs_.scale_factor_[1];
 
-    in_data_all.insert(in_data_all.end(), inputs_.im_data_.begin(),
-                       inputs_.im_data_.end());
+    in_data_all.insert(
+        in_data_all.end(), inputs_.im_data_.begin(), inputs_.im_data_.end());
 
     // collect in_net img
     in_net_img_all[bs_idx] = inputs_.in_net_im_;
@@ -316,8 +324,8 @@
       pad_data.resize(rc * rh * rw);
       float *base = pad_data.data();
       for (int i = 0; i < rc; ++i) {
-        cv::extractChannel(pad_img,
-                           cv::Mat(rh, rw, CV_32FC1, base + i * rh * rw), i);
+        cv::extractChannel(
+            pad_img, cv::Mat(rh, rw, CV_32FC1, base + i * rh * rw), i);
       }
       in_data_all.insert(in_data_all.end(), pad_data.begin(), pad_data.end());
     }
@@ -358,18 +366,12 @@
     for (int j = 0; j < output_names.size(); j++) {
       auto output_tensor = predictor_->GetOutputHandle(output_names[j]);
       std::vector<int> output_shape = output_tensor->shape();
-<<<<<<< HEAD
       int out_num = std::accumulate(
           output_shape.begin(), output_shape.end(), 1, std::multiplies<int>());
       if (config_.mask_ && (j == 2)) {
         out_mask_data_.resize(out_num);
         output_tensor->CopyToCpu(out_mask_data_.data());
       } else if (output_tensor->type() == paddle_infer::DataType::INT32) {
-=======
-      int out_num = std::accumulate(output_shape.begin(), output_shape.end(), 1,
-                                    std::multiplies<int>());
-      if (output_tensor->type() == paddle_infer::DataType::INT32) {
->>>>>>> b7dd8133
         out_bbox_num_data_.resize(out_num);
         output_tensor->CopyToCpu(out_bbox_num_data_.data());
       } else {
@@ -391,8 +393,8 @@
     for (int j = 0; j < output_names.size(); j++) {
       auto output_tensor = predictor_->GetOutputHandle(output_names[j]);
       std::vector<int> output_shape = output_tensor->shape();
-      int out_num = std::accumulate(output_shape.begin(), output_shape.end(), 1,
-                                    std::multiplies<int>());
+      int out_num = std::accumulate(
+          output_shape.begin(), output_shape.end(), 1, std::multiplies<int>());
       output_shape_list.push_back(output_shape);
       if (config_.mask_ && (j == 2)) {
         out_mask_data_.resize(out_num);
@@ -422,14 +424,21 @@
         reg_max = output_shape_list[i][2] / 4 - 1;
       }
       float *buffer = new float[out_tensor_list[i].size()];
-      memcpy(buffer, &out_tensor_list[i][0],
+      memcpy(buffer,
+             &out_tensor_list[i][0],
              out_tensor_list[i].size() * sizeof(float));
       output_data_list_.push_back(buffer);
     }
     PaddleDetection::PicoDetPostProcess(
-        result, output_data_list_, config_.fpn_stride_, inputs_.im_shape_,
-        inputs_.scale_factor_, config_.nms_info_["score_threshold"].as<float>(),
-        config_.nms_info_["nms_threshold"].as<float>(), num_class, reg_max);
+        result,
+        output_data_list_,
+        config_.fpn_stride_,
+        inputs_.im_shape_,
+        inputs_.scale_factor_,
+        config_.nms_info_["score_threshold"].as<float>(),
+        config_.nms_info_["nms_threshold"].as<float>(),
+        num_class,
+        reg_max);
     bbox_num->push_back(result->size());
   } else {
     is_rbox = output_shape_list[0][output_shape_list[0].size() - 1] % 10 == 0;
