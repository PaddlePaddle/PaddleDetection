//   Copyright (c) 2020 PaddlePaddle Authors. All Rights Reserved.
//
// Licensed under the Apache License, Version 2.0 (the "License");
// you may not use this file except in compliance with the License.
// You may obtain a copy of the License at
//
//     http://www.apache.org/licenses/LICENSE-2.0
//
// Unless required by applicable law or agreed to in writing, software
// distributed under the License is distributed on an "AS IS" BASIS,
// WITHOUT WARRANTIES OR CONDITIONS OF ANY KIND, either express or implied.
// See the License for the specific language governing permissions and
// limitations under the License.

#include <glog/logging.h>

#include <dirent.h>
#include <iostream>
#include <string>
#include <vector>
#include <numeric>
#include <sys/types.h>
#include <sys/stat.h>

#ifdef _WIN32
#include <direct.h>
#include <io.h>
#elif LINUX
#include <stdarg.h>
#include <sys/stat.h>
#endif

#include "include/object_detector.h"
#include <gflags/gflags.h>


DEFINE_string(model_dir, "", "Path of inference model");
DEFINE_string(image_file, "", "Path of input image");
DEFINE_string(image_dir, "", "Dir of input image, `image_file` has a higher priority.");
DEFINE_string(video_file, "", "Path of input video, `video_file` or `camera_id` has a highest priority.");
DEFINE_int32(camera_id, -1, "Device id of camera to predict");
DEFINE_bool(use_gpu, false, "Infering with GPU or CPU");
DEFINE_double(threshold, 0.5, "Threshold of score.");
DEFINE_string(output_dir, "output", "Directory of output visualization files.");
DEFINE_string(run_mode, "fluid", "Mode of running(fluid/trt_fp32/trt_fp16/trt_int8)");
DEFINE_int32(gpu_id, 0, "Device id of GPU to execute");
DEFINE_bool(run_benchmark, false, "Whether to predict a image_file repeatedly for benchmark");
DEFINE_bool(use_mkldnn, false, "Whether use mkldnn with CPU");
DEFINE_int32(cpu_threads, 1, "Num of threads with CPU");
DEFINE_bool(use_dynamic_shape, false, "Trt use dynamic shape or not");
DEFINE_int32(trt_min_shape, 1, "Min shape of TRT DynamicShapeI");
DEFINE_int32(trt_max_shape, 1280, "Max shape of TRT DynamicShapeI");
DEFINE_int32(trt_opt_shape, 640, "Opt shape of TRT DynamicShapeI");
DEFINE_bool(trt_calib_mode, false, "If the model is produced by TRT offline quantitative calibration, trt_calib_mode need to set True");

void PrintBenchmarkLog(std::vector<double> det_time, int img_num){
  LOG(INFO) << "----------------------- Config info -----------------------";
  LOG(INFO) << "runtime_device: " << (FLAGS_use_gpu ? "gpu" : "cpu");
  LOG(INFO) << "ir_optim: " << "True";
  LOG(INFO) << "enable_memory_optim: " << "True";
  int has_trt = FLAGS_run_mode.find("trt");
  if (has_trt >= 0) {
    LOG(INFO) << "enable_tensorrt: " << "True";
    std::string precision = FLAGS_run_mode.substr(4, 8);
    LOG(INFO) << "precision: " << precision;
  } else {
    LOG(INFO) << "enable_tensorrt: " << "False";
    LOG(INFO) << "precision: " << "fp32";
  }
  LOG(INFO) << "enable_mkldnn: " << (FLAGS_use_mkldnn ? "True" : "False");
  LOG(INFO) << "cpu_math_library_num_threads: " << FLAGS_cpu_threads;
  LOG(INFO) << "----------------------- Data info -----------------------";
  LOG(INFO) << "batch_size: " << 1;
  LOG(INFO) << "input_shape: " << "dynamic shape";
  LOG(INFO) << "----------------------- Model info -----------------------";
  FLAGS_model_dir.erase(FLAGS_model_dir.find_last_not_of("/") + 1);
  LOG(INFO) << "model_name: " << FLAGS_model_dir.substr(FLAGS_model_dir.find_last_of('/') + 1);
  LOG(INFO) << "----------------------- Perf info ------------------------";
  LOG(INFO) << "Total number of predicted data: " << img_num
            << " and total time spent(s): "
            << std::accumulate(det_time.begin(), det_time.end(), 0);
  LOG(INFO) << "preproce_time(ms): " << det_time[0] / img_num
            << ", inference_time(ms): " << det_time[1] / img_num
            << ", postprocess_time(ms): " << det_time[2];
}

static std::string DirName(const std::string &filepath) {
  auto pos = filepath.rfind(OS_PATH_SEP);
  if (pos == std::string::npos) {
    return "";
  }
  return filepath.substr(0, pos);
}

static bool PathExists(const std::string& path){
#ifdef _WIN32
  struct _stat buffer;
  return (_stat(path.c_str(), &buffer) == 0);
#else
  struct stat buffer;
  return (stat(path.c_str(), &buffer) == 0);
#endif  // !_WIN32
}

static void MkDir(const std::string& path) {
  if (PathExists(path)) return;
  int ret = 0;
#ifdef _WIN32
  ret = _mkdir(path.c_str());
#else
  ret = mkdir(path.c_str(), 0755);
#endif  // !_WIN32
  if (ret != 0) {
    std::string path_error(path);
    path_error += " mkdir failed!";
    throw std::runtime_error(path_error);
  }
}

static void MkDirs(const std::string& path) {
  if (path.empty()) return;
  if (PathExists(path)) return;

  MkDirs(DirName(path));
  MkDir(path);
}

void GetAllFiles(const char *dir_name,
                          std::vector<std::string> &all_inputs) {
  if (NULL == dir_name) {
    std::cout << " dir_name is null ! " << std::endl;
    return;
  }
  struct stat s;
  lstat(dir_name, &s);
  if (!S_ISDIR(s.st_mode)) {
    std::cout << "dir_name is not a valid directory !" << std::endl;
    all_inputs.push_back(dir_name);
    return;
  } else {
    struct dirent *filename; // return value for readdir()
    DIR *dir;                // return value for opendir()
    dir = opendir(dir_name);
    if (NULL == dir) {
      std::cout << "Can not open dir " << dir_name << std::endl;
      return;
    }
    std::cout << "Successfully opened the dir !" << std::endl;
    while ((filename = readdir(dir)) != NULL) {
      if (strcmp(filename->d_name, ".") == 0 ||
          strcmp(filename->d_name, "..") == 0)
        continue;
      all_inputs.push_back(dir_name + std::string("/") +
                           std::string(filename->d_name));
    }
  }
}

void PredictVideo(const std::string& video_path,
                  PaddleDetection::ObjectDetector* det) {
  // Open video
  cv::VideoCapture capture;
  if (FLAGS_camera_id != -1){
    capture.open(FLAGS_camera_id);
  }else{
    capture.open(video_path.c_str());
  }
  if (!capture.isOpened()) {
    printf("can not open video : %s\n", video_path.c_str());
    return;
  }

  // Get Video info : resolution, fps
  int video_width = static_cast<int>(capture.get(CV_CAP_PROP_FRAME_WIDTH));
  int video_height = static_cast<int>(capture.get(CV_CAP_PROP_FRAME_HEIGHT));
  int video_fps = static_cast<int>(capture.get(CV_CAP_PROP_FPS));

  // Create VideoWriter for output
  cv::VideoWriter video_out;
  std::string video_out_path = "output.mp4";
  video_out.open(video_out_path.c_str(),
                 0x00000021,
                 video_fps,
                 cv::Size(video_width, video_height),
                 true);
  if (!video_out.isOpened()) {
    printf("create video writer failed!\n");
    return;
  }

  std::vector<PaddleDetection::ObjectResult> result;
  std::vector<double> det_times;
  auto labels = det->GetLabelList();
  auto colormap = PaddleDetection::GenerateColorMap(labels.size());
  // Capture all frames and do inference
  cv::Mat frame;
  int frame_id = 0;
  bool is_rbox = false;
  while (capture.read(frame)) {
    if (frame.empty()) {
      break;
    }
<<<<<<< HEAD
    det->Predict(frame, 0.5, 0, 1, false, &result);

=======
    det->Predict(frame, 0.5, 0, 1, &result, &det_times);
    cv::Mat out_im = PaddleDetection::VisualizeResult(
        frame, result, labels, colormap);
>>>>>>> aa9e0d54
    for (const auto& item : result) {
      if (item.rect.size() > 6){
      is_rbox = true;
      printf("class=%d confidence=%.4f rect=[%d %d %d %d %d %d %d %d]\n",
          item.class_id,
          item.confidence,
          item.rect[0],
          item.rect[1],
          item.rect[2],
          item.rect[3],
          item.rect[4],
          item.rect[5],
          item.rect[6],
          item.rect[7]);
      }
      else{
        printf("class=%d confidence=%.4f rect=[%d %d %d %d]\n",
          item.class_id,
          item.confidence,
          item.rect[0],
          item.rect[1],
          item.rect[2],
          item.rect[3]);
      }
   }

   cv::Mat out_im = PaddleDetection::VisualizeResult(
        frame, result, labels, colormap, is_rbox);

    video_out.write(out_im);
    frame_id += 1;
  }
  capture.release();
  video_out.release();
}

void PredictImage(const std::vector<std::string> all_img_list,
                  const double threshold,
                  const bool run_benchmark,
                  PaddleDetection::ObjectDetector* det,
                  const std::string& output_dir = "output") {
<<<<<<< HEAD
  // Open input image as an opencv cv::Mat object
  cv::Mat im = cv::imread(image_path, 1);
  // Store all detected result
  std::vector<PaddleDetection::ObjectResult> result;
  bool is_rbox = false;
  if (run_benchmark)
  {
    det->Predict(im, threshold, 100, 100, run_benchmark, &result);
  }else
  {
    det->Predict(im, 0.5, 0, 1, run_benchmark, &result);
    for (const auto& item : result) {
    if (item.rect.size() > 6){
      is_rbox = true;
      printf("class=%d confidence=%.4f rect=[%d %d %d %d %d %d %d %d]\n",
          item.class_id,
          item.confidence,
          item.rect[0],
          item.rect[1],
          item.rect[2],
          item.rect[3],
          item.rect[4],
          item.rect[5],
          item.rect[6],
          item.rect[7]);
      }
      else{
        printf("class=%d confidence=%.4f rect=[%d %d %d %d]\n",
          item.class_id,
          item.confidence,
          item.rect[0],
          item.rect[1],
          item.rect[2],
          item.rect[3]);
      }
    }
    // Visualization result
    auto labels = det->GetLabelList();
    auto colormap = PaddleDetection::GenerateColorMap(labels.size());
    cv::Mat vis_img = PaddleDetection::VisualizeResult(
        im, result, labels, colormap, is_rbox);
    std::vector<int> compression_params;
    compression_params.push_back(CV_IMWRITE_JPEG_QUALITY);
    compression_params.push_back(95);
    std::string output_path(output_dir);
    if (output_dir.rfind(OS_PATH_SEP) != output_dir.size() - 1) {
      output_path += OS_PATH_SEP;
    }
    output_path += "output.jpg";
    cv::imwrite(output_path, vis_img, compression_params);
    printf("Visualized output saved as %s\n", output_path.c_str());
=======
  std::vector<double> det_t = {0, 0, 0};
  for (auto image_file : all_img_list) {
    // Open input image as an opencv cv::Mat object
    cv::Mat im = cv::imread(image_file, 1);
    // Store all detected result
    std::vector<PaddleDetection::ObjectResult> result;
    std::vector<double> det_times;
    if (run_benchmark) {
      det->Predict(im, threshold, 10, 10, &result, &det_times);
    } else {
      det->Predict(im, 0.5, 0, 1, &result, &det_times);
      for (const auto& item : result) {
        printf("class=%d confidence=%.4f rect=[%d %d %d %d]\n",
            item.class_id,
            item.confidence,
            item.rect[0],
            item.rect[1],
            item.rect[2],
            item.rect[3]);
      }
      // Visualization result
      auto labels = det->GetLabelList();
      auto colormap = PaddleDetection::GenerateColorMap(labels.size());
      cv::Mat vis_img = PaddleDetection::VisualizeResult(
          im, result, labels, colormap);
      std::vector<int> compression_params;
      compression_params.push_back(CV_IMWRITE_JPEG_QUALITY);
      compression_params.push_back(95);
      std::string output_path(output_dir);
      if (output_dir.rfind(OS_PATH_SEP) != output_dir.size() - 1) {
        output_path += OS_PATH_SEP;
      }
      ;
      output_path += image_file.substr(image_file.find_last_of('/') + 1);
      cv::imwrite(output_path, vis_img, compression_params);
      printf("Visualized output saved as %s\n", output_path.c_str());
    }
    det_t[0] += det_times[0];
    det_t[1] += det_times[1];
    det_t[2] += det_times[2];
>>>>>>> aa9e0d54
  }
  PrintBenchmarkLog(det_t, all_img_list.size());
}

int main(int argc, char** argv) {
  // Parsing command-line
  google::ParseCommandLineFlags(&argc, &argv, true);
  if (FLAGS_model_dir.empty()
      || (FLAGS_image_file.empty() && FLAGS_image_dir.empty() && FLAGS_video_file.empty())) {
    std::cout << "Usage: ./main --model_dir=/PATH/TO/INFERENCE_MODEL/ "
                << "--image_file=/PATH/TO/INPUT/IMAGE/" << std::endl;
    return -1;
  }
  if (!(FLAGS_run_mode == "fluid" || FLAGS_run_mode == "trt_fp32"
      || FLAGS_run_mode == "trt_fp16" || FLAGS_run_mode == "trt_int8")) {
    std::cout << "run_mode should be 'fluid', 'trt_fp32', 'trt_fp16' or 'trt_int8'.";
    return -1;
  }
  // Load model and create a object detector
  PaddleDetection::ObjectDetector det(FLAGS_model_dir, FLAGS_use_gpu, FLAGS_use_mkldnn,
                        FLAGS_cpu_threads, FLAGS_run_mode, FLAGS_gpu_id, FLAGS_use_dynamic_shape,
                        FLAGS_trt_min_shape, FLAGS_trt_max_shape, FLAGS_trt_opt_shape, FLAGS_trt_calib_mode);
  // Do inference on input video or image
  if (!FLAGS_video_file.empty() || FLAGS_camera_id != -1) {
    PredictVideo(FLAGS_video_file, &det);
  } else if (!FLAGS_image_file.empty() || !FLAGS_image_dir.empty()) {
    if (!PathExists(FLAGS_output_dir)) {
      MkDirs(FLAGS_output_dir);
    }
    std::vector<std::string> all_img_list;
    if (!FLAGS_image_file.empty()) {
      all_img_list.push_back(FLAGS_image_file);
    } else {
      GetAllFiles((char *)FLAGS_image_dir.c_str(), all_img_list);
    }
    PredictImage(all_img_list, FLAGS_threshold, FLAGS_run_benchmark, &det, FLAGS_output_dir);
  }
  return 0;
}<|MERGE_RESOLUTION|>--- conflicted
+++ resolved
@@ -200,14 +200,8 @@
     if (frame.empty()) {
       break;
     }
-<<<<<<< HEAD
-    det->Predict(frame, 0.5, 0, 1, false, &result);
-
-=======
+
     det->Predict(frame, 0.5, 0, 1, &result, &det_times);
-    cv::Mat out_im = PaddleDetection::VisualizeResult(
-        frame, result, labels, colormap);
->>>>>>> aa9e0d54
     for (const auto& item : result) {
       if (item.rect.size() > 6){
       is_rbox = true;
@@ -249,59 +243,6 @@
                   const bool run_benchmark,
                   PaddleDetection::ObjectDetector* det,
                   const std::string& output_dir = "output") {
-<<<<<<< HEAD
-  // Open input image as an opencv cv::Mat object
-  cv::Mat im = cv::imread(image_path, 1);
-  // Store all detected result
-  std::vector<PaddleDetection::ObjectResult> result;
-  bool is_rbox = false;
-  if (run_benchmark)
-  {
-    det->Predict(im, threshold, 100, 100, run_benchmark, &result);
-  }else
-  {
-    det->Predict(im, 0.5, 0, 1, run_benchmark, &result);
-    for (const auto& item : result) {
-    if (item.rect.size() > 6){
-      is_rbox = true;
-      printf("class=%d confidence=%.4f rect=[%d %d %d %d %d %d %d %d]\n",
-          item.class_id,
-          item.confidence,
-          item.rect[0],
-          item.rect[1],
-          item.rect[2],
-          item.rect[3],
-          item.rect[4],
-          item.rect[5],
-          item.rect[6],
-          item.rect[7]);
-      }
-      else{
-        printf("class=%d confidence=%.4f rect=[%d %d %d %d]\n",
-          item.class_id,
-          item.confidence,
-          item.rect[0],
-          item.rect[1],
-          item.rect[2],
-          item.rect[3]);
-      }
-    }
-    // Visualization result
-    auto labels = det->GetLabelList();
-    auto colormap = PaddleDetection::GenerateColorMap(labels.size());
-    cv::Mat vis_img = PaddleDetection::VisualizeResult(
-        im, result, labels, colormap, is_rbox);
-    std::vector<int> compression_params;
-    compression_params.push_back(CV_IMWRITE_JPEG_QUALITY);
-    compression_params.push_back(95);
-    std::string output_path(output_dir);
-    if (output_dir.rfind(OS_PATH_SEP) != output_dir.size() - 1) {
-      output_path += OS_PATH_SEP;
-    }
-    output_path += "output.jpg";
-    cv::imwrite(output_path, vis_img, compression_params);
-    printf("Visualized output saved as %s\n", output_path.c_str());
-=======
   std::vector<double> det_t = {0, 0, 0};
   for (auto image_file : all_img_list) {
     // Open input image as an opencv cv::Mat object
@@ -309,24 +250,41 @@
     // Store all detected result
     std::vector<PaddleDetection::ObjectResult> result;
     std::vector<double> det_times;
+    bool is_rbox = false;
     if (run_benchmark) {
       det->Predict(im, threshold, 10, 10, &result, &det_times);
     } else {
       det->Predict(im, 0.5, 0, 1, &result, &det_times);
       for (const auto& item : result) {
-        printf("class=%d confidence=%.4f rect=[%d %d %d %d]\n",
+        if (item.rect.size() > 6){
+        is_rbox = true;
+        printf("class=%d confidence=%.4f rect=[%d %d %d %d %d %d %d %d]\n",
+            item.class_id,
+            item.confidence,
+            item.rect[0],
+            item.rect[1],
+            item.rect[2],
+            item.rect[3],
+            item.rect[4],
+            item.rect[5],
+            item.rect[6],
+            item.rect[7]);
+        }
+        else{
+          printf("class=%d confidence=%.4f rect=[%d %d %d %d]\n",
             item.class_id,
             item.confidence,
             item.rect[0],
             item.rect[1],
             item.rect[2],
             item.rect[3]);
+        }
       }
       // Visualization result
       auto labels = det->GetLabelList();
       auto colormap = PaddleDetection::GenerateColorMap(labels.size());
       cv::Mat vis_img = PaddleDetection::VisualizeResult(
-          im, result, labels, colormap);
+          im, result, labels, colormap, is_rbox);
       std::vector<int> compression_params;
       compression_params.push_back(CV_IMWRITE_JPEG_QUALITY);
       compression_params.push_back(95);
@@ -342,7 +300,6 @@
     det_t[0] += det_times[0];
     det_t[1] += det_times[1];
     det_t[2] += det_times[2];
->>>>>>> aa9e0d54
   }
   PrintBenchmarkLog(det_t, all_img_list.size());
 }
