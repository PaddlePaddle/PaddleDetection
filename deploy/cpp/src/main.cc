//   Copyright (c) 2020 PaddlePaddle Authors. All Rights Reserved.
//
// Licensed under the Apache License, Version 2.0 (the "License");
// you may not use this file except in compliance with the License.
// You may obtain a copy of the License at
//
//     http://www.apache.org/licenses/LICENSE-2.0
//
// Unless required by applicable law or agreed to in writing, software
// distributed under the License is distributed on an "AS IS" BASIS,
// WITHOUT WARRANTIES OR CONDITIONS OF ANY KIND, either express or implied.
// See the License for the specific language governing permissions and
// limitations under the License.

#include <glog/logging.h>

#include <iostream>
#include <string>
#include <vector>

#include "include/object_detector.h"

#ifdef _WIN32
#include <direct.h>
#include <io.h>
#else  // Linux/Unix
#include <dirent.h>
#include <sys/stat.h>
#include <sys/types.h>
#include <unistd.h>
#endif


#ifdef _WIN32
#define OS_PATH_SEP "\\"
#else
#define OS_PATH_SEP "/"
#endif

DEFINE_string(model_dir, "", "Path of inference model");
DEFINE_string(image_path, "", "Path of input image");
DEFINE_string(video_path, "", "Path of input video");
DEFINE_bool(use_gpu, false, "Infering with GPU or CPU");
DEFINE_string(run_mode, "fluid", "Mode of running(fluid/trt_fp32/trt_fp16)");
DEFINE_int32(gpu_id, 0, "Device id of GPU to execute");
<<<<<<< HEAD
DEFINE_string(output_dir, "output", "Path of saved image or video");

std::string generate_save_path(const std::string& save_dir,
                               const std::string& file_path) {
  if (access(save_dir.c_str(), 0) < 0) {
#ifdef _WIN32
    mkdir(save_dir.c_str());
#else
    if (mkdir(save_dir.c_str(), S_IRWXU) < 0) {
      std::cerr << "Fail to create " << save_dir << "directory." << std::endl;
    }
#endif
  }
  int pos = file_path.find_last_of(OS_PATH_SEP);
  std::string image_name(file_path.substr(pos + 1));
  return save_dir + OS_PATH_SEP + image_name;
}
=======
DEFINE_int32(camera_id, -1, "Device id of camera to predict");
>>>>>>> bbd6666c

void PredictVideo(const std::string& video_path,
                  PaddleDetection::ObjectDetector* det) {
  // Open video
  cv::VideoCapture capture;
  if (FLAGS_camera_id != -1){
    capture.open(FLAGS_camera_id);
  }else{
    capture.open(video_path.c_str());
  }
  if (!capture.isOpened()) {
    printf("can not open video : %s\n", video_path.c_str());
    return;
  }

  // Get Video info : resolution, fps
  int video_width = static_cast<int>(capture.get(CV_CAP_PROP_FRAME_WIDTH));
  int video_height = static_cast<int>(capture.get(CV_CAP_PROP_FRAME_HEIGHT));
  int video_fps = static_cast<int>(capture.get(CV_CAP_PROP_FPS));

  // Create VideoWriter for output
  cv::VideoWriter video_out;
  std::string video_out_path = generate_save_path(FLAGS_output_dir, "output.mp4");
  video_out.open(video_out_path.c_str(),
                 0x00000021,
                 video_fps,
                 cv::Size(video_width, video_height),
                 true);
  if (!video_out.isOpened()) {
    printf("create video writer failed!\n");
    return;
  }

  std::vector<PaddleDetection::ObjectResult> result;
  auto labels = det->GetLabelList();
  auto colormap = PaddleDetection::GenerateColorMap(labels.size());
  // Capture all frames and do inference
  cv::Mat frame;
  int frame_id = 0;
  while (capture.read(frame)) {
    if (frame.empty()) {
      break;
    }
    det->Predict(frame, &result);
    cv::Mat out_im = PaddleDetection::VisualizeResult(
        frame, result, labels, colormap);
    for (const auto& item : result) {
      printf("In frame id %d, we detect: class=%d confidence=%.2f rect=[%d %d %d %d]\n",
        frame_id,
        item.class_id,
        item.confidence,
        item.rect[0],
        item.rect[1],
        item.rect[2],
        item.rect[3]);
   }   
    video_out.write(out_im);
    frame_id += 1;
  }
  capture.release();
  video_out.release();
}

void PredictImage(const std::string& image_path,
                  PaddleDetection::ObjectDetector* det) {
  // Open input image as an opencv cv::Mat object
  cv::Mat im = cv::imread(image_path, 1);
  // Store all detected result
  std::vector<PaddleDetection::ObjectResult> result;
  det->Predict(im, &result);
  for (const auto& item : result) {
    printf("class=%d confidence=%.4f rect=[%d %d %d %d]\n",
        item.class_id,
        item.confidence,
        item.rect[0],
        item.rect[1],
        item.rect[2],
        item.rect[3]);
  }
  // Visualization result
  auto labels = det->GetLabelList();
  auto colormap = PaddleDetection::GenerateColorMap(labels.size());
  cv::Mat vis_img = PaddleDetection::VisualizeResult(
      im, result, labels, colormap);
  std::vector<int> compression_params;
  compression_params.push_back(CV_IMWRITE_JPEG_QUALITY);
  compression_params.push_back(95);
<<<<<<< HEAD
  std::string output_image_path = generate_save_path(FLAGS_output_dir, "output.jpg");
  cv::imwrite(output_image_path, vis_img, compression_params);
  printf("Visualized output saved as output.jpeg\n");
=======
  cv::imwrite("output.jpg", vis_img, compression_params);
  printf("Visualized output saved as output.jpg\n");
>>>>>>> bbd6666c
}

int main(int argc, char** argv) {
  // Parsing command-line
  google::ParseCommandLineFlags(&argc, &argv, true);
  if (FLAGS_model_dir.empty()
      || (FLAGS_image_path.empty() && FLAGS_video_path.empty())) {
    std::cout << "Usage: ./main --model_dir=/PATH/TO/INFERENCE_MODEL/ "
                << "--image_path=/PATH/TO/INPUT/IMAGE/" << std::endl;
    return -1;
  }
  if (!(FLAGS_run_mode == "fluid" || FLAGS_run_mode == "trt_fp32"
      || FLAGS_run_mode == "trt_fp16")) {
    std::cout << "run_mode should be 'fluid', 'trt_fp32' or 'trt_fp16'.";
    return -1;
  }

  // Load model and create a object detector
  PaddleDetection::ObjectDetector det(FLAGS_model_dir, FLAGS_use_gpu,
    FLAGS_run_mode, FLAGS_gpu_id);
  // Do inference on input video or image
<<<<<<< HEAD
  if (det.GetSuccessInit()) {
    if (!FLAGS_video_path.empty()) {
      PredictVideo(FLAGS_video_path, &det);
    } else if (!FLAGS_image_path.empty()) {
      PredictImage(FLAGS_image_path, &det);
    }
=======
  if (!FLAGS_video_path.empty() or FLAGS_use_camera) {
    PredictVideo(FLAGS_video_path, &det);
  } else if (!FLAGS_image_path.empty()) {
    PredictImage(FLAGS_image_path, &det);
>>>>>>> bbd6666c
  }
  return 0;
}<|MERGE_RESOLUTION|>--- conflicted
+++ resolved
@@ -43,8 +43,8 @@
 DEFINE_bool(use_gpu, false, "Infering with GPU or CPU");
 DEFINE_string(run_mode, "fluid", "Mode of running(fluid/trt_fp32/trt_fp16)");
 DEFINE_int32(gpu_id, 0, "Device id of GPU to execute");
-<<<<<<< HEAD
 DEFINE_string(output_dir, "output", "Path of saved image or video");
+DEFINE_int32(camera_id, -1, "Device id of camera to predict");
 
 std::string generate_save_path(const std::string& save_dir,
                                const std::string& file_path) {
@@ -61,9 +61,6 @@
   std::string image_name(file_path.substr(pos + 1));
   return save_dir + OS_PATH_SEP + image_name;
 }
-=======
-DEFINE_int32(camera_id, -1, "Device id of camera to predict");
->>>>>>> bbd6666c
 
 void PredictVideo(const std::string& video_path,
                   PaddleDetection::ObjectDetector* det) {
@@ -151,14 +148,9 @@
   std::vector<int> compression_params;
   compression_params.push_back(CV_IMWRITE_JPEG_QUALITY);
   compression_params.push_back(95);
-<<<<<<< HEAD
   std::string output_image_path = generate_save_path(FLAGS_output_dir, "output.jpg");
   cv::imwrite(output_image_path, vis_img, compression_params);
   printf("Visualized output saved as output.jpeg\n");
-=======
-  cv::imwrite("output.jpg", vis_img, compression_params);
-  printf("Visualized output saved as output.jpg\n");
->>>>>>> bbd6666c
 }
 
 int main(int argc, char** argv) {
@@ -180,19 +172,12 @@
   PaddleDetection::ObjectDetector det(FLAGS_model_dir, FLAGS_use_gpu,
     FLAGS_run_mode, FLAGS_gpu_id);
   // Do inference on input video or image
-<<<<<<< HEAD
   if (det.GetSuccessInit()) {
-    if (!FLAGS_video_path.empty()) {
+    if (!FLAGS_video_path.empty() or FLAGS_camera_id != -1) {
       PredictVideo(FLAGS_video_path, &det);
     } else if (!FLAGS_image_path.empty()) {
       PredictImage(FLAGS_image_path, &det);
     }
-=======
-  if (!FLAGS_video_path.empty() or FLAGS_use_camera) {
-    PredictVideo(FLAGS_video_path, &det);
-  } else if (!FLAGS_image_path.empty()) {
-    PredictImage(FLAGS_image_path, &det);
->>>>>>> bbd6666c
   }
   return 0;
 }