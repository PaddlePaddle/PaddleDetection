--- conflicted
+++ resolved
@@ -35,18 +35,9 @@
 
 
 DEFINE_string(model_dir, "", "Path of inference model");
-<<<<<<< HEAD
 DEFINE_string(image_file, "", "Path of input image");
 DEFINE_string(image_dir, "", "Dir of input image, `image_file` has a higher priority.");
 DEFINE_string(video_file, "", "Path of input video, `video_file` or `camera_id` has a highest priority.");
-=======
-DEFINE_string(image_path, "", "Path of input image");
-DEFINE_string(video_path, "", "Path of input video");
-DEFINE_bool(use_gpu, false, "Infering with GPU or CPU");
-DEFINE_bool(use_camera, false, "Use camera or not");
-DEFINE_string(run_mode, "fluid", "Mode of running(fluid/trt_fp32/trt_fp16/trt_int8)");
-DEFINE_int32(gpu_id, 0, "Device id of GPU to execute");
->>>>>>> 1089bcf6
 DEFINE_int32(camera_id, -1, "Device id of camera to predict");
 DEFINE_bool(use_gpu, false, "Infering with GPU or CPU");
 DEFINE_double(threshold, 0.5, "Threshold of score.");
@@ -60,6 +51,7 @@
 DEFINE_int32(trt_min_shape, 1, "Min shape of TRT DynamicShapeI");
 DEFINE_int32(trt_max_shape, 1280, "Max shape of TRT DynamicShapeI");
 DEFINE_int32(trt_opt_shape, 640, "Opt shape of TRT DynamicShapeI");
+DEFINE_bool(trt_calib_mode, false, "If the model is produced by TRT offline quantitative calibration, trt_calib_mode need to set True");
 
 void PrintBenchmarkLog(std::vector<double> det_time, int img_num){
   LOG(INFO) << "----------------------- Config info -----------------------";
@@ -81,12 +73,13 @@
   LOG(INFO) << "batch_size: " << 1;
   LOG(INFO) << "input_shape: " << "dynamic shape";
   LOG(INFO) << "----------------------- Model info -----------------------";
-  LOG(INFO) << "Model_name: " << FLAGS_model_dir;
+  FLAGS_model_dir.erase(FLAGS_model_dir.find_last_not_of("/") + 1);
+  LOG(INFO) << "model_name: " << FLAGS_model_dir.substr(FLAGS_model_dir.find_last_of('/') + 1);
   LOG(INFO) << "----------------------- Perf info ------------------------";
   LOG(INFO) << "Total number of predicted data: " << img_num
             << " and total time spent(s): "
             << std::accumulate(det_time.begin(), det_time.end(), 0);
-  LOG(INFO) << "preprocess_time(ms): " << det_time[0] / img_num
+  LOG(INFO) << "preproce_time(ms): " << det_time[0] / img_num
             << ", inference_time(ms): " << det_time[1] / img_num
             << ", postprocess_time(ms): " << det_time[2];
 }
@@ -263,7 +256,8 @@
       if (output_dir.rfind(OS_PATH_SEP) != output_dir.size() - 1) {
         output_path += OS_PATH_SEP;
       }
-      output_path += "output.jpg";
+      ;
+      output_path += image_file.substr(image_file.find_last_of('/') + 1);
       cv::imwrite(output_path, vis_img, compression_params);
       printf("Visualized output saved as %s\n", output_path.c_str());
     }
@@ -291,7 +285,7 @@
   // Load model and create a object detector
   PaddleDetection::ObjectDetector det(FLAGS_model_dir, FLAGS_use_gpu, FLAGS_use_mkldnn,
                         FLAGS_cpu_threads, FLAGS_run_mode, FLAGS_gpu_id, FLAGS_use_dynamic_shape,
-                        FLAGS_trt_min_shape, FLAGS_trt_max_shape, FLAGS_trt_opt_shape);
+                        FLAGS_trt_min_shape, FLAGS_trt_max_shape, FLAGS_trt_opt_shape, FLAGS_trt_calib_mode);
   // Do inference on input video or image
   if (!FLAGS_video_file.empty() || FLAGS_camera_id != -1) {
     PredictVideo(FLAGS_video_file, &det);
