# Copyright (c) 2022 PaddlePaddle Authors. All Rights Reserved.
#
# Licensed under the Apache License, Version 2.0 (the "License");
# you may not use this file except in compliance with the License.
# You may obtain a copy of the License at
#
#     http://www.apache.org/licenses/LICENSE-2.0
#
# Unless required by applicable law or agreed to in writing, software
# distributed under the License is distributed on an "AS IS" BASIS,
# WITHOUT WARRANTIES OR CONDITIONS OF ANY KIND, either express or implied.
# See the License for the specific language governing permissions and
# limitations under the License.

import os
import yaml
import glob
import cv2
import numpy as np
import math
import paddle
import sys
import copy
from collections import Sequence, defaultdict
from datacollector import DataCollector, Result

# add deploy path of PadleDetection to sys.path
parent_path = os.path.abspath(os.path.join(__file__, *(['..'] * 2)))
sys.path.insert(0, parent_path)

from cfg_utils import argsparser, print_arguments, merge_cfg
from pipe_utils import PipeTimer
from pipe_utils import get_test_images, crop_image_with_det, crop_image_with_mot, parse_mot_res, parse_mot_keypoint

from python.infer import Detector, DetectorPicoDet
from python.keypoint_infer import KeyPointDetector
from python.keypoint_postprocess import translate_to_ori_images
from python.preprocess import decode_image, ShortSizeScale
from python.visualize import visualize_box_mask, visualize_attr, visualize_pose, visualize_action, visualize_vehicleplate

from pptracking.python.mot_sde_infer import SDE_Detector
from pptracking.python.mot.visualize import plot_tracking_dict
from pptracking.python.mot.utils import flow_statistic

from pphuman.attr_infer import AttrDetector
from pphuman.video_action_infer import VideoActionRecognizer
from pphuman.action_infer import SkeletonActionRecognizer, DetActionRecognizer, ClsActionRecognizer
from pphuman.action_utils import KeyPointBuff, ActionVisualHelper
from pphuman.reid import ReID
from pphuman.mtmct import mtmct_process

from ppvehicle.vehicle_plate import PlateRecognizer
from ppvehicle.vehicle_attr import VehicleAttr

from download import auto_download_model


class Pipeline(object):
    """
    Pipeline

    Args:
        args (argparse.Namespace): arguments in pipeline, which contains environment and runtime settings
        cfg (dict): config of models in pipeline
    """

    def __init__(self, args, cfg):
        self.multi_camera = False
        reid_cfg = cfg.get('REID', False)
        self.enable_mtmct = reid_cfg['enable'] if reid_cfg else False
        self.is_video = False
        self.output_dir = args.output_dir
        self.vis_result = cfg['visual']
        self.input = self._parse_input(args.image_file, args.image_dir,
                                       args.video_file, args.video_dir,
                                       args.camera_id)
        if self.multi_camera:
            self.predictor = []
            for name in self.input:
                predictor_item = PipePredictor(
                    args, cfg, is_video=True, multi_camera=True)
                predictor_item.set_file_name(name)
                self.predictor.append(predictor_item)

        else:
            self.predictor = PipePredictor(args, cfg, self.is_video)
            if self.is_video:
                self.predictor.set_file_name(args.video_file)

    def _parse_input(self, image_file, image_dir, video_file, video_dir,
                     camera_id):

        # parse input as is_video and multi_camera

        if image_file is not None or image_dir is not None:
            input = get_test_images(image_dir, image_file)
            self.is_video = False
            self.multi_camera = False

        elif video_file is not None:
            assert os.path.exists(
                video_file
            ) or 'rtsp' in video_file, "video_file not exists and not an rtsp site."
            self.multi_camera = False
            input = video_file
            self.is_video = True

        elif video_dir is not None:
            videof = [os.path.join(video_dir, x) for x in os.listdir(video_dir)]
            if len(videof) > 1:
                self.multi_camera = True
                videof.sort()
                input = videof
            else:
                input = videof[0]
            self.is_video = True

        elif camera_id != -1:
            self.multi_camera = False
            input = camera_id
            self.is_video = True

        else:
            raise ValueError(
                "Illegal Input, please set one of ['video_file', 'camera_id', 'image_file', 'image_dir']"
            )

        return input

    def run(self):
        if self.multi_camera:
            multi_res = []
            for predictor, input in zip(self.predictor, self.input):
                predictor.run(input)
                collector_data = predictor.get_result()
                multi_res.append(collector_data)
            if self.enable_mtmct:
                mtmct_process(
                    multi_res,
                    self.input,
                    mtmct_vis=self.vis_result,
                    output_dir=self.output_dir)

        else:
            self.predictor.run(self.input)


def get_model_dir(cfg):
    """ 
        Auto download inference model if the model_path is a url link. 
        Otherwise it will use the model_path directly.
    """
    for key in cfg.keys():
        if type(cfg[key]) ==  dict and \
            ("enable" in cfg[key].keys() and cfg[key]['enable']
                or "enable" not in cfg[key].keys()):

            if "model_dir" in cfg[key].keys():
                model_dir = cfg[key]["model_dir"]
                downloaded_model_dir = auto_download_model(model_dir)
                if downloaded_model_dir:
                    model_dir = downloaded_model_dir
                    cfg[key]["model_dir"] = model_dir
                print(key, " model dir: ", model_dir)
            elif key == "VEHICLE_PLATE":
                det_model_dir = cfg[key]["det_model_dir"]
                downloaded_det_model_dir = auto_download_model(det_model_dir)
                if downloaded_det_model_dir:
                    det_model_dir = downloaded_det_model_dir
                    cfg[key]["det_model_dir"] = det_model_dir
                print("det_model_dir model dir: ", det_model_dir)

                rec_model_dir = cfg[key]["rec_model_dir"]
                downloaded_rec_model_dir = auto_download_model(rec_model_dir)
                if downloaded_rec_model_dir:
                    rec_model_dir = downloaded_rec_model_dir
                    cfg[key]["rec_model_dir"] = rec_model_dir
                print("rec_model_dir model dir: ", rec_model_dir)

        elif key == "MOT":  # for idbased and skeletonbased actions
            model_dir = cfg[key]["model_dir"]
            downloaded_model_dir = auto_download_model(model_dir)
            if downloaded_model_dir:
                model_dir = downloaded_model_dir
                cfg[key]["model_dir"] = model_dir
            print("mot_model_dir model_dir: ", model_dir)


class PipePredictor(object):
    """
    Predictor in single camera
    
    The pipeline for image input: 

        1. Detection
        2. Detection -> Attribute

    The pipeline for video input: 

        1. Tracking
        2. Tracking -> Attribute
        3. Tracking -> KeyPoint -> SkeletonAction Recognition
        4. VideoAction Recognition

    Args:
        args (argparse.Namespace): arguments in pipeline, which contains environment and runtime settings
        cfg (dict): config of models in pipeline
        is_video (bool): whether the input is video, default as False
        multi_camera (bool): whether to use multi camera in pipeline, 
            default as False
    """

    def __init__(self, args, cfg, is_video=True, multi_camera=False):
        # general module for pphuman and ppvehicle
        self.with_mot = cfg.get('MOT', False)['enable'] if cfg.get(
            'MOT', False) else False
        self.with_human_attr = cfg.get('ATTR', False)['enable'] if cfg.get(
            'ATTR', False) else False
        if self.with_mot:
            print('Multi-Object Tracking enabled')
        if self.with_human_attr:
            print('Human Attribute Recognition enabled')

        # only for pphuman
        self.with_skeleton_action = cfg.get(
            'SKELETON_ACTION', False)['enable'] if cfg.get('SKELETON_ACTION',
                                                           False) else False
        self.with_video_action = cfg.get(
            'VIDEO_ACTION', False)['enable'] if cfg.get('VIDEO_ACTION',
                                                        False) else False
        self.with_idbased_detaction = cfg.get(
            'ID_BASED_DETACTION', False)['enable'] if cfg.get(
                'ID_BASED_DETACTION', False) else False
        self.with_idbased_clsaction = cfg.get(
            'ID_BASED_CLSACTION', False)['enable'] if cfg.get(
                'ID_BASED_CLSACTION', False) else False
        self.with_mtmct = cfg.get('REID', False)['enable'] if cfg.get(
            'REID', False) else False

        if self.with_skeleton_action:
            print('SkeletonAction Recognition enabled')
        if self.with_video_action:
            print('VideoAction Recognition enabled')
        if self.with_idbased_detaction:
            print('IDBASED Detection Action Recognition enabled')
        if self.with_idbased_clsaction:
            print('IDBASED Classification Action Recognition enabled')
        if self.with_mtmct:
            print("MTMCT enabled")

        # only for ppvehicle
        self.with_vehicleplate = cfg.get(
            'VEHICLE_PLATE', False)['enable'] if cfg.get('VEHICLE_PLATE',
                                                         False) else False
        if self.with_vehicleplate:
            print('Vehicle Plate Recognition enabled')

        self.with_vehicle_attr = cfg.get(
            'VEHICLE_ATTR', False)['enable'] if cfg.get('VEHICLE_ATTR',
                                                        False) else False
        if self.with_vehicle_attr:
            print('Vehicle Attribute Recognition enabled')

        self.modebase = {
            "framebased": False,
            "videobased": False,
            "idbased": False,
            "skeletonbased": False
        }

        self.basemode = {
            "MOT": "idbased",
            "ATTR": "idbased",
            "VIDEO_ACTION": "videobased",
            "SKELETON_ACTION": "skeletonbased",
            "ID_BASED_DETACTION": "idbased",
            "ID_BASED_CLSACTION": "idbased",
            "REID": "idbased",
            "VEHICLE_PLATE": "idbased",
            "VEHICLE_ATTR": "idbased",
        }

        self.is_video = is_video
        self.multi_camera = multi_camera
        self.cfg = cfg
        self.output_dir = args.output_dir
        self.draw_center_traj = args.draw_center_traj
        self.secs_interval = args.secs_interval
        self.do_entrance_counting = args.do_entrance_counting
        self.do_break_in_counting = args.do_break_in_counting
        self.region_type = args.region_type
        self.region_polygon = args.region_polygon

        self.warmup_frame = self.cfg['warmup_frame']
        self.pipeline_res = Result()
        self.pipe_timer = PipeTimer()
        self.file_name = None
        self.collector = DataCollector()

        # auto download inference model
        get_model_dir(self.cfg)

        if self.with_vehicleplate:
            vehicleplate_cfg = self.cfg['VEHICLE_PLATE']
            self.vehicleplate_detector = PlateRecognizer(args, vehicleplate_cfg)
            basemode = self.basemode['VEHICLE_PLATE']
            self.modebase[basemode] = True

        if self.with_human_attr:
            attr_cfg = self.cfg['ATTR']
            model_dir = model_dir_dict['ATTR']
            batch_size = attr_cfg['batch_size']
            basemode = self.basemode['ATTR']
            self.modebase[basemode] = True
            self.attr_predictor = AttrDetector(
                model_dir, device, run_mode, batch_size, trt_min_shape,
                trt_max_shape, trt_opt_shape, trt_calib_mode, cpu_threads,
                enable_mkldnn)

        if self.with_vehicle_attr:
            vehicleattr_cfg = self.cfg['VEHICLE_ATTR']
            model_dir = model_dir_dict['VEHICLE_ATTR']
            batch_size = vehicleattr_cfg['batch_size']
            color_threshold = vehicleattr_cfg['color_threshold']
            type_threshold = vehicleattr_cfg['type_threshold']
            basemode = self.basemode['VEHICLE_ATTR']
            self.modebase[basemode] = True
            self.vehicle_attr_predictor = VehicleAttr(
                model_dir, device, run_mode, batch_size, trt_min_shape,
                trt_max_shape, trt_opt_shape, trt_calib_mode, cpu_threads,
                enable_mkldnn, color_threshold, type_threshold)

        if not is_video:
            det_cfg = self.cfg['DET']
            model_dir = det_cfg['model_dir']
            batch_size = det_cfg['batch_size']
            self.det_predictor = Detector(
<<<<<<< HEAD
                model_dir, args.device, args.run_mode, batch_size,
                args.trt_min_shape, args.trt_max_shape, args.trt_opt_shape,
                args.trt_calib_mode, args.cpu_threads, args.enable_mkldnn)
            if self.with_human_attr:
                attr_cfg = self.cfg['ATTR']
                basemode = self.basemode['ATTR']
                self.modebase[basemode] = True
                self.attr_predictor = AttrDetector.init_with_cfg(args, attr_cfg)

            if self.with_vehicle_attr:
                vehicleattr_cfg = self.cfg['VEHICLE_ATTR']
                basemode = self.basemode['VEHICLE_ATTR']
                self.modebase[basemode] = True
                self.vehicle_attr_predictor = VehicleAttr.init_with_cfg(
                    args, vehicleattr_cfg)
        else:
            if self.with_human_attr:
                attr_cfg = self.cfg['ATTR']
                basemode = self.basemode['ATTR']
                self.modebase[basemode] = True
                self.attr_predictor = AttrDetector.init_with_cfg(args, attr_cfg)

=======
                model_dir, device, run_mode, batch_size, trt_min_shape,
                trt_max_shape, trt_opt_shape, trt_calib_mode, cpu_threads,
                enable_mkldnn)

        else:
>>>>>>> 113ff463
            if self.with_idbased_detaction:
                idbased_detaction_cfg = self.cfg['ID_BASED_DETACTION']
                basemode = self.basemode['ID_BASED_DETACTION']
                self.modebase[basemode] = True

                self.det_action_predictor = DetActionRecognizer.init_with_cfg(
                    args, idbased_detaction_cfg)
                self.det_action_visual_helper = ActionVisualHelper(1)

            if self.with_idbased_clsaction:
                idbased_clsaction_cfg = self.cfg['ID_BASED_CLSACTION']
                basemode = self.basemode['ID_BASED_CLSACTION']
                self.modebase[basemode] = True

                self.cls_action_predictor = ClsActionRecognizer.init_with_cfg(
                    args, idbased_clsaction_cfg)
                self.cls_action_visual_helper = ActionVisualHelper(1)

            if self.with_skeleton_action:
                skeleton_action_cfg = self.cfg['SKELETON_ACTION']
                display_frames = skeleton_action_cfg['display_frames']
                self.coord_size = skeleton_action_cfg['coord_size']
                basemode = self.basemode['SKELETON_ACTION']
                self.modebase[basemode] = True
                skeleton_action_frames = skeleton_action_cfg['max_frames']

                self.skeleton_action_predictor = SkeletonActionRecognizer.init_with_cfg(
                    args, skeleton_action_cfg)
                self.skeleton_action_visual_helper = ActionVisualHelper(
                    display_frames)

                if self.modebase["skeletonbased"]:
                    kpt_cfg = self.cfg['KPT']
                    kpt_model_dir = kpt_cfg['model_dir']
                    kpt_batch_size = kpt_cfg['batch_size']
                    self.kpt_predictor = KeyPointDetector(
                        kpt_model_dir,
                        args.device,
                        args.run_mode,
                        kpt_batch_size,
                        args.trt_min_shape,
                        args.trt_max_shape,
                        args.trt_opt_shape,
                        args.trt_calib_mode,
                        args.cpu_threads,
                        args.enable_mkldnn,
                        use_dark=False)
                    self.kpt_buff = KeyPointBuff(skeleton_action_frames)

<<<<<<< HEAD
            if self.with_vehicleplate:
                vehicleplate_cfg = self.cfg['VEHICLE_PLATE']
                self.vehicleplate_detector = PlateRecognizer(args,
                                                             vehicleplate_cfg)
                basemode = self.basemode['VEHICLE_PLATE']
                self.modebase[basemode] = True

            if self.with_vehicle_attr:
                vehicleattr_cfg = self.cfg['VEHICLE_ATTR']
                basemode = self.basemode['VEHICLE_ATTR']
                self.modebase[basemode] = True
                self.vehicle_attr_predictor = VehicleAttr.init_with_cfg(
                    args, vehicleattr_cfg)

=======
>>>>>>> 113ff463
            if self.with_mtmct:
                reid_cfg = self.cfg['REID']
                basemode = self.basemode['REID']
                self.modebase[basemode] = True
                self.reid_predictor = ReID.init_with_cfg(args, reid_cfg)

            if self.with_mot or self.modebase["idbased"] or self.modebase[
                    "skeletonbased"]:
                mot_cfg = self.cfg['MOT']
                model_dir = mot_cfg['model_dir']
                tracker_config = mot_cfg['tracker_config']
                batch_size = mot_cfg['batch_size']
                basemode = self.basemode['MOT']
                self.modebase[basemode] = True
                self.mot_predictor = SDE_Detector(
                    model_dir,
                    tracker_config,
                    args.device,
                    args.run_mode,
                    batch_size,
                    args.trt_min_shape,
                    args.trt_max_shape,
                    args.trt_opt_shape,
                    args.trt_calib_mode,
                    args.cpu_threads,
                    args.enable_mkldnn,
                    draw_center_traj=self.draw_center_traj,
                    secs_interval=self.secs_interval,
                    do_entrance_counting=self.do_entrance_counting,
                    do_break_in_counting=self.do_break_in_counting,
                    region_type=self.region_type,
                    region_polygon=self.region_polygon)

            if self.with_video_action:
                video_action_cfg = self.cfg['VIDEO_ACTION']
                basemode = self.basemode['VIDEO_ACTION']
                self.modebase[basemode] = True
                self.video_action_predictor = VideoActionRecognizer.init_with_cfg(
                    args, video_action_cfg)

    def set_file_name(self, path):
        if path is not None:
            self.file_name = os.path.split(path)[-1]
        else:
            # use camera id
            self.file_name = None

    def get_result(self):
        return self.collector.get_res()

    def run(self, input):
        if self.is_video:
            self.predict_video(input)
        else:
            self.predict_image(input)
        self.pipe_timer.info()

    def predict_image(self, input):
        # det
        # det -> attr
        batch_loop_cnt = math.ceil(
            float(len(input)) / self.det_predictor.batch_size)
        for i in range(batch_loop_cnt):
            start_index = i * self.det_predictor.batch_size
            end_index = min((i + 1) * self.det_predictor.batch_size, len(input))
            batch_file = input[start_index:end_index]
            batch_input = [decode_image(f, {})[0] for f in batch_file]

            if i > self.warmup_frame:
                self.pipe_timer.total_time.start()
                self.pipe_timer.module_time['det'].start()
            # det output format: class, score, xmin, ymin, xmax, ymax
            det_res = self.det_predictor.predict_image(
                batch_input, visual=False)
            det_res = self.det_predictor.filter_box(det_res,
                                                    self.cfg['crop_thresh'])
            if i > self.warmup_frame:
                self.pipe_timer.module_time['det'].end()
            self.pipeline_res.update(det_res, 'det')

            if self.with_human_attr:
                crop_inputs = crop_image_with_det(batch_input, det_res)
                attr_res_list = []

                if i > self.warmup_frame:
                    self.pipe_timer.module_time['attr'].start()

                for crop_input in crop_inputs:
                    attr_res = self.attr_predictor.predict_image(
                        crop_input, visual=False)
                    attr_res_list.extend(attr_res['output'])

                if i > self.warmup_frame:
                    self.pipe_timer.module_time['attr'].end()

                attr_res = {'output': attr_res_list}
                self.pipeline_res.update(attr_res, 'attr')

            if self.with_vehicle_attr:
                crop_inputs = crop_image_with_det(batch_input, det_res)
                vehicle_attr_res_list = []

                if i > self.warmup_frame:
                    self.pipe_timer.module_time['vehicle_attr'].start()

                for crop_input in crop_inputs:
                    attr_res = self.vehicle_attr_predictor.predict_image(
                        crop_input, visual=False)
                    vehicle_attr_res_list.extend(attr_res['output'])

                if i > self.warmup_frame:
                    self.pipe_timer.module_time['vehicle_attr'].end()

                attr_res = {'output': vehicle_attr_res_list}
                self.pipeline_res.update(attr_res, 'vehicle_attr')

            if self.with_vehicleplate:
                if i > self.warmup_frame:
                    self.pipe_timer.module_time['vehicleplate'].start()
                crop_inputs = crop_image_with_det(batch_input, det_res)
                platelicenses = []
                for crop_input in crop_inputs:
                    platelicense = self.vehicleplate_detector.get_platelicense(
                        crop_input)
                    platelicenses.extend(platelicense['plate'])
                if i > self.warmup_frame:
                    self.pipe_timer.module_time['vehicleplate'].end()
                vehicleplate_res = {'vehicleplate': platelicenses}
                self.pipeline_res.update(vehicleplate_res, 'vehicleplate')

            self.pipe_timer.img_num += len(batch_input)
            if i > self.warmup_frame:
                self.pipe_timer.total_time.end()

            if self.cfg['visual']:
                self.visualize_image(batch_file, batch_input, self.pipeline_res)

    def predict_video(self, video_file):
        # mot
        # mot -> attr
        # mot -> pose -> action
        capture = cv2.VideoCapture(video_file)
        video_out_name = 'output.mp4' if self.file_name is None else self.file_name
        if "rtsp" in video_file:
            video_out_name = video_out_name + "_rtsp.mp4"

        # Get Video info : resolution, fps, frame count
        width = int(capture.get(cv2.CAP_PROP_FRAME_WIDTH))
        height = int(capture.get(cv2.CAP_PROP_FRAME_HEIGHT))
        fps = int(capture.get(cv2.CAP_PROP_FPS))
        frame_count = int(capture.get(cv2.CAP_PROP_FRAME_COUNT))
        print("video fps: %d, frame_count: %d" % (fps, frame_count))

        if not os.path.exists(self.output_dir):
            os.makedirs(self.output_dir)
        out_path = os.path.join(self.output_dir, video_out_name)
        fourcc = cv2.VideoWriter_fourcc(* 'mp4v')
        writer = cv2.VideoWriter(out_path, fourcc, fps, (width, height))
        frame_id = 0

        entrance, records, center_traj = None, None, None
        if self.draw_center_traj:
            center_traj = [{}]
        id_set = set()
        interval_id_set = set()
        in_id_list = list()
        out_id_list = list()
        prev_center = dict()
        records = list()
        if self.do_entrance_counting or self.do_break_in_counting:
            if self.region_type == 'horizontal':
                entrance = [0, height / 2., width, height / 2.]
            elif self.region_type == 'vertical':
                entrance = [width / 2, 0., width / 2, height]
            elif self.region_type == 'custom':
                entrance = []
                assert len(
                    self.region_polygon
                ) % 2 == 0, "region_polygon should be pairs of coords points when do break_in counting."
                assert len(
                    self.region_polygon
                ) > 6, 'region_type is custom, region_polygon should be at least 3 pairs of point coords.'

                for i in range(0, len(self.region_polygon), 2):
                    entrance.append(
                        [self.region_polygon[i], self.region_polygon[i + 1]])
                entrance.append([width, height])
            else:
                raise ValueError("region_type:{} unsupported.".format(
                    self.region_type))

        video_fps = fps

        video_action_imgs = []

        if self.with_video_action:
            short_size = self.cfg["VIDEO_ACTION"]["short_size"]
            scale = ShortSizeScale(short_size)

        while (1):
            if frame_id % 10 == 0:
                print('frame id: ', frame_id)

            ret, frame = capture.read()
            if not ret:
                break
            frame_rgb = cv2.cvtColor(frame, cv2.COLOR_BGR2RGB)

            if self.modebase["idbased"] or self.modebase["skeletonbased"]:
                if frame_id > self.warmup_frame:
                    self.pipe_timer.total_time.start()
                    self.pipe_timer.module_time['mot'].start()
                res = self.mot_predictor.predict_image(
                    [copy.deepcopy(frame_rgb)], visual=False)

                if frame_id > self.warmup_frame:
                    self.pipe_timer.module_time['mot'].end()

                # mot output format: id, class, score, xmin, ymin, xmax, ymax
                mot_res = parse_mot_res(res)

                # flow_statistic only support single class MOT
                boxes, scores, ids = res[0]  # batch size = 1 in MOT
                mot_result = (frame_id + 1, boxes[0], scores[0],
                              ids[0])  # single class
                statistic = flow_statistic(
                    mot_result, self.secs_interval, self.do_entrance_counting,
                    self.do_break_in_counting, self.region_type, video_fps,
                    entrance, id_set, interval_id_set, in_id_list, out_id_list,
                    prev_center, records)
                records = statistic['records']

                # nothing detected
                if len(mot_res['boxes']) == 0:
                    frame_id += 1
                    if frame_id > self.warmup_frame:
                        self.pipe_timer.img_num += 1
                        self.pipe_timer.total_time.end()
                    if self.cfg['visual']:
                        _, _, fps = self.pipe_timer.get_total_time()
                        im = self.visualize_video(frame, mot_res, frame_id, fps,
                                                  entrance, records,
                                                  center_traj)  # visualize
                        writer.write(im)
                        if self.file_name is None:  # use camera_id
                            cv2.imshow('Paddle-Pipeline', im)
                            if cv2.waitKey(1) & 0xFF == ord('q'):
                                break
                    continue

                self.pipeline_res.update(mot_res, 'mot')
                crop_input, new_bboxes, ori_bboxes = crop_image_with_mot(
                    frame_rgb, mot_res)

                if self.with_vehicleplate and frame_id % 10 == 0:
                    if frame_id > self.warmup_frame:
                        self.pipe_timer.module_time['vehicleplate'].start()
                    plate_input, _, _ = crop_image_with_mot(
                        frame_rgb, mot_res, expand=False)
                    platelicense = self.vehicleplate_detector.get_platelicense(
                        plate_input)
                    if frame_id > self.warmup_frame:
                        self.pipe_timer.module_time['vehicleplate'].end()
                    self.pipeline_res.update(platelicense, 'vehicleplate')
                else:
                    self.pipeline_res.clear('vehicleplate')

                if self.with_human_attr:
                    if frame_id > self.warmup_frame:
                        self.pipe_timer.module_time['attr'].start()
                    attr_res = self.attr_predictor.predict_image(
                        crop_input, visual=False)
                    if frame_id > self.warmup_frame:
                        self.pipe_timer.module_time['attr'].end()
                    self.pipeline_res.update(attr_res, 'attr')

                if self.with_vehicle_attr:
                    if frame_id > self.warmup_frame:
                        self.pipe_timer.module_time['vehicle_attr'].start()
                    attr_res = self.vehicle_attr_predictor.predict_image(
                        crop_input, visual=False)
                    if frame_id > self.warmup_frame:
                        self.pipe_timer.module_time['vehicle_attr'].end()
                    self.pipeline_res.update(attr_res, 'vehicle_attr')

                if self.with_idbased_detaction:
                    if frame_id > self.warmup_frame:
                        self.pipe_timer.module_time['det_action'].start()
                    det_action_res = self.det_action_predictor.predict(
                        crop_input, mot_res)
                    if frame_id > self.warmup_frame:
                        self.pipe_timer.module_time['det_action'].end()
                    self.pipeline_res.update(det_action_res, 'det_action')

                    if self.cfg['visual']:
                        self.det_action_visual_helper.update(det_action_res)

                if self.with_idbased_clsaction:
                    if frame_id > self.warmup_frame:
                        self.pipe_timer.module_time['cls_action'].start()
                    cls_action_res = self.cls_action_predictor.predict_with_mot(
                        crop_input, mot_res)
                    if frame_id > self.warmup_frame:
                        self.pipe_timer.module_time['cls_action'].end()
                    self.pipeline_res.update(cls_action_res, 'cls_action')

                    if self.cfg['visual']:
                        self.cls_action_visual_helper.update(cls_action_res)

                if self.with_skeleton_action:
                    if frame_id > self.warmup_frame:
                        self.pipe_timer.module_time['kpt'].start()
                    kpt_pred = self.kpt_predictor.predict_image(
                        crop_input, visual=False)
                    keypoint_vector, score_vector = translate_to_ori_images(
                        kpt_pred, np.array(new_bboxes))
                    kpt_res = {}
                    kpt_res['keypoint'] = [
                        keypoint_vector.tolist(), score_vector.tolist()
                    ] if len(keypoint_vector) > 0 else [[], []]
                    kpt_res['bbox'] = ori_bboxes
                    if frame_id > self.warmup_frame:
                        self.pipe_timer.module_time['kpt'].end()

                    self.pipeline_res.update(kpt_res, 'kpt')

                    self.kpt_buff.update(kpt_res, mot_res)  # collect kpt output
                    state = self.kpt_buff.get_state(
                    )  # whether frame num is enough or lost tracker

                    skeleton_action_res = {}
                    if state:
                        if frame_id > self.warmup_frame:
                            self.pipe_timer.module_time[
                                'skeleton_action'].start()
                        collected_keypoint = self.kpt_buff.get_collected_keypoint(
                        )  # reoragnize kpt output with ID
                        skeleton_action_input = parse_mot_keypoint(
                            collected_keypoint, self.coord_size)
                        skeleton_action_res = self.skeleton_action_predictor.predict_skeleton_with_mot(
                            skeleton_action_input)
                        if frame_id > self.warmup_frame:
                            self.pipe_timer.module_time['skeleton_action'].end()
                        self.pipeline_res.update(skeleton_action_res,
                                                 'skeleton_action')

                    if self.cfg['visual']:
                        self.skeleton_action_visual_helper.update(
                            skeleton_action_res)

                if self.with_mtmct and frame_id % 10 == 0:
                    crop_input, img_qualities, rects = self.reid_predictor.crop_image_with_mot(
                        frame_rgb, mot_res)
                    if frame_id > self.warmup_frame:
                        self.pipe_timer.module_time['reid'].start()
                    reid_res = self.reid_predictor.predict_batch(crop_input)

                    if frame_id > self.warmup_frame:
                        self.pipe_timer.module_time['reid'].end()

                    reid_res_dict = {
                        'features': reid_res,
                        "qualities": img_qualities,
                        "rects": rects
                    }
                    self.pipeline_res.update(reid_res_dict, 'reid')
                else:
                    self.pipeline_res.clear('reid')

            if self.with_video_action:
                # get the params
                frame_len = self.cfg["VIDEO_ACTION"]["frame_len"]
                sample_freq = self.cfg["VIDEO_ACTION"]["sample_freq"]

                if sample_freq * frame_len > frame_count:  # video is too short
                    sample_freq = int(frame_count / frame_len)

                # filter the warmup frames
                if frame_id > self.warmup_frame:
                    self.pipe_timer.module_time['video_action'].start()

                # collect frames
                if frame_id % sample_freq == 0:
                    # Scale image
                    scaled_img = scale(frame_rgb)
                    video_action_imgs.append(scaled_img)

                # the number of collected frames is enough to predict video action
                if len(video_action_imgs) == frame_len:
                    classes, scores = self.video_action_predictor.predict(
                        video_action_imgs)
                    if frame_id > self.warmup_frame:
                        self.pipe_timer.module_time['video_action'].end()

                    video_action_res = {"class": classes[0], "score": scores[0]}
                    self.pipeline_res.update(video_action_res, 'video_action')

                    print("video_action_res:", video_action_res)

                    video_action_imgs.clear()  # next clip

            self.collector.append(frame_id, self.pipeline_res)

            if frame_id > self.warmup_frame:
                self.pipe_timer.img_num += 1
                self.pipe_timer.total_time.end()
            frame_id += 1

            if self.cfg['visual']:
                _, _, fps = self.pipe_timer.get_total_time()
                im = self.visualize_video(
                    frame, self.pipeline_res, self.collector, frame_id, fps,
                    entrance, records, center_traj)  # visualize
                writer.write(im)
                if self.file_name is None:  # use camera_id
                    cv2.imshow('Paddle-Pipeline', im)
                    if cv2.waitKey(1) & 0xFF == ord('q'):
                        break

        writer.release()
        print('save result to {}'.format(out_path))

    def visualize_video(self,
                        image,
                        result,
                        collector,
                        frame_id,
                        fps,
                        entrance=None,
                        records=None,
                        center_traj=None):
        mot_res = copy.deepcopy(result.get('mot'))
        if mot_res is not None:
            ids = mot_res['boxes'][:, 0]
            scores = mot_res['boxes'][:, 2]
            boxes = mot_res['boxes'][:, 3:]
            boxes[:, 2] = boxes[:, 2] - boxes[:, 0]
            boxes[:, 3] = boxes[:, 3] - boxes[:, 1]
        else:
            boxes = np.zeros([0, 4])
            ids = np.zeros([0])
            scores = np.zeros([0])

        # single class, still need to be defaultdict type for ploting
        num_classes = 1
        online_tlwhs = defaultdict(list)
        online_scores = defaultdict(list)
        online_ids = defaultdict(list)
        online_tlwhs[0] = boxes
        online_scores[0] = scores
        online_ids[0] = ids

        if mot_res is not None:
            image = plot_tracking_dict(
                image,
                num_classes,
                online_tlwhs,
                online_ids,
                online_scores,
                frame_id=frame_id,
                fps=fps,
                ids2names=self.mot_predictor.pred_config.labels,
                do_entrance_counting=self.do_entrance_counting,
                do_break_in_counting=self.do_break_in_counting,
                entrance=entrance,
                records=records,
                center_traj=center_traj)

        human_attr_res = result.get('attr')
        if human_attr_res is not None:
            boxes = mot_res['boxes'][:, 1:]
            human_attr_res = human_attr_res['output']
            image = visualize_attr(image, human_attr_res, boxes)
            image = np.array(image)

        vehicle_attr_res = result.get('vehicle_attr')
        if vehicle_attr_res is not None:
            boxes = mot_res['boxes'][:, 1:]
            vehicle_attr_res = vehicle_attr_res['output']
            image = visualize_attr(image, vehicle_attr_res, boxes)
            image = np.array(image)

        if mot_res is not None:
            vehicleplate = False
            plates = []
            for trackid in mot_res['boxes'][:, 0]:
                plate = collector.get_carlp(trackid)
                if plate != None:
                    vehicleplate = True
                    plates.append(plate)
                else:
                    plates.append("")
            if vehicleplate:
                boxes = mot_res['boxes'][:, 1:]
                image = visualize_vehicleplate(image, plates, boxes)
                image = np.array(image)

        kpt_res = result.get('kpt')
        if kpt_res is not None:
            image = visualize_pose(
                image,
                kpt_res,
                visual_thresh=self.cfg['kpt_thresh'],
                returnimg=True)

        video_action_res = result.get('video_action')
        if video_action_res is not None:
            video_action_score = None
            if video_action_res and video_action_res["class"] == 1:
                video_action_score = video_action_res["score"]
            mot_boxes = None
            if mot_res:
                mot_boxes = mot_res['boxes']
            image = visualize_action(
                image,
                mot_boxes,
                action_visual_collector=None,
                action_text="SkeletonAction",
                video_action_score=video_action_score,
                video_action_text="Fight")

        visual_helper_for_display = []
        action_to_display = []

        skeleton_action_res = result.get('skeleton_action')
        if skeleton_action_res is not None:
            visual_helper_for_display.append(self.skeleton_action_visual_helper)
            action_to_display.append("Falling")

        det_action_res = result.get('det_action')
        if det_action_res is not None:
            visual_helper_for_display.append(self.det_action_visual_helper)
            action_to_display.append("Smoking")

        cls_action_res = result.get('cls_action')
        if cls_action_res is not None:
            visual_helper_for_display.append(self.cls_action_visual_helper)
            action_to_display.append("Calling")

        if len(visual_helper_for_display) > 0:
            image = visualize_action(image, mot_res['boxes'],
                                     visual_helper_for_display,
                                     action_to_display)

        return image

    def visualize_image(self, im_files, images, result):
        start_idx, boxes_num_i = 0, 0
        det_res = result.get('det')
        human_attr_res = result.get('attr')
        vehicle_attr_res = result.get('vehicle_attr')
        vehicleplate_res = result.get('vehicleplate')

        for i, (im_file, im) in enumerate(zip(im_files, images)):
            if det_res is not None:
                det_res_i = {}
                boxes_num_i = det_res['boxes_num'][i]
                det_res_i['boxes'] = det_res['boxes'][start_idx:start_idx +
                                                      boxes_num_i, :]
                im = visualize_box_mask(
                    im,
                    det_res_i,
                    labels=['target'],
                    threshold=self.cfg['crop_thresh'])
                im = np.ascontiguousarray(np.copy(im))
                im = cv2.cvtColor(im, cv2.COLOR_RGB2BGR)
            if human_attr_res is not None:
                human_attr_res_i = human_attr_res['output'][start_idx:start_idx
                                                            + boxes_num_i]
                im = visualize_attr(im, human_attr_res_i, det_res_i['boxes'])
            if vehicle_attr_res is not None:
                vehicle_attr_res_i = vehicle_attr_res['output'][
                    start_idx:start_idx + boxes_num_i]
                im = visualize_attr(im, vehicle_attr_res_i, det_res_i['boxes'])
            if vehicleplate_res is not None:
                plates = vehicleplate_res['vehicleplate']
                det_res_i['boxes'][:, 4:6] = det_res_i[
                    'boxes'][:, 4:6] - det_res_i['boxes'][:, 2:4]
                im = visualize_vehicleplate(im, plates, det_res_i['boxes'])

            img_name = os.path.split(im_file)[-1]
            if not os.path.exists(self.output_dir):
                os.makedirs(self.output_dir)
            out_path = os.path.join(self.output_dir, img_name)
            cv2.imwrite(out_path, im)
            print("save result to: " + out_path)
            start_idx += boxes_num_i


def main():
    cfg = merge_cfg(FLAGS)  # use command params to update config
    print_arguments(cfg)

    pipeline = Pipeline(FLAGS, cfg)
    pipeline.run()


if __name__ == '__main__':
    paddle.enable_static()

    # parse params from command
    parser = argsparser()
    FLAGS = parser.parse_args()
    FLAGS.device = FLAGS.device.upper()
    assert FLAGS.device in ['CPU', 'GPU', 'XPU'
                            ], "device should be CPU, GPU or XPU"

    main()<|MERGE_RESOLUTION|>--- conflicted
+++ resolved
@@ -308,63 +308,26 @@
 
         if self.with_human_attr:
             attr_cfg = self.cfg['ATTR']
-            model_dir = model_dir_dict['ATTR']
-            batch_size = attr_cfg['batch_size']
             basemode = self.basemode['ATTR']
             self.modebase[basemode] = True
-            self.attr_predictor = AttrDetector(
-                model_dir, device, run_mode, batch_size, trt_min_shape,
-                trt_max_shape, trt_opt_shape, trt_calib_mode, cpu_threads,
-                enable_mkldnn)
+            self.attr_predictor = AttrDetector.init_with_cfg(args, attr_cfg)
 
         if self.with_vehicle_attr:
             vehicleattr_cfg = self.cfg['VEHICLE_ATTR']
-            model_dir = model_dir_dict['VEHICLE_ATTR']
-            batch_size = vehicleattr_cfg['batch_size']
-            color_threshold = vehicleattr_cfg['color_threshold']
-            type_threshold = vehicleattr_cfg['type_threshold']
             basemode = self.basemode['VEHICLE_ATTR']
             self.modebase[basemode] = True
-            self.vehicle_attr_predictor = VehicleAttr(
-                model_dir, device, run_mode, batch_size, trt_min_shape,
-                trt_max_shape, trt_opt_shape, trt_calib_mode, cpu_threads,
-                enable_mkldnn, color_threshold, type_threshold)
+            self.vehicle_attr_predictor = VehicleAttr.init_with_cfg(
+                args, vehicleattr_cfg)
 
         if not is_video:
             det_cfg = self.cfg['DET']
             model_dir = det_cfg['model_dir']
             batch_size = det_cfg['batch_size']
             self.det_predictor = Detector(
-<<<<<<< HEAD
                 model_dir, args.device, args.run_mode, batch_size,
                 args.trt_min_shape, args.trt_max_shape, args.trt_opt_shape,
                 args.trt_calib_mode, args.cpu_threads, args.enable_mkldnn)
-            if self.with_human_attr:
-                attr_cfg = self.cfg['ATTR']
-                basemode = self.basemode['ATTR']
-                self.modebase[basemode] = True
-                self.attr_predictor = AttrDetector.init_with_cfg(args, attr_cfg)
-
-            if self.with_vehicle_attr:
-                vehicleattr_cfg = self.cfg['VEHICLE_ATTR']
-                basemode = self.basemode['VEHICLE_ATTR']
-                self.modebase[basemode] = True
-                self.vehicle_attr_predictor = VehicleAttr.init_with_cfg(
-                    args, vehicleattr_cfg)
         else:
-            if self.with_human_attr:
-                attr_cfg = self.cfg['ATTR']
-                basemode = self.basemode['ATTR']
-                self.modebase[basemode] = True
-                self.attr_predictor = AttrDetector.init_with_cfg(args, attr_cfg)
-
-=======
-                model_dir, device, run_mode, batch_size, trt_min_shape,
-                trt_max_shape, trt_opt_shape, trt_calib_mode, cpu_threads,
-                enable_mkldnn)
-
-        else:
->>>>>>> 113ff463
             if self.with_idbased_detaction:
                 idbased_detaction_cfg = self.cfg['ID_BASED_DETACTION']
                 basemode = self.basemode['ID_BASED_DETACTION']
@@ -396,41 +359,23 @@
                 self.skeleton_action_visual_helper = ActionVisualHelper(
                     display_frames)
 
-                if self.modebase["skeletonbased"]:
-                    kpt_cfg = self.cfg['KPT']
-                    kpt_model_dir = kpt_cfg['model_dir']
-                    kpt_batch_size = kpt_cfg['batch_size']
-                    self.kpt_predictor = KeyPointDetector(
-                        kpt_model_dir,
-                        args.device,
-                        args.run_mode,
-                        kpt_batch_size,
-                        args.trt_min_shape,
-                        args.trt_max_shape,
-                        args.trt_opt_shape,
-                        args.trt_calib_mode,
-                        args.cpu_threads,
-                        args.enable_mkldnn,
-                        use_dark=False)
-                    self.kpt_buff = KeyPointBuff(skeleton_action_frames)
-
-<<<<<<< HEAD
-            if self.with_vehicleplate:
-                vehicleplate_cfg = self.cfg['VEHICLE_PLATE']
-                self.vehicleplate_detector = PlateRecognizer(args,
-                                                             vehicleplate_cfg)
-                basemode = self.basemode['VEHICLE_PLATE']
-                self.modebase[basemode] = True
-
-            if self.with_vehicle_attr:
-                vehicleattr_cfg = self.cfg['VEHICLE_ATTR']
-                basemode = self.basemode['VEHICLE_ATTR']
-                self.modebase[basemode] = True
-                self.vehicle_attr_predictor = VehicleAttr.init_with_cfg(
-                    args, vehicleattr_cfg)
-
-=======
->>>>>>> 113ff463
+                kpt_cfg = self.cfg['KPT']
+                kpt_model_dir = kpt_cfg['model_dir']
+                kpt_batch_size = kpt_cfg['batch_size']
+                self.kpt_predictor = KeyPointDetector(
+                    kpt_model_dir,
+                    args.device,
+                    args.run_mode,
+                    kpt_batch_size,
+                    args.trt_min_shape,
+                    args.trt_max_shape,
+                    args.trt_opt_shape,
+                    args.trt_calib_mode,
+                    args.cpu_threads,
+                    args.enable_mkldnn,
+                    use_dark=False)
+                self.kpt_buff = KeyPointBuff(skeleton_action_frames)
+
             if self.with_mtmct:
                 reid_cfg = self.cfg['REID']
                 basemode = self.basemode['REID']
