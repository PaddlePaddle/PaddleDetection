# Copyright (c) 2022 PaddlePaddle Authors. All Rights Reserved.
#
# Licensed under the Apache License, Version 2.0 (the "License");
# you may not use this file except in compliance with the License.
# You may obtain a copy of the License at
#
#     http://www.apache.org/licenses/LICENSE-2.0
#
# Unless required by applicable law or agreed to in writing, software
# distributed under the License is distributed on an "AS IS" BASIS,
# WITHOUT WARRANTIES OR CONDITIONS OF ANY KIND, either express or implied.
# See the License for the specific language governing permissions and
# limitations under the License.

import os
import yaml
import glob
import cv2
import numpy as np
import math
import paddle
import sys
import copy
from collections import Sequence, defaultdict
from datacollector import DataCollector, Result

# add deploy path of PadleDetection to sys.path
parent_path = os.path.abspath(os.path.join(__file__, *(['..'] * 2)))
sys.path.insert(0, parent_path)

from cfg_utils import argsparser, print_arguments, merge_cfg
from pipe_utils import PipeTimer
from pipe_utils import get_test_images, crop_image_with_det, crop_image_with_mot, parse_mot_res, parse_mot_keypoint

from python.infer import Detector, DetectorPicoDet
from python.keypoint_infer import KeyPointDetector
from python.keypoint_postprocess import translate_to_ori_images
from python.preprocess import decode_image, ShortSizeScale
from python.visualize import visualize_box_mask, visualize_attr, visualize_pose, visualize_action, visualize_vehicleplate

from pptracking.python.mot_sde_infer import SDE_Detector
from pptracking.python.mot.visualize import plot_tracking_dict
from pptracking.python.mot.utils import flow_statistic, update_object_info

from pphuman.attr_infer import AttrDetector
from pphuman.video_action_infer import VideoActionRecognizer
from pphuman.action_infer import SkeletonActionRecognizer, DetActionRecognizer, ClsActionRecognizer
from pphuman.action_utils import KeyPointBuff, ActionVisualHelper
from pphuman.reid import ReID
from pphuman.mtmct import mtmct_process

from ppvehicle.vehicle_plate import PlateRecognizer
from ppvehicle.vehicle_attr import VehicleAttr

from download import auto_download_model


class Pipeline(object):
    """
    Pipeline

    Args:
        args (argparse.Namespace): arguments in pipeline, which contains environment and runtime settings
        cfg (dict): config of models in pipeline
    """

    def __init__(self, args, cfg):
        self.multi_camera = False
        reid_cfg = cfg.get('REID', False)
        self.enable_mtmct = reid_cfg['enable'] if reid_cfg else False
        self.is_video = False
        self.output_dir = args.output_dir
        self.vis_result = cfg['visual']
        self.input = self._parse_input(args.image_file, args.image_dir,
                                       args.video_file, args.video_dir,
                                       args.camera_id)
        if self.multi_camera:
            self.predictor = []
            for name in self.input:
                predictor_item = PipePredictor(
                    args, cfg, is_video=True, multi_camera=True)
                predictor_item.set_file_name(name)
                self.predictor.append(predictor_item)

        else:
            self.predictor = PipePredictor(args, cfg, self.is_video)
            if self.is_video:
                self.predictor.set_file_name(args.video_file)

    def _parse_input(self, image_file, image_dir, video_file, video_dir,
                     camera_id):

        # parse input as is_video and multi_camera

        if image_file is not None or image_dir is not None:
            input = get_test_images(image_dir, image_file)
            self.is_video = False
            self.multi_camera = False

        elif video_file is not None:
            assert os.path.exists(
                video_file
            ) or 'rtsp' in video_file, "video_file not exists and not an rtsp site."
            self.multi_camera = False
            input = video_file
            self.is_video = True

        elif video_dir is not None:
            videof = [os.path.join(video_dir, x) for x in os.listdir(video_dir)]
            if len(videof) > 1:
                self.multi_camera = True
                videof.sort()
                input = videof
            else:
                input = videof[0]
            self.is_video = True

        elif camera_id != -1:
            self.multi_camera = False
            input = camera_id
            self.is_video = True

        else:
            raise ValueError(
                "Illegal Input, please set one of ['video_file', 'camera_id', 'image_file', 'image_dir']"
            )

        return input

    def run(self):
        if self.multi_camera:
            multi_res = []
            for predictor, input in zip(self.predictor, self.input):
                predictor.run(input)
                collector_data = predictor.get_result()
                multi_res.append(collector_data)
            if self.enable_mtmct:
                mtmct_process(
                    multi_res,
                    self.input,
                    mtmct_vis=self.vis_result,
                    output_dir=self.output_dir)

        else:
            self.predictor.run(self.input)


def get_model_dir(cfg):
    """ 
        Auto download inference model if the model_path is a url link. 
        Otherwise it will use the model_path directly.
    """
    for key in cfg.keys():
        if type(cfg[key]) ==  dict and \
            ("enable" in cfg[key].keys() and cfg[key]['enable']
                or "enable" not in cfg[key].keys()):

            if "model_dir" in cfg[key].keys():
                model_dir = cfg[key]["model_dir"]
                downloaded_model_dir = auto_download_model(model_dir)
                if downloaded_model_dir:
                    model_dir = downloaded_model_dir
                    cfg[key]["model_dir"] = model_dir
                print(key, " model dir: ", model_dir)
            elif key == "VEHICLE_PLATE":
                det_model_dir = cfg[key]["det_model_dir"]
                downloaded_det_model_dir = auto_download_model(det_model_dir)
                if downloaded_det_model_dir:
                    det_model_dir = downloaded_det_model_dir
                    cfg[key]["det_model_dir"] = det_model_dir
                print("det_model_dir model dir: ", det_model_dir)

                rec_model_dir = cfg[key]["rec_model_dir"]
                downloaded_rec_model_dir = auto_download_model(rec_model_dir)
                if downloaded_rec_model_dir:
                    rec_model_dir = downloaded_rec_model_dir
                    cfg[key]["rec_model_dir"] = rec_model_dir
                print("rec_model_dir model dir: ", rec_model_dir)

        elif key == "MOT":  # for idbased and skeletonbased actions
            model_dir = cfg[key]["model_dir"]
            downloaded_model_dir = auto_download_model(model_dir)
            if downloaded_model_dir:
                model_dir = downloaded_model_dir
                cfg[key]["model_dir"] = model_dir
            print("mot_model_dir model_dir: ", model_dir)


class PipePredictor(object):
    """
    Predictor in single camera
    
    The pipeline for image input: 

        1. Detection
        2. Detection -> Attribute

    The pipeline for video input: 

        1. Tracking
        2. Tracking -> Attribute
        3. Tracking -> KeyPoint -> SkeletonAction Recognition
        4. VideoAction Recognition

    Args:
        args (argparse.Namespace): arguments in pipeline, which contains environment and runtime settings
        cfg (dict): config of models in pipeline
        is_video (bool): whether the input is video, default as False
        multi_camera (bool): whether to use multi camera in pipeline, 
            default as False
    """

    def __init__(self, args, cfg, is_video=True, multi_camera=False):
        # general module for pphuman and ppvehicle
        self.with_mot = cfg.get('MOT', False)['enable'] if cfg.get(
            'MOT', False) else False
        self.with_human_attr = cfg.get('ATTR', False)['enable'] if cfg.get(
            'ATTR', False) else False
        if self.with_mot:
            print('Multi-Object Tracking enabled')
        if self.with_human_attr:
            print('Human Attribute Recognition enabled')

        # only for pphuman
        self.with_skeleton_action = cfg.get(
            'SKELETON_ACTION', False)['enable'] if cfg.get('SKELETON_ACTION',
                                                           False) else False
        self.with_video_action = cfg.get(
            'VIDEO_ACTION', False)['enable'] if cfg.get('VIDEO_ACTION',
                                                        False) else False
        self.with_idbased_detaction = cfg.get(
            'ID_BASED_DETACTION', False)['enable'] if cfg.get(
                'ID_BASED_DETACTION', False) else False
        self.with_idbased_clsaction = cfg.get(
            'ID_BASED_CLSACTION', False)['enable'] if cfg.get(
                'ID_BASED_CLSACTION', False) else False
        self.with_mtmct = cfg.get('REID', False)['enable'] if cfg.get(
            'REID', False) else False

        if self.with_skeleton_action:
            print('SkeletonAction Recognition enabled')
        if self.with_video_action:
            print('VideoAction Recognition enabled')
        if self.with_idbased_detaction:
            print('IDBASED Detection Action Recognition enabled')
        if self.with_idbased_clsaction:
            print('IDBASED Classification Action Recognition enabled')
        if self.with_mtmct:
            print("MTMCT enabled")

        # only for ppvehicle
        self.with_vehicleplate = cfg.get(
            'VEHICLE_PLATE', False)['enable'] if cfg.get('VEHICLE_PLATE',
                                                         False) else False
        if self.with_vehicleplate:
            print('Vehicle Plate Recognition enabled')

        self.with_vehicle_attr = cfg.get(
            'VEHICLE_ATTR', False)['enable'] if cfg.get('VEHICLE_ATTR',
                                                        False) else False
        if self.with_vehicle_attr:
            print('Vehicle Attribute Recognition enabled')

        self.modebase = {
            "framebased": False,
            "videobased": False,
            "idbased": False,
            "skeletonbased": False
        }

        self.basemode = {
            "MOT": "idbased",
            "ATTR": "idbased",
            "VIDEO_ACTION": "videobased",
            "SKELETON_ACTION": "skeletonbased",
            "ID_BASED_DETACTION": "idbased",
            "ID_BASED_CLSACTION": "idbased",
            "REID": "idbased",
            "VEHICLE_PLATE": "idbased",
            "VEHICLE_ATTR": "idbased",
        }

        self.is_video = is_video
        self.multi_camera = multi_camera
        self.cfg = cfg

        self.output_dir = args.output_dir
        self.draw_center_traj = args.draw_center_traj
        self.secs_interval = args.secs_interval
        self.do_entrance_counting = args.do_entrance_counting
        self.do_break_in_counting = args.do_break_in_counting
        self.region_type = args.region_type
        self.region_polygon = args.region_polygon
        self.illegal_parking_time = args.illegal_parking_time

        self.warmup_frame = self.cfg['warmup_frame']
        self.pipeline_res = Result()
        self.pipe_timer = PipeTimer()
        self.file_name = None
        self.collector = DataCollector()

        # auto download inference model
        get_model_dir(self.cfg)

        if self.with_vehicleplate:
            vehicleplate_cfg = self.cfg['VEHICLE_PLATE']
            self.vehicleplate_detector = PlateRecognizer(args, vehicleplate_cfg)
            basemode = self.basemode['VEHICLE_PLATE']
            self.modebase[basemode] = True

        if self.with_human_attr:
            attr_cfg = self.cfg['ATTR']
            basemode = self.basemode['ATTR']
            self.modebase[basemode] = True
            self.attr_predictor = AttrDetector.init_with_cfg(args, attr_cfg)

        if self.with_vehicle_attr:
            vehicleattr_cfg = self.cfg['VEHICLE_ATTR']
            basemode = self.basemode['VEHICLE_ATTR']
            self.modebase[basemode] = True
            self.vehicle_attr_predictor = VehicleAttr.init_with_cfg(
                args, vehicleattr_cfg)

        if not is_video:
            det_cfg = self.cfg['DET']
            model_dir = det_cfg['model_dir']
            batch_size = det_cfg['batch_size']
            self.det_predictor = Detector(
                model_dir, args.device, args.run_mode, batch_size,
                args.trt_min_shape, args.trt_max_shape, args.trt_opt_shape,
                args.trt_calib_mode, args.cpu_threads, args.enable_mkldnn)
        else:
            if self.with_idbased_detaction:
                idbased_detaction_cfg = self.cfg['ID_BASED_DETACTION']
                basemode = self.basemode['ID_BASED_DETACTION']
                self.modebase[basemode] = True

                self.det_action_predictor = DetActionRecognizer.init_with_cfg(
                    args, idbased_detaction_cfg)
                self.det_action_visual_helper = ActionVisualHelper(1)

            if self.with_idbased_clsaction:
                idbased_clsaction_cfg = self.cfg['ID_BASED_CLSACTION']
                basemode = self.basemode['ID_BASED_CLSACTION']
                self.modebase[basemode] = True

                self.cls_action_predictor = ClsActionRecognizer.init_with_cfg(
                    args, idbased_clsaction_cfg)
                self.cls_action_visual_helper = ActionVisualHelper(1)

            if self.with_skeleton_action:
                skeleton_action_cfg = self.cfg['SKELETON_ACTION']
                display_frames = skeleton_action_cfg['display_frames']
                self.coord_size = skeleton_action_cfg['coord_size']
                basemode = self.basemode['SKELETON_ACTION']
                self.modebase[basemode] = True
                skeleton_action_frames = skeleton_action_cfg['max_frames']

                self.skeleton_action_predictor = SkeletonActionRecognizer.init_with_cfg(
                    args, skeleton_action_cfg)
                self.skeleton_action_visual_helper = ActionVisualHelper(
                    display_frames)

                kpt_cfg = self.cfg['KPT']
                kpt_model_dir = kpt_cfg['model_dir']
                kpt_batch_size = kpt_cfg['batch_size']
                self.kpt_predictor = KeyPointDetector(
                    kpt_model_dir,
                    args.device,
                    args.run_mode,
                    kpt_batch_size,
                    args.trt_min_shape,
                    args.trt_max_shape,
                    args.trt_opt_shape,
                    args.trt_calib_mode,
                    args.cpu_threads,
                    args.enable_mkldnn,
                    use_dark=False)
                self.kpt_buff = KeyPointBuff(skeleton_action_frames)

            if self.with_vehicleplate:
                vehicleplate_cfg = self.cfg['VEHICLE_PLATE']
                self.vehicleplate_detector = PlateRecognizer(args,
                                                             vehicleplate_cfg)
                basemode = self.basemode['VEHICLE_PLATE']
                self.modebase[basemode] = True

            if self.with_mtmct:
                reid_cfg = self.cfg['REID']
                basemode = self.basemode['REID']
                self.modebase[basemode] = True
                self.reid_predictor = ReID.init_with_cfg(args, reid_cfg)

            if self.with_mot or self.modebase["idbased"] or self.modebase[
                    "skeletonbased"]:
                mot_cfg = self.cfg['MOT']
                model_dir = mot_cfg['model_dir']
                tracker_config = mot_cfg['tracker_config']
                batch_size = mot_cfg['batch_size']
                skip_frame_num = mot_cfg.get('skip_frame_num', 1)
                basemode = self.basemode['MOT']
                self.modebase[basemode] = True
                self.mot_predictor = SDE_Detector(
                    model_dir,
                    tracker_config,
                    args.device,
                    args.run_mode,
                    batch_size,
<<<<<<< HEAD
                    trt_min_shape,
                    trt_max_shape,
                    trt_opt_shape,
                    trt_calib_mode,
                    cpu_threads,
                    enable_mkldnn,
                    skip_frame_num=skip_frame_num,
                    draw_center_traj=draw_center_traj,
                    secs_interval=secs_interval,
                    do_entrance_counting=do_entrance_counting,
                    do_break_in_counting=do_break_in_counting,
                    region_type=region_type,
                    region_polygon=region_polygon)
=======
                    args.trt_min_shape,
                    args.trt_max_shape,
                    args.trt_opt_shape,
                    args.trt_calib_mode,
                    args.cpu_threads,
                    args.enable_mkldnn,
                    draw_center_traj=self.draw_center_traj,
                    secs_interval=self.secs_interval,
                    do_entrance_counting=self.do_entrance_counting,
                    do_break_in_counting=self.do_break_in_counting,
                    region_type=self.region_type,
                    region_polygon=self.region_polygon)
>>>>>>> 143536da

            if self.with_video_action:
                video_action_cfg = self.cfg['VIDEO_ACTION']
                basemode = self.basemode['VIDEO_ACTION']
                self.modebase[basemode] = True
                self.video_action_predictor = VideoActionRecognizer.init_with_cfg(
                    args, video_action_cfg)

    def set_file_name(self, path):
        if path is not None:
            self.file_name = os.path.split(path)[-1]
        else:
            # use camera id
            self.file_name = None

    def get_result(self):
        return self.collector.get_res()

    def run(self, input):
        if self.is_video:
            self.predict_video(input)
        else:
            self.predict_image(input)
        self.pipe_timer.info()

    def predict_image(self, input):
        # det
        # det -> attr
        batch_loop_cnt = math.ceil(
            float(len(input)) / self.det_predictor.batch_size)
        for i in range(batch_loop_cnt):
            start_index = i * self.det_predictor.batch_size
            end_index = min((i + 1) * self.det_predictor.batch_size, len(input))
            batch_file = input[start_index:end_index]
            batch_input = [decode_image(f, {})[0] for f in batch_file]

            if i > self.warmup_frame:
                self.pipe_timer.total_time.start()
                self.pipe_timer.module_time['det'].start()
            # det output format: class, score, xmin, ymin, xmax, ymax
            det_res = self.det_predictor.predict_image(
                batch_input, visual=False)
            det_res = self.det_predictor.filter_box(det_res,
                                                    self.cfg['crop_thresh'])
            if i > self.warmup_frame:
                self.pipe_timer.module_time['det'].end()
            self.pipeline_res.update(det_res, 'det')

            if self.with_human_attr:
                crop_inputs = crop_image_with_det(batch_input, det_res)
                attr_res_list = []

                if i > self.warmup_frame:
                    self.pipe_timer.module_time['attr'].start()

                for crop_input in crop_inputs:
                    attr_res = self.attr_predictor.predict_image(
                        crop_input, visual=False)
                    attr_res_list.extend(attr_res['output'])

                if i > self.warmup_frame:
                    self.pipe_timer.module_time['attr'].end()

                attr_res = {'output': attr_res_list}
                self.pipeline_res.update(attr_res, 'attr')

            if self.with_vehicle_attr:
                crop_inputs = crop_image_with_det(batch_input, det_res)
                vehicle_attr_res_list = []

                if i > self.warmup_frame:
                    self.pipe_timer.module_time['vehicle_attr'].start()

                for crop_input in crop_inputs:
                    attr_res = self.vehicle_attr_predictor.predict_image(
                        crop_input, visual=False)
                    vehicle_attr_res_list.extend(attr_res['output'])

                if i > self.warmup_frame:
                    self.pipe_timer.module_time['vehicle_attr'].end()

                attr_res = {'output': vehicle_attr_res_list}
                self.pipeline_res.update(attr_res, 'vehicle_attr')

            if self.with_vehicleplate:
                if i > self.warmup_frame:
                    self.pipe_timer.module_time['vehicleplate'].start()
                crop_inputs = crop_image_with_det(batch_input, det_res)
                platelicenses = []
                for crop_input in crop_inputs:
                    platelicense = self.vehicleplate_detector.get_platelicense(
                        crop_input)
                    platelicenses.extend(platelicense['plate'])
                if i > self.warmup_frame:
                    self.pipe_timer.module_time['vehicleplate'].end()
                vehicleplate_res = {'vehicleplate': platelicenses}
                self.pipeline_res.update(vehicleplate_res, 'vehicleplate')

            self.pipe_timer.img_num += len(batch_input)
            if i > self.warmup_frame:
                self.pipe_timer.total_time.end()

            if self.cfg['visual']:
                self.visualize_image(batch_file, batch_input, self.pipeline_res)

    def predict_video(self, video_file):
        # mot
        # mot -> attr
        # mot -> pose -> action
        capture = cv2.VideoCapture(video_file)
        video_out_name = 'output.mp4' if self.file_name is None else self.file_name
        if "rtsp" in video_file:
            video_out_name = video_out_name + "_rtsp.mp4"

        # Get Video info : resolution, fps, frame count
        width = int(capture.get(cv2.CAP_PROP_FRAME_WIDTH))
        height = int(capture.get(cv2.CAP_PROP_FRAME_HEIGHT))
        fps = int(capture.get(cv2.CAP_PROP_FPS))
        frame_count = int(capture.get(cv2.CAP_PROP_FRAME_COUNT))
        print("video fps: %d, frame_count: %d" % (fps, frame_count))

        if not os.path.exists(self.output_dir):
            os.makedirs(self.output_dir)
        out_path = os.path.join(self.output_dir, video_out_name)
        fourcc = cv2.VideoWriter_fourcc(* 'mp4v')
        writer = cv2.VideoWriter(out_path, fourcc, fps, (width, height))
        frame_id = 0

        entrance, records, center_traj = None, None, None
        if self.draw_center_traj:
            center_traj = [{}]
        id_set = set()
        interval_id_set = set()
        in_id_list = list()
        out_id_list = list()
        prev_center = dict()
        records = list()
        if self.do_entrance_counting or self.do_break_in_counting or self.illegal_parking_time != -1:
            if self.region_type == 'horizontal':
                entrance = [0, height / 2., width, height / 2.]
            elif self.region_type == 'vertical':
                entrance = [width / 2, 0., width / 2, height]
            elif self.region_type == 'custom':
                entrance = []
                assert len(
                    self.region_polygon
                ) % 2 == 0, "region_polygon should be pairs of coords points when do break_in counting."
                assert len(
                    self.region_polygon
                ) > 6, 'region_type is custom, region_polygon should be at least 3 pairs of point coords.'

                for i in range(0, len(self.region_polygon), 2):
                    entrance.append(
                        [self.region_polygon[i], self.region_polygon[i + 1]])
                entrance.append([width, height])
            else:
                raise ValueError("region_type:{} unsupported.".format(
                    self.region_type))

        video_fps = fps

        video_action_imgs = []

        if self.with_video_action:
            short_size = self.cfg["VIDEO_ACTION"]["short_size"]
            scale = ShortSizeScale(short_size)

        object_in_region_info = {
        }  # store info for vehicle parking in region       
        illegal_parking_dict = None

        while (1):
            if frame_id % 10 == 0:
                print('frame id: ', frame_id)

            ret, frame = capture.read()
            if not ret:
                break
            frame_rgb = cv2.cvtColor(frame, cv2.COLOR_BGR2RGB)

            if self.modebase["idbased"] or self.modebase["skeletonbased"]:
                if frame_id > self.warmup_frame:
                    self.pipe_timer.total_time.start()
                    self.pipe_timer.module_time['mot'].start()

                mot_skip_frame_num = self.mot_predictor.skip_frame_num
                reuse_det_result = False
                if mot_skip_frame_num > 1 and frame_id > 0 and frame_id % mot_skip_frame_num > 0:
                    reuse_det_result = True
                res = self.mot_predictor.predict_image(
                    [copy.deepcopy(frame_rgb)],
                    visual=False,
                    reuse_det_result=reuse_det_result)
                if frame_id > self.warmup_frame:
                    self.pipe_timer.module_time['mot'].end()

                # mot output format: id, class, score, xmin, ymin, xmax, ymax
                mot_res = parse_mot_res(res)

                # flow_statistic only support single class MOT
                boxes, scores, ids = res[0]  # batch size = 1 in MOT
                mot_result = (frame_id + 1, boxes[0], scores[0],
                              ids[0])  # single class
                statistic = flow_statistic(
                    mot_result, self.secs_interval, self.do_entrance_counting,
                    self.do_break_in_counting, self.region_type, video_fps,
                    entrance, id_set, interval_id_set, in_id_list, out_id_list,
                    prev_center, records)
                records = statistic['records']

                if self.illegal_parking_time != -1:
                    object_in_region_info, illegal_parking_dict = update_object_info(
                        object_in_region_info, mot_result, self.region_type,
                        entrance, video_fps, self.illegal_parking_time)
                    if len(illegal_parking_dict) != 0:
                        # build relationship between id and plate
                        for key, value in illegal_parking_dict.items():
                            plate = self.collector.get_carlp(key)
                            illegal_parking_dict[key]['plate'] = plate

                # nothing detected
                if len(mot_res['boxes']) == 0:
                    frame_id += 1
                    if frame_id > self.warmup_frame:
                        self.pipe_timer.img_num += 1
                        self.pipe_timer.total_time.end()
                    if self.cfg['visual']:
                        _, _, fps = self.pipe_timer.get_total_time()
                        im = self.visualize_video(frame, mot_res, frame_id, fps,
                                                  entrance, records,
                                                  center_traj)  # visualize
                        writer.write(im)
                        if self.file_name is None:  # use camera_id
                            cv2.imshow('Paddle-Pipeline', im)
                            if cv2.waitKey(1) & 0xFF == ord('q'):
                                break
                    continue

                self.pipeline_res.update(mot_res, 'mot')
                crop_input, new_bboxes, ori_bboxes = crop_image_with_mot(
                    frame_rgb, mot_res)

                if self.with_vehicleplate and frame_id % 10 == 0:
                    if frame_id > self.warmup_frame:
                        self.pipe_timer.module_time['vehicleplate'].start()
                    plate_input, _, _ = crop_image_with_mot(
                        frame_rgb, mot_res, expand=False)
                    platelicense = self.vehicleplate_detector.get_platelicense(
                        plate_input)
                    if frame_id > self.warmup_frame:
                        self.pipe_timer.module_time['vehicleplate'].end()
                    self.pipeline_res.update(platelicense, 'vehicleplate')
                else:
                    self.pipeline_res.clear('vehicleplate')

                if self.with_human_attr:
                    if frame_id > self.warmup_frame:
                        self.pipe_timer.module_time['attr'].start()
                    attr_res = self.attr_predictor.predict_image(
                        crop_input, visual=False)
                    if frame_id > self.warmup_frame:
                        self.pipe_timer.module_time['attr'].end()
                    self.pipeline_res.update(attr_res, 'attr')

                if self.with_vehicle_attr:
                    if frame_id > self.warmup_frame:
                        self.pipe_timer.module_time['vehicle_attr'].start()
                    attr_res = self.vehicle_attr_predictor.predict_image(
                        crop_input, visual=False)
                    if frame_id > self.warmup_frame:
                        self.pipe_timer.module_time['vehicle_attr'].end()
                    self.pipeline_res.update(attr_res, 'vehicle_attr')

                if self.with_idbased_detaction:
                    if frame_id > self.warmup_frame:
                        self.pipe_timer.module_time['det_action'].start()
                    det_action_res = self.det_action_predictor.predict(
                        crop_input, mot_res)
                    if frame_id > self.warmup_frame:
                        self.pipe_timer.module_time['det_action'].end()
                    self.pipeline_res.update(det_action_res, 'det_action')

                    if self.cfg['visual']:
                        self.det_action_visual_helper.update(det_action_res)

                if self.with_idbased_clsaction:
                    if frame_id > self.warmup_frame:
                        self.pipe_timer.module_time['cls_action'].start()
                    cls_action_res = self.cls_action_predictor.predict_with_mot(
                        crop_input, mot_res)
                    if frame_id > self.warmup_frame:
                        self.pipe_timer.module_time['cls_action'].end()
                    self.pipeline_res.update(cls_action_res, 'cls_action')

                    if self.cfg['visual']:
                        self.cls_action_visual_helper.update(cls_action_res)

                if self.with_skeleton_action:
                    if frame_id > self.warmup_frame:
                        self.pipe_timer.module_time['kpt'].start()
                    kpt_pred = self.kpt_predictor.predict_image(
                        crop_input, visual=False)
                    keypoint_vector, score_vector = translate_to_ori_images(
                        kpt_pred, np.array(new_bboxes))
                    kpt_res = {}
                    kpt_res['keypoint'] = [
                        keypoint_vector.tolist(), score_vector.tolist()
                    ] if len(keypoint_vector) > 0 else [[], []]
                    kpt_res['bbox'] = ori_bboxes
                    if frame_id > self.warmup_frame:
                        self.pipe_timer.module_time['kpt'].end()

                    self.pipeline_res.update(kpt_res, 'kpt')

                    self.kpt_buff.update(kpt_res, mot_res)  # collect kpt output
                    state = self.kpt_buff.get_state(
                    )  # whether frame num is enough or lost tracker

                    skeleton_action_res = {}
                    if state:
                        if frame_id > self.warmup_frame:
                            self.pipe_timer.module_time[
                                'skeleton_action'].start()
                        collected_keypoint = self.kpt_buff.get_collected_keypoint(
                        )  # reoragnize kpt output with ID
                        skeleton_action_input = parse_mot_keypoint(
                            collected_keypoint, self.coord_size)
                        skeleton_action_res = self.skeleton_action_predictor.predict_skeleton_with_mot(
                            skeleton_action_input)
                        if frame_id > self.warmup_frame:
                            self.pipe_timer.module_time['skeleton_action'].end()
                        self.pipeline_res.update(skeleton_action_res,
                                                 'skeleton_action')

                    if self.cfg['visual']:
                        self.skeleton_action_visual_helper.update(
                            skeleton_action_res)

                if self.with_mtmct and frame_id % 10 == 0:
                    crop_input, img_qualities, rects = self.reid_predictor.crop_image_with_mot(
                        frame_rgb, mot_res)
                    if frame_id > self.warmup_frame:
                        self.pipe_timer.module_time['reid'].start()
                    reid_res = self.reid_predictor.predict_batch(crop_input)

                    if frame_id > self.warmup_frame:
                        self.pipe_timer.module_time['reid'].end()

                    reid_res_dict = {
                        'features': reid_res,
                        "qualities": img_qualities,
                        "rects": rects
                    }
                    self.pipeline_res.update(reid_res_dict, 'reid')
                else:
                    self.pipeline_res.clear('reid')

            if self.with_video_action:
                # get the params
                frame_len = self.cfg["VIDEO_ACTION"]["frame_len"]
                sample_freq = self.cfg["VIDEO_ACTION"]["sample_freq"]

                if sample_freq * frame_len > frame_count:  # video is too short
                    sample_freq = int(frame_count / frame_len)

                # filter the warmup frames
                if frame_id > self.warmup_frame:
                    self.pipe_timer.module_time['video_action'].start()

                # collect frames
                if frame_id % sample_freq == 0:
                    # Scale image
                    scaled_img = scale(frame_rgb)
                    video_action_imgs.append(scaled_img)

                # the number of collected frames is enough to predict video action
                if len(video_action_imgs) == frame_len:
                    classes, scores = self.video_action_predictor.predict(
                        video_action_imgs)
                    if frame_id > self.warmup_frame:
                        self.pipe_timer.module_time['video_action'].end()

                    video_action_res = {"class": classes[0], "score": scores[0]}
                    self.pipeline_res.update(video_action_res, 'video_action')

                    print("video_action_res:", video_action_res)

                    video_action_imgs.clear()  # next clip

            self.collector.append(frame_id, self.pipeline_res)

            if frame_id > self.warmup_frame:
                self.pipe_timer.img_num += 1
                self.pipe_timer.total_time.end()
            frame_id += 1

            if self.cfg['visual']:
                _, _, fps = self.pipe_timer.get_total_time()

                im = self.visualize_video(frame, self.pipeline_res,
                                          self.collector, frame_id, fps,
                                          entrance, records, center_traj,
                                          self.illegal_parking_time != -1,
                                          illegal_parking_dict)  # visualize
                writer.write(im)
                if self.file_name is None:  # use camera_id
                    cv2.imshow('Paddle-Pipeline', im)
                    if cv2.waitKey(1) & 0xFF == ord('q'):
                        break

        writer.release()
        print('save result to {}'.format(out_path))

    def visualize_video(self,
                        image,
                        result,
                        collector,
                        frame_id,
                        fps,
                        entrance=None,
                        records=None,
                        center_traj=None,
                        do_illegal_parking_recognition=False,
                        illegal_parking_dict=None):
        mot_res = copy.deepcopy(result.get('mot'))
        if mot_res is not None:
            ids = mot_res['boxes'][:, 0]
            scores = mot_res['boxes'][:, 2]
            boxes = mot_res['boxes'][:, 3:]
            boxes[:, 2] = boxes[:, 2] - boxes[:, 0]
            boxes[:, 3] = boxes[:, 3] - boxes[:, 1]
        else:
            boxes = np.zeros([0, 4])
            ids = np.zeros([0])
            scores = np.zeros([0])

        # single class, still need to be defaultdict type for ploting
        num_classes = 1
        online_tlwhs = defaultdict(list)
        online_scores = defaultdict(list)
        online_ids = defaultdict(list)
        online_tlwhs[0] = boxes
        online_scores[0] = scores
        online_ids[0] = ids

        if mot_res is not None:
            image = plot_tracking_dict(
                image,
                num_classes,
                online_tlwhs,
                online_ids,
                online_scores,
                frame_id=frame_id,
                fps=fps,
                ids2names=self.mot_predictor.pred_config.labels,
                do_entrance_counting=self.do_entrance_counting,
                do_break_in_counting=self.do_break_in_counting,
                do_illegal_parking_recognition=do_illegal_parking_recognition,
                illegal_parking_dict=illegal_parking_dict,
                entrance=entrance,
                records=records,
                center_traj=center_traj)

        human_attr_res = result.get('attr')
        if human_attr_res is not None:
            boxes = mot_res['boxes'][:, 1:]
            human_attr_res = human_attr_res['output']
            image = visualize_attr(image, human_attr_res, boxes)
            image = np.array(image)

        vehicle_attr_res = result.get('vehicle_attr')
        if vehicle_attr_res is not None:
            boxes = mot_res['boxes'][:, 1:]
            vehicle_attr_res = vehicle_attr_res['output']
            image = visualize_attr(image, vehicle_attr_res, boxes)
            image = np.array(image)

        if mot_res is not None:
            vehicleplate = False
            plates = []
            for trackid in mot_res['boxes'][:, 0]:
                plate = collector.get_carlp(trackid)
                if plate != None:
                    vehicleplate = True
                    plates.append(plate)
                else:
                    plates.append("")
            if vehicleplate:
                boxes = mot_res['boxes'][:, 1:]
                image = visualize_vehicleplate(image, plates, boxes)
                image = np.array(image)

        kpt_res = result.get('kpt')
        if kpt_res is not None:
            image = visualize_pose(
                image,
                kpt_res,
                visual_thresh=self.cfg['kpt_thresh'],
                returnimg=True)

        video_action_res = result.get('video_action')
        if video_action_res is not None:
            video_action_score = None
            if video_action_res and video_action_res["class"] == 1:
                video_action_score = video_action_res["score"]
            mot_boxes = None
            if mot_res:
                mot_boxes = mot_res['boxes']
            image = visualize_action(
                image,
                mot_boxes,
                action_visual_collector=None,
                action_text="SkeletonAction",
                video_action_score=video_action_score,
                video_action_text="Fight")

        visual_helper_for_display = []
        action_to_display = []

        skeleton_action_res = result.get('skeleton_action')
        if skeleton_action_res is not None:
            visual_helper_for_display.append(self.skeleton_action_visual_helper)
            action_to_display.append("Falling")

        det_action_res = result.get('det_action')
        if det_action_res is not None:
            visual_helper_for_display.append(self.det_action_visual_helper)
            action_to_display.append("Smoking")

        cls_action_res = result.get('cls_action')
        if cls_action_res is not None:
            visual_helper_for_display.append(self.cls_action_visual_helper)
            action_to_display.append("Calling")

        if len(visual_helper_for_display) > 0:
            image = visualize_action(image, mot_res['boxes'],
                                     visual_helper_for_display,
                                     action_to_display)

        return image

    def visualize_image(self, im_files, images, result):
        start_idx, boxes_num_i = 0, 0
        det_res = result.get('det')
        human_attr_res = result.get('attr')
        vehicle_attr_res = result.get('vehicle_attr')
        vehicleplate_res = result.get('vehicleplate')

        for i, (im_file, im) in enumerate(zip(im_files, images)):
            if det_res is not None:
                det_res_i = {}
                boxes_num_i = det_res['boxes_num'][i]
                det_res_i['boxes'] = det_res['boxes'][start_idx:start_idx +
                                                      boxes_num_i, :]
                im = visualize_box_mask(
                    im,
                    det_res_i,
                    labels=['target'],
                    threshold=self.cfg['crop_thresh'])
                im = np.ascontiguousarray(np.copy(im))
                im = cv2.cvtColor(im, cv2.COLOR_RGB2BGR)
            if human_attr_res is not None:
                human_attr_res_i = human_attr_res['output'][start_idx:start_idx
                                                            + boxes_num_i]
                im = visualize_attr(im, human_attr_res_i, det_res_i['boxes'])
            if vehicle_attr_res is not None:
                vehicle_attr_res_i = vehicle_attr_res['output'][
                    start_idx:start_idx + boxes_num_i]
                im = visualize_attr(im, vehicle_attr_res_i, det_res_i['boxes'])
            if vehicleplate_res is not None:
                plates = vehicleplate_res['vehicleplate']
                det_res_i['boxes'][:, 4:6] = det_res_i[
                    'boxes'][:, 4:6] - det_res_i['boxes'][:, 2:4]
                im = visualize_vehicleplate(im, plates, det_res_i['boxes'])

            img_name = os.path.split(im_file)[-1]
            if not os.path.exists(self.output_dir):
                os.makedirs(self.output_dir)
            out_path = os.path.join(self.output_dir, img_name)
            cv2.imwrite(out_path, im)
            print("save result to: " + out_path)
            start_idx += boxes_num_i


def main():
    cfg = merge_cfg(FLAGS)  # use command params to update config
    print_arguments(cfg)

    pipeline = Pipeline(FLAGS, cfg)
    pipeline.run()


if __name__ == '__main__':
    paddle.enable_static()

    # parse params from command
    parser = argsparser()
    FLAGS = parser.parse_args()
    FLAGS.device = FLAGS.device.upper()
    assert FLAGS.device in ['CPU', 'GPU', 'XPU'
                            ], "device should be CPU, GPU or XPU"

    main()<|MERGE_RESOLUTION|>--- conflicted
+++ resolved
@@ -406,7 +406,6 @@
                     args.device,
                     args.run_mode,
                     batch_size,
-<<<<<<< HEAD
                     trt_min_shape,
                     trt_max_shape,
                     trt_opt_shape,
@@ -420,20 +419,6 @@
                     do_break_in_counting=do_break_in_counting,
                     region_type=region_type,
                     region_polygon=region_polygon)
-=======
-                    args.trt_min_shape,
-                    args.trt_max_shape,
-                    args.trt_opt_shape,
-                    args.trt_calib_mode,
-                    args.cpu_threads,
-                    args.enable_mkldnn,
-                    draw_center_traj=self.draw_center_traj,
-                    secs_interval=self.secs_interval,
-                    do_entrance_counting=self.do_entrance_counting,
-                    do_break_in_counting=self.do_break_in_counting,
-                    region_type=self.region_type,
-                    region_polygon=self.region_polygon)
->>>>>>> 143536da
 
             if self.with_video_action:
                 video_action_cfg = self.cfg['VIDEO_ACTION']
