--- conflicted
+++ resolved
@@ -63,30 +63,23 @@
 
 2. Now the only available input is the video input in the action recognition module. set the "enable: True" of `SKELETON_ACTION` in infer_cfg_pphuman.yml. And then run the command:
 
-  ```bash
-  python deploy/pipeline/pipeline.py --config deploy/pipeline/config/infer_cfg_pphuman.yml \
-                                                     --video_file=test_video.mp4 \
-                                                     --device=gpu
-  ```
+    ```bash
+    python deploy/pipeline/pipeline.py --config deploy/pipeline/config/infer_cfg_pphuman.yml \
+                                                     --video_file=test_video.mp4 \
+                                                     --device=gpu
+    ```
 
 3. There are two ways to modify the model path:
 
   - In ```./deploy/pipeline/config/infer_cfg_pphuman.yml```, you can configurate different model paths，which is proper only if you match keypoint models and action recognition models with the fields of `KPT` and `SKELETON_ACTION` respectively, and modify the corresponding path of each field into the expected path.
   - Add `-o KPT.model_dir=xxx SKELETON_ACTION.model_dir=xxx ` in the command line following the --config to change the model path：
 
-<<<<<<< HEAD
+
     ```bash
     python deploy/pipeline/pipeline.py --config deploy/pipeline/config/infer_cfg_pphuman.yml \
-                                                       --video_file=test_video.mp4 \
-                                                       --device=gpu \
-                                                       --model_dir kpt=./dark_hrnet_w32_256x192 action=./STGCN
-=======
-    ```python
-python deploy/pipeline/pipeline.py --config deploy/pipeline/config/infer_cfg_pphuman.yml \
-                                                   -o KPT.model_dir=./dark_hrnet_w32_256x192 SKELETON_ACTION.model_dir=./STGCN\
+                                                   -o KPT.model_dir=./dark_hrnet_w32_256x192 SKELETON_ACTION.model_dir=./STGCN \
                                                    --video_file=test_video.mp4 \
                                                    --device=gpu
->>>>>>> 10e7fe23
     ```
 4. For detailed parameter description, please refer to [Parameter Description](./PPHuman_QUICK_STARTED.md)
 
